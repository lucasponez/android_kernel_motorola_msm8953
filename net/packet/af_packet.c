--- conflicted
+++ resolved
@@ -1429,7 +1429,6 @@
 		return -EINVAL;
 	}
 
-<<<<<<< HEAD
 	mutex_lock(&fanout_mutex);
 
 	err = -EINVAL;
@@ -1437,8 +1436,6 @@
 		goto out;
 
 	err = -EALREADY;
-=======
->>>>>>> 6f457819
 	if (po->fanout)
 		goto out;
 
