/*
 * INET		An implementation of the TCP/IP protocol suite for the LINUX
 *		operating system.  INET is implemented using the  BSD Socket
 *		interface as the means of communication with the user level.
 *
 *		Implementation of the Transmission Control Protocol(TCP).
 *
 * Authors:	Ross Biro
 *		Fred N. van Kempen, <waltje@uWalt.NL.Mugnet.ORG>
 *		Mark Evans, <evansmp@uhura.aston.ac.uk>
 *		Corey Minyard <wf-rch!minyard@relay.EU.net>
 *		Florian La Roche, <flla@stud.uni-sb.de>
 *		Charles Hedrick, <hedrick@klinzhai.rutgers.edu>
 *		Linus Torvalds, <torvalds@cs.helsinki.fi>
 *		Alan Cox, <gw4pts@gw4pts.ampr.org>
 *		Matthew Dillon, <dillon@apollo.west.oic.com>
 *		Arnt Gulbrandsen, <agulbra@nvg.unit.no>
 *		Jorge Cwik, <jorge@laser.satlink.net>
 *
 * Fixes:
 *		Alan Cox	:	Numerous verify_area() calls
 *		Alan Cox	:	Set the ACK bit on a reset
 *		Alan Cox	:	Stopped it crashing if it closed while
 *					sk->inuse=1 and was trying to connect
 *					(tcp_err()).
 *		Alan Cox	:	All icmp error handling was broken
 *					pointers passed where wrong and the
 *					socket was looked up backwards. Nobody
 *					tested any icmp error code obviously.
 *		Alan Cox	:	tcp_err() now handled properly. It
 *					wakes people on errors. poll
 *					behaves and the icmp error race
 *					has gone by moving it into sock.c
 *		Alan Cox	:	tcp_send_reset() fixed to work for
 *					everything not just packets for
 *					unknown sockets.
 *		Alan Cox	:	tcp option processing.
 *		Alan Cox	:	Reset tweaked (still not 100%) [Had
 *					syn rule wrong]
 *		Herp Rosmanith  :	More reset fixes
 *		Alan Cox	:	No longer acks invalid rst frames.
 *					Acking any kind of RST is right out.
 *		Alan Cox	:	Sets an ignore me flag on an rst
 *					receive otherwise odd bits of prattle
 *					escape still
 *		Alan Cox	:	Fixed another acking RST frame bug.
 *					Should stop LAN workplace lockups.
 *		Alan Cox	: 	Some tidyups using the new skb list
 *					facilities
 *		Alan Cox	:	sk->keepopen now seems to work
 *		Alan Cox	:	Pulls options out correctly on accepts
 *		Alan Cox	:	Fixed assorted sk->rqueue->next errors
 *		Alan Cox	:	PSH doesn't end a TCP read. Switched a
 *					bit to skb ops.
 *		Alan Cox	:	Tidied tcp_data to avoid a potential
 *					nasty.
 *		Alan Cox	:	Added some better commenting, as the
 *					tcp is hard to follow
 *		Alan Cox	:	Removed incorrect check for 20 * psh
 *	Michael O'Reilly	:	ack < copied bug fix.
 *	Johannes Stille		:	Misc tcp fixes (not all in yet).
 *		Alan Cox	:	FIN with no memory -> CRASH
 *		Alan Cox	:	Added socket option proto entries.
 *					Also added awareness of them to accept.
 *		Alan Cox	:	Added TCP options (SOL_TCP)
 *		Alan Cox	:	Switched wakeup calls to callbacks,
 *					so the kernel can layer network
 *					sockets.
 *		Alan Cox	:	Use ip_tos/ip_ttl settings.
 *		Alan Cox	:	Handle FIN (more) properly (we hope).
 *		Alan Cox	:	RST frames sent on unsynchronised
 *					state ack error.
 *		Alan Cox	:	Put in missing check for SYN bit.
 *		Alan Cox	:	Added tcp_select_window() aka NET2E
 *					window non shrink trick.
 *		Alan Cox	:	Added a couple of small NET2E timer
 *					fixes
 *		Charles Hedrick :	TCP fixes
 *		Toomas Tamm	:	TCP window fixes
 *		Alan Cox	:	Small URG fix to rlogin ^C ack fight
 *		Charles Hedrick	:	Rewrote most of it to actually work
 *		Linus		:	Rewrote tcp_read() and URG handling
 *					completely
 *		Gerhard Koerting:	Fixed some missing timer handling
 *		Matthew Dillon  :	Reworked TCP machine states as per RFC
 *		Gerhard Koerting:	PC/TCP workarounds
 *		Adam Caldwell	:	Assorted timer/timing errors
 *		Matthew Dillon	:	Fixed another RST bug
 *		Alan Cox	:	Move to kernel side addressing changes.
 *		Alan Cox	:	Beginning work on TCP fastpathing
 *					(not yet usable)
 *		Arnt Gulbrandsen:	Turbocharged tcp_check() routine.
 *		Alan Cox	:	TCP fast path debugging
 *		Alan Cox	:	Window clamping
 *		Michael Riepe	:	Bug in tcp_check()
 *		Matt Dillon	:	More TCP improvements and RST bug fixes
 *		Matt Dillon	:	Yet more small nasties remove from the
 *					TCP code (Be very nice to this man if
 *					tcp finally works 100%) 8)
 *		Alan Cox	:	BSD accept semantics.
 *		Alan Cox	:	Reset on closedown bug.
 *	Peter De Schrijver	:	ENOTCONN check missing in tcp_sendto().
 *		Michael Pall	:	Handle poll() after URG properly in
 *					all cases.
 *		Michael Pall	:	Undo the last fix in tcp_read_urg()
 *					(multi URG PUSH broke rlogin).
 *		Michael Pall	:	Fix the multi URG PUSH problem in
 *					tcp_readable(), poll() after URG
 *					works now.
 *		Michael Pall	:	recv(...,MSG_OOB) never blocks in the
 *					BSD api.
 *		Alan Cox	:	Changed the semantics of sk->socket to
 *					fix a race and a signal problem with
 *					accept() and async I/O.
 *		Alan Cox	:	Relaxed the rules on tcp_sendto().
 *		Yury Shevchuk	:	Really fixed accept() blocking problem.
 *		Craig I. Hagan  :	Allow for BSD compatible TIME_WAIT for
 *					clients/servers which listen in on
 *					fixed ports.
 *		Alan Cox	:	Cleaned the above up and shrank it to
 *					a sensible code size.
 *		Alan Cox	:	Self connect lockup fix.
 *		Alan Cox	:	No connect to multicast.
 *		Ross Biro	:	Close unaccepted children on master
 *					socket close.
 *		Alan Cox	:	Reset tracing code.
 *		Alan Cox	:	Spurious resets on shutdown.
 *		Alan Cox	:	Giant 15 minute/60 second timer error
 *		Alan Cox	:	Small whoops in polling before an
 *					accept.
 *		Alan Cox	:	Kept the state trace facility since
 *					it's handy for debugging.
 *		Alan Cox	:	More reset handler fixes.
 *		Alan Cox	:	Started rewriting the code based on
 *					the RFC's for other useful protocol
 *					references see: Comer, KA9Q NOS, and
 *					for a reference on the difference
 *					between specifications and how BSD
 *					works see the 4.4lite source.
 *		A.N.Kuznetsov	:	Don't time wait on completion of tidy
 *					close.
 *		Linus Torvalds	:	Fin/Shutdown & copied_seq changes.
 *		Linus Torvalds	:	Fixed BSD port reuse to work first syn
 *		Alan Cox	:	Reimplemented timers as per the RFC
 *					and using multiple timers for sanity.
 *		Alan Cox	:	Small bug fixes, and a lot of new
 *					comments.
 *		Alan Cox	:	Fixed dual reader crash by locking
 *					the buffers (much like datagram.c)
 *		Alan Cox	:	Fixed stuck sockets in probe. A probe
 *					now gets fed up of retrying without
 *					(even a no space) answer.
 *		Alan Cox	:	Extracted closing code better
 *		Alan Cox	:	Fixed the closing state machine to
 *					resemble the RFC.
 *		Alan Cox	:	More 'per spec' fixes.
 *		Jorge Cwik	:	Even faster checksumming.
 *		Alan Cox	:	tcp_data() doesn't ack illegal PSH
 *					only frames. At least one pc tcp stack
 *					generates them.
 *		Alan Cox	:	Cache last socket.
 *		Alan Cox	:	Per route irtt.
 *		Matt Day	:	poll()->select() match BSD precisely on error
 *		Alan Cox	:	New buffers
 *		Marc Tamsky	:	Various sk->prot->retransmits and
 *					sk->retransmits misupdating fixed.
 *					Fixed tcp_write_timeout: stuck close,
 *					and TCP syn retries gets used now.
 *		Mark Yarvis	:	In tcp_read_wakeup(), don't send an
 *					ack if state is TCP_CLOSED.
 *		Alan Cox	:	Look up device on a retransmit - routes may
 *					change. Doesn't yet cope with MSS shrink right
 *					but it's a start!
 *		Marc Tamsky	:	Closing in closing fixes.
 *		Mike Shaver	:	RFC1122 verifications.
 *		Alan Cox	:	rcv_saddr errors.
 *		Alan Cox	:	Block double connect().
 *		Alan Cox	:	Small hooks for enSKIP.
 *		Alexey Kuznetsov:	Path MTU discovery.
 *		Alan Cox	:	Support soft errors.
 *		Alan Cox	:	Fix MTU discovery pathological case
 *					when the remote claims no mtu!
 *		Marc Tamsky	:	TCP_CLOSE fix.
 *		Colin (G3TNE)	:	Send a reset on syn ack replies in
 *					window but wrong (fixes NT lpd problems)
 *		Pedro Roque	:	Better TCP window handling, delayed ack.
 *		Joerg Reuter	:	No modification of locked buffers in
 *					tcp_do_retransmit()
 *		Eric Schenk	:	Changed receiver side silly window
 *					avoidance algorithm to BSD style
 *					algorithm. This doubles throughput
 *					against machines running Solaris,
 *					and seems to result in general
 *					improvement.
 *	Stefan Magdalinski	:	adjusted tcp_readable() to fix FIONREAD
 *	Willy Konynenberg	:	Transparent proxying support.
 *	Mike McLagan		:	Routing by source
 *		Keith Owens	:	Do proper merging with partial SKB's in
 *					tcp_do_sendmsg to avoid burstiness.
 *		Eric Schenk	:	Fix fast close down bug with
 *					shutdown() followed by close().
 *		Andi Kleen 	:	Make poll agree with SIGIO
 *	Salvatore Sanfilippo	:	Support SO_LINGER with linger == 1 and
 *					lingertime == 0 (RFC 793 ABORT Call)
 *	Hirokazu Takahashi	:	Use copy_from_user() instead of
 *					csum_and_copy_from_user() if possible.
 *
 *		This program is free software; you can redistribute it and/or
 *		modify it under the terms of the GNU General Public License
 *		as published by the Free Software Foundation; either version
 *		2 of the License, or(at your option) any later version.
 *
 * Description of States:
 *
 *	TCP_SYN_SENT		sent a connection request, waiting for ack
 *
 *	TCP_SYN_RECV		received a connection request, sent ack,
 *				waiting for final ack in three-way handshake.
 *
 *	TCP_ESTABLISHED		connection established
 *
 *	TCP_FIN_WAIT1		our side has shutdown, waiting to complete
 *				transmission of remaining buffered data
 *
 *	TCP_FIN_WAIT2		all buffered data sent, waiting for remote
 *				to shutdown
 *
 *	TCP_CLOSING		both sides have shutdown but we still have
 *				data we have to finish sending
 *
 *	TCP_TIME_WAIT		timeout to catch resent junk before entering
 *				closed, can only be entered from FIN_WAIT2
 *				or CLOSING.  Required because the other end
 *				may not have gotten our last ACK causing it
 *				to retransmit the data packet (which we ignore)
 *
 *	TCP_CLOSE_WAIT		remote side has shutdown and is waiting for
 *				us to finish writing our data and to shutdown
 *				(we have to close() to move on to LAST_ACK)
 *
 *	TCP_LAST_ACK		out side has shutdown after remote has
 *				shutdown.  There may still be data in our
 *				buffer that we have to finish sending
 *
 *	TCP_CLOSE		socket is finished
 */

#define pr_fmt(fmt) "TCP: " fmt

#include <linux/kernel.h>
#include <linux/module.h>
#include <linux/types.h>
#include <linux/fcntl.h>
#include <linux/poll.h>
#include <linux/init.h>
#include <linux/fs.h>
#include <linux/skbuff.h>
#include <linux/scatterlist.h>
#include <linux/splice.h>
#include <linux/net.h>
#include <linux/socket.h>
#include <linux/random.h>
#include <linux/bootmem.h>
#include <linux/highmem.h>
#include <linux/swap.h>
#include <linux/cache.h>
#include <linux/err.h>
#include <linux/crypto.h>
#include <linux/time.h>
#include <linux/slab.h>
#include <linux/uid_stat.h>

#include <net/icmp.h>
#include <net/inet_common.h>
#include <net/tcp.h>
#include <net/xfrm.h>
#include <net/ip.h>
#include <net/sock.h>

#include <asm/uaccess.h>
#include <asm/ioctls.h>
#include <net/busy_poll.h>

int sysctl_tcp_fin_timeout __read_mostly = TCP_FIN_TIMEOUT;

int sysctl_tcp_min_tso_segs __read_mostly = 2;

int sysctl_tcp_autocorking __read_mostly = 1;

struct percpu_counter tcp_orphan_count;
EXPORT_SYMBOL_GPL(tcp_orphan_count);

long sysctl_tcp_mem[3] __read_mostly;
int sysctl_tcp_wmem[3] __read_mostly;
int sysctl_tcp_rmem[3] __read_mostly;

EXPORT_SYMBOL(sysctl_tcp_mem);
EXPORT_SYMBOL(sysctl_tcp_rmem);
EXPORT_SYMBOL(sysctl_tcp_wmem);

atomic_long_t tcp_memory_allocated;	/* Current allocated memory. */
EXPORT_SYMBOL(tcp_memory_allocated);

int sysctl_tcp_delack_seg __read_mostly = TCP_DELACK_SEG;
EXPORT_SYMBOL(sysctl_tcp_delack_seg);

int sysctl_tcp_use_userconfig __read_mostly;
EXPORT_SYMBOL(sysctl_tcp_use_userconfig);

/*
 * Current number of TCP sockets.
 */
struct percpu_counter tcp_sockets_allocated;
EXPORT_SYMBOL(tcp_sockets_allocated);

/*
 * TCP splice context
 */
struct tcp_splice_state {
	struct pipe_inode_info *pipe;
	size_t len;
	unsigned int flags;
};

/*
 * Pressure flag: try to collapse.
 * Technical note: it is used by multiple contexts non atomically.
 * All the __sk_mem_schedule() is of this nature: accounting
 * is strict, actions are advisory and have some latency.
 */
int tcp_memory_pressure __read_mostly;
EXPORT_SYMBOL(tcp_memory_pressure);

void tcp_enter_memory_pressure(struct sock *sk)
{
	if (!tcp_memory_pressure) {
		NET_INC_STATS(sock_net(sk), LINUX_MIB_TCPMEMORYPRESSURES);
		tcp_memory_pressure = 1;
	}
}
EXPORT_SYMBOL(tcp_enter_memory_pressure);

/* Convert seconds to retransmits based on initial and max timeout */
static u8 secs_to_retrans(int seconds, int timeout, int rto_max)
{
	u8 res = 0;

	if (seconds > 0) {
		int period = timeout;

		res = 1;
		while (seconds > period && res < 255) {
			res++;
			timeout <<= 1;
			if (timeout > rto_max)
				timeout = rto_max;
			period += timeout;
		}
	}
	return res;
}

/* Convert retransmits to seconds based on initial and max timeout */
static int retrans_to_secs(u8 retrans, int timeout, int rto_max)
{
	int period = 0;

	if (retrans > 0) {
		period = timeout;
		while (--retrans) {
			timeout <<= 1;
			if (timeout > rto_max)
				timeout = rto_max;
			period += timeout;
		}
	}
	return period;
}

/* Address-family independent initialization for a tcp_sock.
 *
 * NOTE: A lot of things set to zero explicitly by call to
 *       sk_alloc() so need not be done here.
 */
void tcp_init_sock(struct sock *sk)
{
	struct inet_connection_sock *icsk = inet_csk(sk);
	struct tcp_sock *tp = tcp_sk(sk);

	__skb_queue_head_init(&tp->out_of_order_queue);
	tcp_init_xmit_timers(sk);
	tcp_prequeue_init(tp);
	INIT_LIST_HEAD(&tp->tsq_node);

	icsk->icsk_rto = TCP_TIMEOUT_INIT;
	tp->mdev_us = jiffies_to_usecs(TCP_TIMEOUT_INIT);

	/* So many TCP implementations out there (incorrectly) count the
	 * initial SYN frame in their delayed-ACK and congestion control
	 * algorithms that we must have the following bandaid to talk
	 * efficiently to them.  -DaveM
	 */
	tp->snd_cwnd = TCP_INIT_CWND;

	/* See draft-stevens-tcpca-spec-01 for discussion of the
	 * initialization of these values.
	 */
	tp->snd_ssthresh = TCP_INFINITE_SSTHRESH;
	tp->snd_cwnd_clamp = ~0;
	tp->mss_cache = TCP_MSS_DEFAULT;

	tp->reordering = sysctl_tcp_reordering;
	tcp_enable_early_retrans(tp);
	tcp_assign_congestion_control(sk);

	tp->tsoffset = 0;

	sk->sk_state = TCP_CLOSE;

	sk->sk_write_space = sk_stream_write_space;
	sock_set_flag(sk, SOCK_USE_WRITE_QUEUE);

	icsk->icsk_sync_mss = tcp_sync_mss;

	sk->sk_sndbuf = sysctl_tcp_wmem[1];
	sk->sk_rcvbuf = sysctl_tcp_rmem[1];

	local_bh_disable();
	sock_update_memcg(sk);
	sk_sockets_allocated_inc(sk);
	local_bh_enable();
}
EXPORT_SYMBOL(tcp_init_sock);

static void tcp_tx_timestamp(struct sock *sk, struct sk_buff *skb)
{
	if (sk->sk_tsflags) {
		struct skb_shared_info *shinfo = skb_shinfo(skb);

		sock_tx_timestamp(sk, &shinfo->tx_flags);
		if (shinfo->tx_flags & SKBTX_ANY_TSTAMP)
			shinfo->tskey = TCP_SKB_CB(skb)->seq + skb->len - 1;
	}
}

/*
 *	Wait for a TCP event.
 *
 *	Note that we don't need to lock the socket, as the upper poll layers
 *	take care of normal races (between the test and the event) and we don't
 *	go look at any of the socket buffers directly.
 */
unsigned int tcp_poll(struct file *file, struct socket *sock, poll_table *wait)
{
	unsigned int mask;
	struct sock *sk = sock->sk;
	const struct tcp_sock *tp = tcp_sk(sk);

	sock_rps_record_flow(sk);

	sock_poll_wait(file, sk_sleep(sk), wait);
	if (sk->sk_state == TCP_LISTEN)
		return inet_csk_listen_poll(sk);

	/* Socket is not locked. We are protected from async events
	 * by poll logic and correct handling of state changes
	 * made by other threads is impossible in any case.
	 */

	mask = 0;

	/*
	 * POLLHUP is certainly not done right. But poll() doesn't
	 * have a notion of HUP in just one direction, and for a
	 * socket the read side is more interesting.
	 *
	 * Some poll() documentation says that POLLHUP is incompatible
	 * with the POLLOUT/POLLWR flags, so somebody should check this
	 * all. But careful, it tends to be safer to return too many
	 * bits than too few, and you can easily break real applications
	 * if you don't tell them that something has hung up!
	 *
	 * Check-me.
	 *
	 * Check number 1. POLLHUP is _UNMASKABLE_ event (see UNIX98 and
	 * our fs/select.c). It means that after we received EOF,
	 * poll always returns immediately, making impossible poll() on write()
	 * in state CLOSE_WAIT. One solution is evident --- to set POLLHUP
	 * if and only if shutdown has been made in both directions.
	 * Actually, it is interesting to look how Solaris and DUX
	 * solve this dilemma. I would prefer, if POLLHUP were maskable,
	 * then we could set it on SND_SHUTDOWN. BTW examples given
	 * in Stevens' books assume exactly this behaviour, it explains
	 * why POLLHUP is incompatible with POLLOUT.	--ANK
	 *
	 * NOTE. Check for TCP_CLOSE is added. The goal is to prevent
	 * blocking on fresh not-connected or disconnected socket. --ANK
	 */
	if (sk->sk_shutdown == SHUTDOWN_MASK || sk->sk_state == TCP_CLOSE)
		mask |= POLLHUP;
	if (sk->sk_shutdown & RCV_SHUTDOWN)
		mask |= POLLIN | POLLRDNORM | POLLRDHUP;

	/* Connected or passive Fast Open socket? */
	if (sk->sk_state != TCP_SYN_SENT &&
	    (sk->sk_state != TCP_SYN_RECV || tp->fastopen_rsk != NULL)) {
		int target = sock_rcvlowat(sk, 0, INT_MAX);

		if (tp->urg_seq == tp->copied_seq &&
		    !sock_flag(sk, SOCK_URGINLINE) &&
		    tp->urg_data)
			target++;

		/* Potential race condition. If read of tp below will
		 * escape above sk->sk_state, we can be illegally awaken
		 * in SYN_* states. */
		if (tp->rcv_nxt - tp->copied_seq >= target)
			mask |= POLLIN | POLLRDNORM;

		if (!(sk->sk_shutdown & SEND_SHUTDOWN)) {
			if (sk_stream_is_writeable(sk)) {
				mask |= POLLOUT | POLLWRNORM;
			} else {  /* send SIGIO later */
				set_bit(SOCK_ASYNC_NOSPACE,
					&sk->sk_socket->flags);
				set_bit(SOCK_NOSPACE, &sk->sk_socket->flags);

				/* Race breaker. If space is freed after
				 * wspace test but before the flags are set,
				 * IO signal will be lost.
				 */
				if (sk_stream_is_writeable(sk))
					mask |= POLLOUT | POLLWRNORM;
			}
		} else
			mask |= POLLOUT | POLLWRNORM;

		if (tp->urg_data & TCP_URG_VALID)
			mask |= POLLPRI;
	}
	/* This barrier is coupled with smp_wmb() in tcp_reset() */
	smp_rmb();
	if (sk->sk_err || !skb_queue_empty(&sk->sk_error_queue))
		mask |= POLLERR;

	return mask;
}
EXPORT_SYMBOL(tcp_poll);

int tcp_ioctl(struct sock *sk, int cmd, unsigned long arg)
{
	struct tcp_sock *tp = tcp_sk(sk);
	int answ;
	bool slow;

	switch (cmd) {
	case SIOCINQ:
		if (sk->sk_state == TCP_LISTEN)
			return -EINVAL;

		slow = lock_sock_fast(sk);
		if ((1 << sk->sk_state) & (TCPF_SYN_SENT | TCPF_SYN_RECV))
			answ = 0;
		else if (sock_flag(sk, SOCK_URGINLINE) ||
			 !tp->urg_data ||
			 before(tp->urg_seq, tp->copied_seq) ||
			 !before(tp->urg_seq, tp->rcv_nxt)) {

			answ = tp->rcv_nxt - tp->copied_seq;

			/* Subtract 1, if FIN was received */
			if (answ && sock_flag(sk, SOCK_DONE))
				answ--;
		} else
			answ = tp->urg_seq - tp->copied_seq;
		unlock_sock_fast(sk, slow);
		break;
	case SIOCATMARK:
		answ = tp->urg_data && tp->urg_seq == tp->copied_seq;
		break;
	case SIOCOUTQ:
		if (sk->sk_state == TCP_LISTEN)
			return -EINVAL;

		if ((1 << sk->sk_state) & (TCPF_SYN_SENT | TCPF_SYN_RECV))
			answ = 0;
		else
			answ = tp->write_seq - tp->snd_una;
		break;
	case SIOCOUTQNSD:
		if (sk->sk_state == TCP_LISTEN)
			return -EINVAL;

		if ((1 << sk->sk_state) & (TCPF_SYN_SENT | TCPF_SYN_RECV))
			answ = 0;
		else
			answ = tp->write_seq - tp->snd_nxt;
		break;
	default:
		return -ENOIOCTLCMD;
	}

	return put_user(answ, (int __user *)arg);
}
EXPORT_SYMBOL(tcp_ioctl);

static inline void tcp_mark_push(struct tcp_sock *tp, struct sk_buff *skb)
{
	TCP_SKB_CB(skb)->tcp_flags |= TCPHDR_PSH;
	tp->pushed_seq = tp->write_seq;
}

static inline bool forced_push(const struct tcp_sock *tp)
{
	return after(tp->write_seq, tp->pushed_seq + (tp->max_window >> 1));
}

static void skb_entail(struct sock *sk, struct sk_buff *skb)
{
	struct tcp_sock *tp = tcp_sk(sk);
	struct tcp_skb_cb *tcb = TCP_SKB_CB(skb);

	skb->csum    = 0;
	tcb->seq     = tcb->end_seq = tp->write_seq;
	tcb->tcp_flags = TCPHDR_ACK;
	tcb->sacked  = 0;
	__skb_header_release(skb);
	tcp_add_write_queue_tail(sk, skb);
	sk->sk_wmem_queued += skb->truesize;
	sk_mem_charge(sk, skb->truesize);
	if (tp->nonagle & TCP_NAGLE_PUSH)
		tp->nonagle &= ~TCP_NAGLE_PUSH;
}

static inline void tcp_mark_urg(struct tcp_sock *tp, int flags)
{
	if (flags & MSG_OOB)
		tp->snd_up = tp->write_seq;
}

/* If a not yet filled skb is pushed, do not send it if
 * we have data packets in Qdisc or NIC queues :
 * Because TX completion will happen shortly, it gives a chance
 * to coalesce future sendmsg() payload into this skb, without
 * need for a timer, and with no latency trade off.
 * As packets containing data payload have a bigger truesize
 * than pure acks (dataless) packets, the last checks prevent
 * autocorking if we only have an ACK in Qdisc/NIC queues,
 * or if TX completion was delayed after we processed ACK packet.
 */
static bool tcp_should_autocork(struct sock *sk, struct sk_buff *skb,
				int size_goal)
{
	return skb->len < size_goal &&
	       sysctl_tcp_autocorking &&
	       skb != tcp_write_queue_head(sk) &&
	       atomic_read(&sk->sk_wmem_alloc) > skb->truesize;
}

static void tcp_push(struct sock *sk, int flags, int mss_now,
		     int nonagle, int size_goal)
{
	struct tcp_sock *tp = tcp_sk(sk);
	struct sk_buff *skb;

	if (!tcp_send_head(sk))
		return;

	skb = tcp_write_queue_tail(sk);
	if (!(flags & MSG_MORE) || forced_push(tp))
		tcp_mark_push(tp, skb);

	tcp_mark_urg(tp, flags);

	if (tcp_should_autocork(sk, skb, size_goal)) {

		/* avoid atomic op if TSQ_THROTTLED bit is already set */
		if (!test_bit(TSQ_THROTTLED, &tp->tsq_flags)) {
			NET_INC_STATS(sock_net(sk), LINUX_MIB_TCPAUTOCORKING);
			set_bit(TSQ_THROTTLED, &tp->tsq_flags);
		}
		/* It is possible TX completion already happened
		 * before we set TSQ_THROTTLED.
		 */
		if (atomic_read(&sk->sk_wmem_alloc) > skb->truesize)
			return;
	}

	if (flags & MSG_MORE)
		nonagle = TCP_NAGLE_CORK;

	__tcp_push_pending_frames(sk, mss_now, nonagle);
}

static int tcp_splice_data_recv(read_descriptor_t *rd_desc, struct sk_buff *skb,
				unsigned int offset, size_t len)
{
	struct tcp_splice_state *tss = rd_desc->arg.data;
	int ret;

	ret = skb_splice_bits(skb, offset, tss->pipe, min(rd_desc->count, len),
			      tss->flags);
	if (ret > 0)
		rd_desc->count -= ret;
	return ret;
}

static int __tcp_splice_read(struct sock *sk, struct tcp_splice_state *tss)
{
	/* Store TCP splice context information in read_descriptor_t. */
	read_descriptor_t rd_desc = {
		.arg.data = tss,
		.count	  = tss->len,
	};

	return tcp_read_sock(sk, &rd_desc, tcp_splice_data_recv);
}

/**
 *  tcp_splice_read - splice data from TCP socket to a pipe
 * @sock:	socket to splice from
 * @ppos:	position (not valid)
 * @pipe:	pipe to splice to
 * @len:	number of bytes to splice
 * @flags:	splice modifier flags
 *
 * Description:
 *    Will read pages from given socket and fill them into a pipe.
 *
 **/
ssize_t tcp_splice_read(struct socket *sock, loff_t *ppos,
			struct pipe_inode_info *pipe, size_t len,
			unsigned int flags)
{
	struct sock *sk = sock->sk;
	struct tcp_splice_state tss = {
		.pipe = pipe,
		.len = len,
		.flags = flags,
	};
	long timeo;
	ssize_t spliced;
	int ret;

	sock_rps_record_flow(sk);
	/*
	 * We can't seek on a socket input
	 */
	if (unlikely(*ppos))
		return -ESPIPE;

	ret = spliced = 0;

	lock_sock(sk);

	timeo = sock_rcvtimeo(sk, sock->file->f_flags & O_NONBLOCK);
	while (tss.len) {
		ret = __tcp_splice_read(sk, &tss);
		if (ret < 0)
			break;
		else if (!ret) {
			if (spliced)
				break;
			if (sock_flag(sk, SOCK_DONE))
				break;
			if (sk->sk_err) {
				ret = sock_error(sk);
				break;
			}
			if (sk->sk_shutdown & RCV_SHUTDOWN)
				break;
			if (sk->sk_state == TCP_CLOSE) {
				/*
				 * This occurs when user tries to read
				 * from never connected socket.
				 */
				if (!sock_flag(sk, SOCK_DONE))
					ret = -ENOTCONN;
				break;
			}
			if (!timeo) {
				ret = -EAGAIN;
				break;
			}
			sk_wait_data(sk, &timeo);
			if (signal_pending(current)) {
				ret = sock_intr_errno(timeo);
				break;
			}
			continue;
		}
		tss.len -= ret;
		spliced += ret;

		if (!timeo)
			break;
		release_sock(sk);
		lock_sock(sk);

		if (sk->sk_err || sk->sk_state == TCP_CLOSE ||
		    (sk->sk_shutdown & RCV_SHUTDOWN) ||
		    signal_pending(current))
			break;
	}

	release_sock(sk);

	if (spliced)
		return spliced;

	return ret;
}
EXPORT_SYMBOL(tcp_splice_read);

struct sk_buff *sk_stream_alloc_skb(struct sock *sk, int size, gfp_t gfp)
{
	struct sk_buff *skb;

	/* The TCP header must be at least 32-bit aligned.  */
	size = ALIGN(size, 4);

	skb = alloc_skb_fclone(size + sk->sk_prot->max_header, gfp);
	if (skb) {
		if (sk_wmem_schedule(sk, skb->truesize)) {
			skb_reserve(skb, sk->sk_prot->max_header);
			/*
			 * Make sure that we have exactly size bytes
			 * available to the caller, no more, no less.
			 */
			skb->reserved_tailroom = skb->end - skb->tail - size;
			return skb;
		}
		__kfree_skb(skb);
	} else {
		sk->sk_prot->enter_memory_pressure(sk);
		sk_stream_moderate_sndbuf(sk);
	}
	return NULL;
}

static unsigned int tcp_xmit_size_goal(struct sock *sk, u32 mss_now,
				       int large_allowed)
{
	struct tcp_sock *tp = tcp_sk(sk);
	u32 xmit_size_goal, old_size_goal;

	xmit_size_goal = mss_now;

	if (large_allowed && sk_can_gso(sk)) {
		u32 gso_size, hlen;

		/* Maybe we should/could use sk->sk_prot->max_header here ? */
		hlen = inet_csk(sk)->icsk_af_ops->net_header_len +
		       inet_csk(sk)->icsk_ext_hdr_len +
		       tp->tcp_header_len;

		/* Goal is to send at least one packet per ms,
		 * not one big TSO packet every 100 ms.
		 * This preserves ACK clocking and is consistent
		 * with tcp_tso_should_defer() heuristic.
		 */
		gso_size = sk->sk_pacing_rate / (2 * MSEC_PER_SEC);
		gso_size = max_t(u32, gso_size,
				 sysctl_tcp_min_tso_segs * mss_now);

		xmit_size_goal = min_t(u32, gso_size,
				       sk->sk_gso_max_size - 1 - hlen);

		xmit_size_goal = tcp_bound_to_half_wnd(tp, xmit_size_goal);

		/* We try hard to avoid divides here */
		old_size_goal = tp->xmit_size_goal_segs * mss_now;

		if (likely(old_size_goal <= xmit_size_goal &&
			   old_size_goal + mss_now > xmit_size_goal)) {
			xmit_size_goal = old_size_goal;
		} else {
			tp->xmit_size_goal_segs =
				min_t(u16, xmit_size_goal / mss_now,
				      sk->sk_gso_max_segs);
			xmit_size_goal = tp->xmit_size_goal_segs * mss_now;
		}
	}

	return max(xmit_size_goal, mss_now);
}

static int tcp_send_mss(struct sock *sk, int *size_goal, int flags)
{
	int mss_now;

	mss_now = tcp_current_mss(sk);
	*size_goal = tcp_xmit_size_goal(sk, mss_now, !(flags & MSG_OOB));

	return mss_now;
}

static ssize_t do_tcp_sendpages(struct sock *sk, struct page *page, int offset,
				size_t size, int flags)
{
	struct tcp_sock *tp = tcp_sk(sk);
	int mss_now, size_goal;
	int err;
	ssize_t copied;
	long timeo = sock_sndtimeo(sk, flags & MSG_DONTWAIT);

	/* Wait for a connection to finish. One exception is TCP Fast Open
	 * (passive side) where data is allowed to be sent before a connection
	 * is fully established.
	 */
	if (((1 << sk->sk_state) & ~(TCPF_ESTABLISHED | TCPF_CLOSE_WAIT)) &&
	    !tcp_passive_fastopen(sk)) {
		if ((err = sk_stream_wait_connect(sk, &timeo)) != 0)
			goto out_err;
	}

	clear_bit(SOCK_ASYNC_NOSPACE, &sk->sk_socket->flags);

	mss_now = tcp_send_mss(sk, &size_goal, flags);
	copied = 0;

	err = -EPIPE;
	if (sk->sk_err || (sk->sk_shutdown & SEND_SHUTDOWN))
		goto out_err;

	while (size > 0) {
		struct sk_buff *skb = tcp_write_queue_tail(sk);
		int copy, i;
		bool can_coalesce;

		if (!tcp_send_head(sk) || (copy = size_goal - skb->len) <= 0) {
new_segment:
			if (!sk_stream_memory_free(sk))
				goto wait_for_sndbuf;

			skb = sk_stream_alloc_skb(sk, 0, sk->sk_allocation);
			if (!skb)
				goto wait_for_memory;

			skb_entail(sk, skb);
			copy = size_goal;
		}

		if (copy > size)
			copy = size;

		i = skb_shinfo(skb)->nr_frags;
		can_coalesce = skb_can_coalesce(skb, i, page, offset);
		if (!can_coalesce && i >= sysctl_max_skb_frags) {
			tcp_mark_push(tp, skb);
			goto new_segment;
		}
		if (!sk_wmem_schedule(sk, copy))
			goto wait_for_memory;

		if (can_coalesce) {
			skb_frag_size_add(&skb_shinfo(skb)->frags[i - 1], copy);
		} else {
			get_page(page);
			skb_fill_page_desc(skb, i, page, offset, copy);
		}
		skb_shinfo(skb)->tx_flags |= SKBTX_SHARED_FRAG;

		skb->len += copy;
		skb->data_len += copy;
		skb->truesize += copy;
		sk->sk_wmem_queued += copy;
		sk_mem_charge(sk, copy);
		skb->ip_summed = CHECKSUM_PARTIAL;
		tp->write_seq += copy;
		TCP_SKB_CB(skb)->end_seq += copy;
		tcp_skb_pcount_set(skb, 0);

		if (!copied)
			TCP_SKB_CB(skb)->tcp_flags &= ~TCPHDR_PSH;

		copied += copy;
		offset += copy;
		if (!(size -= copy)) {
			tcp_tx_timestamp(sk, skb);
			goto out;
		}

		if (skb->len < size_goal || (flags & MSG_OOB))
			continue;

		if (forced_push(tp)) {
			tcp_mark_push(tp, skb);
			__tcp_push_pending_frames(sk, mss_now, TCP_NAGLE_PUSH);
		} else if (skb == tcp_send_head(sk))
			tcp_push_one(sk, mss_now);
		continue;

wait_for_sndbuf:
		set_bit(SOCK_NOSPACE, &sk->sk_socket->flags);
wait_for_memory:
		tcp_push(sk, flags & ~MSG_MORE, mss_now,
			 TCP_NAGLE_PUSH, size_goal);

		if ((err = sk_stream_wait_memory(sk, &timeo)) != 0)
			goto do_error;

		mss_now = tcp_send_mss(sk, &size_goal, flags);
	}

out:
	if (copied && !(flags & MSG_SENDPAGE_NOTLAST))
		tcp_push(sk, flags, mss_now, tp->nonagle, size_goal);
	return copied;

do_error:
	if (copied)
		goto out;
out_err:
	return sk_stream_error(sk, flags, err);
}

int tcp_sendpage(struct sock *sk, struct page *page, int offset,
		 size_t size, int flags)
{
	ssize_t res;

	if (!(sk->sk_route_caps & NETIF_F_SG) ||
	    !(sk->sk_route_caps & NETIF_F_ALL_CSUM))
		return sock_no_sendpage(sk->sk_socket, page, offset, size,
					flags);

	lock_sock(sk);
	res = do_tcp_sendpages(sk, page, offset, size, flags);
	release_sock(sk);
	return res;
}
EXPORT_SYMBOL(tcp_sendpage);

static inline int select_size(const struct sock *sk, bool sg)
{
	const struct tcp_sock *tp = tcp_sk(sk);
	int tmp = tp->mss_cache;

	if (sg) {
		if (sk_can_gso(sk)) {
			/* Small frames wont use a full page:
			 * Payload will immediately follow tcp header.
			 */
			tmp = SKB_WITH_OVERHEAD(2048 - MAX_TCP_HEADER);
		} else {
			int pgbreak = SKB_MAX_HEAD(MAX_TCP_HEADER);

			if (tmp >= pgbreak &&
			    tmp <= pgbreak + (MAX_SKB_FRAGS - 1) * PAGE_SIZE)
				tmp = pgbreak;
		}
	}

	return tmp;
}

void tcp_free_fastopen_req(struct tcp_sock *tp)
{
	if (tp->fastopen_req != NULL) {
		kfree(tp->fastopen_req);
		tp->fastopen_req = NULL;
	}
}

static int tcp_sendmsg_fastopen(struct sock *sk, struct msghdr *msg,
				int *copied, size_t size)
{
	struct tcp_sock *tp = tcp_sk(sk);
	int err, flags;

	if (!(sysctl_tcp_fastopen & TFO_CLIENT_ENABLE))
		return -EOPNOTSUPP;
	if (tp->fastopen_req != NULL)
		return -EALREADY; /* Another Fast Open is in progress */

	tp->fastopen_req = kzalloc(sizeof(struct tcp_fastopen_request),
				   sk->sk_allocation);
	if (unlikely(tp->fastopen_req == NULL))
		return -ENOBUFS;
	tp->fastopen_req->data = msg;
	tp->fastopen_req->size = size;

	flags = (msg->msg_flags & MSG_DONTWAIT) ? O_NONBLOCK : 0;
	err = __inet_stream_connect(sk->sk_socket, msg->msg_name,
				    msg->msg_namelen, flags);
	*copied = tp->fastopen_req->copied;
	tcp_free_fastopen_req(tp);
	return err;
}

int tcp_sendmsg(struct kiocb *iocb, struct sock *sk, struct msghdr *msg,
		size_t size)
{
	struct iovec *iov;
	struct tcp_sock *tp = tcp_sk(sk);
	struct sk_buff *skb;
	int iovlen, flags, err, copied = 0;
	int mss_now = 0, size_goal, copied_syn = 0, offset = 0;
	bool sg;
	long timeo;

	lock_sock(sk);

	flags = msg->msg_flags;
	if (flags & MSG_FASTOPEN) {
		err = tcp_sendmsg_fastopen(sk, msg, &copied_syn, size);
		if (err == -EINPROGRESS && copied_syn > 0)
			goto out;
		else if (err)
			goto out_err;
		offset = copied_syn;
	}

	timeo = sock_sndtimeo(sk, flags & MSG_DONTWAIT);

	/* Wait for a connection to finish. One exception is TCP Fast Open
	 * (passive side) where data is allowed to be sent before a connection
	 * is fully established.
	 */
	if (((1 << sk->sk_state) & ~(TCPF_ESTABLISHED | TCPF_CLOSE_WAIT)) &&
	    !tcp_passive_fastopen(sk)) {
		if ((err = sk_stream_wait_connect(sk, &timeo)) != 0)
			goto do_error;
	}

	if (unlikely(tp->repair)) {
		if (tp->repair_queue == TCP_RECV_QUEUE) {
			copied = tcp_send_rcvq(sk, msg, size);
			goto out_nopush;
		}

		err = -EINVAL;
		if (tp->repair_queue == TCP_NO_QUEUE)
			goto out_err;

		/* 'common' sending to sendq */
	}

	/* This should be in poll */
	clear_bit(SOCK_ASYNC_NOSPACE, &sk->sk_socket->flags);

	mss_now = tcp_send_mss(sk, &size_goal, flags);

	/* Ok commence sending. */
	iovlen = msg->msg_iovlen;
	iov = msg->msg_iov;
	copied = 0;

	err = -EPIPE;
	if (sk->sk_err || (sk->sk_shutdown & SEND_SHUTDOWN))
		goto out_err;

	sg = !!(sk->sk_route_caps & NETIF_F_SG);

	while (--iovlen >= 0) {
		size_t seglen = iov->iov_len;
		unsigned char __user *from = iov->iov_base;

		iov++;
		if (unlikely(offset > 0)) {  /* Skip bytes copied in SYN */
			if (offset >= seglen) {
				offset -= seglen;
				continue;
			}
			seglen -= offset;
			from += offset;
			offset = 0;
		}

		while (seglen > 0) {
			int copy = 0;
			int max = size_goal;

			skb = tcp_write_queue_tail(sk);
			if (tcp_send_head(sk)) {
				if (skb->ip_summed == CHECKSUM_NONE)
					max = mss_now;
				copy = max - skb->len;
			}

			if (copy <= 0) {
new_segment:
				/* Allocate new segment. If the interface is SG,
				 * allocate skb fitting to single page.
				 */
				if (!sk_stream_memory_free(sk))
					goto wait_for_sndbuf;

				skb = sk_stream_alloc_skb(sk,
							  select_size(sk, sg),
							  sk->sk_allocation);
				if (!skb)
					goto wait_for_memory;

				/*
				 * Check whether we can use HW checksum.
				 */
				if (sk->sk_route_caps & NETIF_F_ALL_CSUM)
					skb->ip_summed = CHECKSUM_PARTIAL;

				skb_entail(sk, skb);
				copy = size_goal;
				max = size_goal;

				/* All packets are restored as if they have
				 * already been sent. skb_mstamp isn't set to
				 * avoid wrong rtt estimation.
				 */
				if (tp->repair)
					TCP_SKB_CB(skb)->sacked |= TCPCB_REPAIRED;
			}

			/* Try to append data to the end of skb. */
			if (copy > seglen)
				copy = seglen;

			/* Where to copy to? */
			if (skb_availroom(skb) > 0) {
				/* We have some space in skb head. Superb! */
				copy = min_t(int, copy, skb_availroom(skb));
				err = skb_add_data_nocache(sk, skb, from, copy);
				if (err)
					goto do_fault;
			} else {
				bool merge = true;
				int i = skb_shinfo(skb)->nr_frags;
				struct page_frag *pfrag = sk_page_frag(sk);

				if (!sk_page_frag_refill(sk, pfrag))
					goto wait_for_memory;

				if (!skb_can_coalesce(skb, i, pfrag->page,
						      pfrag->offset)) {
					if (i == sysctl_max_skb_frags || !sg) {
						tcp_mark_push(tp, skb);
						goto new_segment;
					}
					merge = false;
				}

				copy = min_t(int, copy, pfrag->size - pfrag->offset);

				if (!sk_wmem_schedule(sk, copy))
					goto wait_for_memory;

				err = skb_copy_to_page_nocache(sk, from, skb,
							       pfrag->page,
							       pfrag->offset,
							       copy);
				if (err)
					goto do_error;

				/* Update the skb. */
				if (merge) {
					skb_frag_size_add(&skb_shinfo(skb)->frags[i - 1], copy);
				} else {
					skb_fill_page_desc(skb, i, pfrag->page,
							   pfrag->offset, copy);
					get_page(pfrag->page);
				}
				pfrag->offset += copy;
			}

			if (!copied)
				TCP_SKB_CB(skb)->tcp_flags &= ~TCPHDR_PSH;

			tp->write_seq += copy;
			TCP_SKB_CB(skb)->end_seq += copy;
			tcp_skb_pcount_set(skb, 0);

			from += copy;
			copied += copy;
			if ((seglen -= copy) == 0 && iovlen == 0) {
				tcp_tx_timestamp(sk, skb);
				goto out;
			}

			if (skb->len < max || (flags & MSG_OOB) || unlikely(tp->repair))
				continue;

			if (forced_push(tp)) {
				tcp_mark_push(tp, skb);
				__tcp_push_pending_frames(sk, mss_now, TCP_NAGLE_PUSH);
			} else if (skb == tcp_send_head(sk))
				tcp_push_one(sk, mss_now);
			continue;

wait_for_sndbuf:
			set_bit(SOCK_NOSPACE, &sk->sk_socket->flags);
wait_for_memory:
			if (copied)
				tcp_push(sk, flags & ~MSG_MORE, mss_now,
					 TCP_NAGLE_PUSH, size_goal);

			if ((err = sk_stream_wait_memory(sk, &timeo)) != 0)
				goto do_error;

			mss_now = tcp_send_mss(sk, &size_goal, flags);
		}
	}

out:
	if (copied)
		tcp_push(sk, flags, mss_now, tp->nonagle, size_goal);
out_nopush:
	release_sock(sk);

	if (copied + copied_syn)
		uid_stat_tcp_snd(from_kuid(&init_user_ns, current_uid()),
				 copied + copied_syn);
	return copied + copied_syn;

do_fault:
	if (!skb->len) {
		tcp_unlink_write_queue(skb, sk);
		/* It is the one place in all of TCP, except connection
		 * reset, where we can be unlinking the send_head.
		 */
		tcp_check_send_head(sk, skb);
		sk_wmem_free_skb(sk, skb);
	}

do_error:
	if (copied + copied_syn)
		goto out;
out_err:
	err = sk_stream_error(sk, flags, err);
	release_sock(sk);
	return err;
}
EXPORT_SYMBOL(tcp_sendmsg);

/*
 *	Handle reading urgent data. BSD has very simple semantics for
 *	this, no blocking and very strange errors 8)
 */

static int tcp_recv_urg(struct sock *sk, struct msghdr *msg, int len, int flags)
{
	struct tcp_sock *tp = tcp_sk(sk);

	/* No URG data to read. */
	if (sock_flag(sk, SOCK_URGINLINE) || !tp->urg_data ||
	    tp->urg_data == TCP_URG_READ)
		return -EINVAL;	/* Yes this is right ! */

	if (sk->sk_state == TCP_CLOSE && !sock_flag(sk, SOCK_DONE))
		return -ENOTCONN;

	if (tp->urg_data & TCP_URG_VALID) {
		int err = 0;
		char c = tp->urg_data;

		if (!(flags & MSG_PEEK))
			tp->urg_data = TCP_URG_READ;

		/* Read urgent data. */
		msg->msg_flags |= MSG_OOB;

		if (len > 0) {
			if (!(flags & MSG_TRUNC))
				err = memcpy_toiovec(msg->msg_iov, &c, 1);
			len = 1;
		} else
			msg->msg_flags |= MSG_TRUNC;

		return err ? -EFAULT : len;
	}

	if (sk->sk_state == TCP_CLOSE || (sk->sk_shutdown & RCV_SHUTDOWN))
		return 0;

	/* Fixed the recv(..., MSG_OOB) behaviour.  BSD docs and
	 * the available implementations agree in this case:
	 * this call should never block, independent of the
	 * blocking state of the socket.
	 * Mike <pall@rz.uni-karlsruhe.de>
	 */
	return -EAGAIN;
}

static int tcp_peek_sndq(struct sock *sk, struct msghdr *msg, int len)
{
	struct sk_buff *skb;
	int copied = 0, err = 0;

	/* XXX -- need to support SO_PEEK_OFF */

	skb_queue_walk(&sk->sk_write_queue, skb) {
		err = skb_copy_datagram_iovec(skb, 0, msg->msg_iov, skb->len);
		if (err)
			break;

		copied += skb->len;
	}

	return err ?: copied;
}

/* Clean up the receive buffer for full frames taken by the user,
 * then send an ACK if necessary.  COPIED is the number of bytes
 * tcp_recvmsg has given to the user so far, it speeds up the
 * calculation of whether or not we must ACK for the sake of
 * a window update.
 */
static void tcp_cleanup_rbuf(struct sock *sk, int copied)
{
	struct tcp_sock *tp = tcp_sk(sk);
	bool time_to_ack = false;

	struct sk_buff *skb = skb_peek(&sk->sk_receive_queue);

	WARN(skb && !before(tp->copied_seq, TCP_SKB_CB(skb)->end_seq),
	     "cleanup rbuf bug: copied %X seq %X rcvnxt %X\n",
	     tp->copied_seq, TCP_SKB_CB(skb)->end_seq, tp->rcv_nxt);

	if (inet_csk_ack_scheduled(sk)) {
		const struct inet_connection_sock *icsk = inet_csk(sk);
		   /* Delayed ACKs frequently hit locked sockets during bulk
		    * receive. */
		if (icsk->icsk_ack.blocked ||
		    /* Once-per-sysctl_tcp_delack_seg segments
			  * ACK was not sent by tcp_input.c
			  */
		    tp->rcv_nxt - tp->rcv_wup > (icsk->icsk_ack.rcv_mss) *
						sysctl_tcp_delack_seg ||
		    /*
		     * If this read emptied read buffer, we send ACK, if
		     * connection is not bidirectional, user drained
		     * receive buffer and there was a small segment
		     * in queue.
		     */
		    (copied > 0 &&
		     ((icsk->icsk_ack.pending & ICSK_ACK_PUSHED2) ||
		      ((icsk->icsk_ack.pending & ICSK_ACK_PUSHED) &&
		       !icsk->icsk_ack.pingpong)) &&
		      !atomic_read(&sk->sk_rmem_alloc)))
			time_to_ack = true;
	}

	/* We send an ACK if we can now advertise a non-zero window
	 * which has been raised "significantly".
	 *
	 * Even if window raised up to infinity, do not send window open ACK
	 * in states, where we will not receive more. It is useless.
	 */
	if (copied > 0 && !time_to_ack && !(sk->sk_shutdown & RCV_SHUTDOWN)) {
		__u32 rcv_window_now = tcp_receive_window(tp);

		/* Optimize, __tcp_select_window() is not cheap. */
		if (2*rcv_window_now <= tp->window_clamp) {
			__u32 new_window = __tcp_select_window(sk);

			/* Send ACK now, if this read freed lots of space
			 * in our buffer. Certainly, new_window is new window.
			 * We can advertise it now, if it is not less than current one.
			 * "Lots" means "at least twice" here.
			 */
			if (new_window && new_window >= 2 * rcv_window_now)
				time_to_ack = true;
		}
	}
	if (time_to_ack)
		tcp_send_ack(sk);
}

static void tcp_prequeue_process(struct sock *sk)
{
	struct sk_buff *skb;
	struct tcp_sock *tp = tcp_sk(sk);

	NET_INC_STATS_USER(sock_net(sk), LINUX_MIB_TCPPREQUEUED);

	/* RX process wants to run with disabled BHs, though it is not
	 * necessary */
	local_bh_disable();
	while ((skb = __skb_dequeue(&tp->ucopy.prequeue)) != NULL)
		sk_backlog_rcv(sk, skb);
	local_bh_enable();

	/* Clear memory counter. */
	tp->ucopy.memory = 0;
}

static struct sk_buff *tcp_recv_skb(struct sock *sk, u32 seq, u32 *off)
{
	struct sk_buff *skb;
	u32 offset;

	while ((skb = skb_peek(&sk->sk_receive_queue)) != NULL) {
		offset = seq - TCP_SKB_CB(skb)->seq;
		if (TCP_SKB_CB(skb)->tcp_flags & TCPHDR_SYN)
			offset--;
		if (offset < skb->len || (TCP_SKB_CB(skb)->tcp_flags & TCPHDR_FIN)) {
			*off = offset;
			return skb;
		}
		/* This looks weird, but this can happen if TCP collapsing
		 * splitted a fat GRO packet, while we released socket lock
		 * in skb_splice_bits()
		 */
		sk_eat_skb(sk, skb);
	}
	return NULL;
}

/*
 * This routine provides an alternative to tcp_recvmsg() for routines
 * that would like to handle copying from skbuffs directly in 'sendfile'
 * fashion.
 * Note:
 *	- It is assumed that the socket was locked by the caller.
 *	- The routine does not block.
 *	- At present, there is no support for reading OOB data
 *	  or for 'peeking' the socket using this routine
 *	  (although both would be easy to implement).
 */
int tcp_read_sock(struct sock *sk, read_descriptor_t *desc,
		  sk_read_actor_t recv_actor)
{
	struct sk_buff *skb;
	struct tcp_sock *tp = tcp_sk(sk);
	u32 seq = tp->copied_seq;
	u32 offset;
	int copied = 0;

	if (sk->sk_state == TCP_LISTEN)
		return -ENOTCONN;
	while ((skb = tcp_recv_skb(sk, seq, &offset)) != NULL) {
		if (offset < skb->len) {
			int used;
			size_t len;

			len = skb->len - offset;
			/* Stop reading if we hit a patch of urgent data */
			if (tp->urg_data) {
				u32 urg_offset = tp->urg_seq - seq;
				if (urg_offset < len)
					len = urg_offset;
				if (!len)
					break;
			}
			used = recv_actor(desc, skb, offset, len);
			if (used <= 0) {
				if (!copied)
					copied = used;
				break;
			} else if (used <= len) {
				seq += used;
				copied += used;
				offset += used;
			}
			/* If recv_actor drops the lock (e.g. TCP splice
			 * receive) the skb pointer might be invalid when
			 * getting here: tcp_collapse might have deleted it
			 * while aggregating skbs from the socket queue.
			 */
			skb = tcp_recv_skb(sk, seq - 1, &offset);
			if (!skb)
				break;
			/* TCP coalescing might have appended data to the skb.
			 * Try to splice more frags
			 */
			if (offset + 1 != skb->len)
				continue;
		}
		if (TCP_SKB_CB(skb)->tcp_flags & TCPHDR_FIN) {
			sk_eat_skb(sk, skb);
			++seq;
			break;
		}
		sk_eat_skb(sk, skb);
		if (!desc->count)
			break;
		tp->copied_seq = seq;
	}
	tp->copied_seq = seq;

	tcp_rcv_space_adjust(sk);

	/* Clean up data we have read: This will do ACK frames. */
	if (copied > 0) {
		tcp_recv_skb(sk, seq, &offset);
		tcp_cleanup_rbuf(sk, copied);
		uid_stat_tcp_rcv(from_kuid(&init_user_ns, current_uid()),
				 copied);
	}
	return copied;
}
EXPORT_SYMBOL(tcp_read_sock);

/*
 *	This routine copies from a sock struct into the user buffer.
 *
 *	Technical note: in 2.3 we work on _locked_ socket, so that
 *	tricks with *seq access order and skb->users are not required.
 *	Probably, code can be easily improved even more.
 */

int tcp_recvmsg(struct kiocb *iocb, struct sock *sk, struct msghdr *msg,
		size_t len, int nonblock, int flags, int *addr_len)
{
	struct tcp_sock *tp = tcp_sk(sk);
	int copied = 0;
	u32 peek_seq;
	u32 *seq;
	unsigned long used;
	int err;
	int target;		/* Read at least this many bytes */
	long timeo;
	struct task_struct *user_recv = NULL;
	struct sk_buff *skb;
	u32 urg_hole = 0;

	if (unlikely(flags & MSG_ERRQUEUE))
		return inet_recv_error(sk, msg, len, addr_len);

	if (sk_can_busy_loop(sk) && skb_queue_empty(&sk->sk_receive_queue) &&
	    (sk->sk_state == TCP_ESTABLISHED))
		sk_busy_loop(sk, nonblock);

	lock_sock(sk);

	err = -ENOTCONN;
	if (sk->sk_state == TCP_LISTEN)
		goto out;

	timeo = sock_rcvtimeo(sk, nonblock);

	/* Urgent data needs to be handled specially. */
	if (flags & MSG_OOB)
		goto recv_urg;

	if (unlikely(tp->repair)) {
		err = -EPERM;
		if (!(flags & MSG_PEEK))
			goto out;

		if (tp->repair_queue == TCP_SEND_QUEUE)
			goto recv_sndq;

		err = -EINVAL;
		if (tp->repair_queue == TCP_NO_QUEUE)
			goto out;

		/* 'common' recv queue MSG_PEEK-ing */
	}

	seq = &tp->copied_seq;
	if (flags & MSG_PEEK) {
		peek_seq = tp->copied_seq;
		seq = &peek_seq;
	}

	target = sock_rcvlowat(sk, flags & MSG_WAITALL, len);

	do {
		u32 offset;

		/* Are we at urgent data? Stop if we have read anything or have SIGURG pending. */
		if (tp->urg_data && tp->urg_seq == *seq) {
			if (copied)
				break;
			if (signal_pending(current)) {
				copied = timeo ? sock_intr_errno(timeo) : -EAGAIN;
				break;
			}
		}

		/* Next get a buffer. */

		skb_queue_walk(&sk->sk_receive_queue, skb) {
			/* Now that we have two receive queues this
			 * shouldn't happen.
			 */
			if (WARN(before(*seq, TCP_SKB_CB(skb)->seq),
				 "recvmsg bug: copied %X seq %X rcvnxt %X fl %X\n",
				 *seq, TCP_SKB_CB(skb)->seq, tp->rcv_nxt,
				 flags))
				break;

			offset = *seq - TCP_SKB_CB(skb)->seq;
			if (TCP_SKB_CB(skb)->tcp_flags & TCPHDR_SYN)
				offset--;
			if (offset < skb->len)
				goto found_ok_skb;
			if (TCP_SKB_CB(skb)->tcp_flags & TCPHDR_FIN)
				goto found_fin_ok;
			WARN(!(flags & MSG_PEEK),
			     "recvmsg bug 2: copied %X seq %X rcvnxt %X fl %X\n",
			     *seq, TCP_SKB_CB(skb)->seq, tp->rcv_nxt, flags);
		}

		/* Well, if we have backlog, try to process it now yet. */

		if (copied >= target && !sk->sk_backlog.tail)
			break;

		if (copied) {
			if (sk->sk_err ||
			    sk->sk_state == TCP_CLOSE ||
			    (sk->sk_shutdown & RCV_SHUTDOWN) ||
			    !timeo ||
			    signal_pending(current))
				break;
		} else {
			if (sock_flag(sk, SOCK_DONE))
				break;

			if (sk->sk_err) {
				copied = sock_error(sk);
				break;
			}

			if (sk->sk_shutdown & RCV_SHUTDOWN)
				break;

			if (sk->sk_state == TCP_CLOSE) {
				if (!sock_flag(sk, SOCK_DONE)) {
					/* This occurs when user tries to read
					 * from never connected socket.
					 */
					copied = -ENOTCONN;
					break;
				}
				break;
			}

			if (!timeo) {
				copied = -EAGAIN;
				break;
			}

			if (signal_pending(current)) {
				copied = sock_intr_errno(timeo);
				break;
			}
		}

		tcp_cleanup_rbuf(sk, copied);

		if (!sysctl_tcp_low_latency && tp->ucopy.task == user_recv) {
			/* Install new reader */
			if (!user_recv && !(flags & (MSG_TRUNC | MSG_PEEK))) {
				user_recv = current;
				tp->ucopy.task = user_recv;
				tp->ucopy.iov = msg->msg_iov;
			}

			tp->ucopy.len = len;

			WARN_ON(tp->copied_seq != tp->rcv_nxt &&
				!(flags & (MSG_PEEK | MSG_TRUNC)));

			/* Ugly... If prequeue is not empty, we have to
			 * process it before releasing socket, otherwise
			 * order will be broken at second iteration.
			 * More elegant solution is required!!!
			 *
			 * Look: we have the following (pseudo)queues:
			 *
			 * 1. packets in flight
			 * 2. backlog
			 * 3. prequeue
			 * 4. receive_queue
			 *
			 * Each queue can be processed only if the next ones
			 * are empty. At this point we have empty receive_queue.
			 * But prequeue _can_ be not empty after 2nd iteration,
			 * when we jumped to start of loop because backlog
			 * processing added something to receive_queue.
			 * We cannot release_sock(), because backlog contains
			 * packets arrived _after_ prequeued ones.
			 *
			 * Shortly, algorithm is clear --- to process all
			 * the queues in order. We could make it more directly,
			 * requeueing packets from backlog to prequeue, if
			 * is not empty. It is more elegant, but eats cycles,
			 * unfortunately.
			 */
			if (!skb_queue_empty(&tp->ucopy.prequeue))
				goto do_prequeue;

			/* __ Set realtime policy in scheduler __ */
		}

		if (copied >= target) {
			/* Do not sleep, just process backlog. */
			release_sock(sk);
			lock_sock(sk);
		} else
			sk_wait_data(sk, &timeo);

		if (user_recv) {
			int chunk;

			/* __ Restore normal policy in scheduler __ */

			if ((chunk = len - tp->ucopy.len) != 0) {
				NET_ADD_STATS_USER(sock_net(sk), LINUX_MIB_TCPDIRECTCOPYFROMBACKLOG, chunk);
				len -= chunk;
				copied += chunk;
			}

			if (tp->rcv_nxt == tp->copied_seq &&
			    !skb_queue_empty(&tp->ucopy.prequeue)) {
do_prequeue:
				tcp_prequeue_process(sk);

				if ((chunk = len - tp->ucopy.len) != 0) {
					NET_ADD_STATS_USER(sock_net(sk), LINUX_MIB_TCPDIRECTCOPYFROMPREQUEUE, chunk);
					len -= chunk;
					copied += chunk;
				}
			}
		}
		if ((flags & MSG_PEEK) &&
		    (peek_seq - copied - urg_hole != tp->copied_seq)) {
			net_dbg_ratelimited("TCP(%s:%d): Application bug, race in MSG_PEEK\n",
					    current->comm,
					    task_pid_nr(current));
			peek_seq = tp->copied_seq;
		}
		continue;

	found_ok_skb:
		/* Ok so how much can we use? */
		used = skb->len - offset;
		if (len < used)
			used = len;

		/* Do we have urgent data here? */
		if (tp->urg_data) {
			u32 urg_offset = tp->urg_seq - *seq;
			if (urg_offset < used) {
				if (!urg_offset) {
					if (!sock_flag(sk, SOCK_URGINLINE)) {
						++*seq;
						urg_hole++;
						offset++;
						used--;
						if (!used)
							goto skip_copy;
					}
				} else
					used = urg_offset;
			}
		}

		if (!(flags & MSG_TRUNC)) {
			err = skb_copy_datagram_iovec(skb, offset,
						      msg->msg_iov, used);
			if (err) {
				/* Exception. Bailout! */
				if (!copied)
					copied = -EFAULT;
				break;
			}
		}

		*seq += used;
		copied += used;
		len -= used;

		tcp_rcv_space_adjust(sk);

skip_copy:
		if (tp->urg_data && after(tp->copied_seq, tp->urg_seq)) {
			tp->urg_data = 0;
			tcp_fast_path_check(sk);
		}
		if (used + offset < skb->len)
			continue;

		if (TCP_SKB_CB(skb)->tcp_flags & TCPHDR_FIN)
			goto found_fin_ok;
		if (!(flags & MSG_PEEK))
			sk_eat_skb(sk, skb);
		continue;

	found_fin_ok:
		/* Process the FIN. */
		++*seq;
		if (!(flags & MSG_PEEK))
			sk_eat_skb(sk, skb);
		break;
	} while (len > 0);

	if (user_recv) {
		if (!skb_queue_empty(&tp->ucopy.prequeue)) {
			int chunk;

			tp->ucopy.len = copied > 0 ? len : 0;

			tcp_prequeue_process(sk);

			if (copied > 0 && (chunk = len - tp->ucopy.len) != 0) {
				NET_ADD_STATS_USER(sock_net(sk), LINUX_MIB_TCPDIRECTCOPYFROMPREQUEUE, chunk);
				len -= chunk;
				copied += chunk;
			}
		}

		tp->ucopy.task = NULL;
		tp->ucopy.len = 0;
	}

	/* According to UNIX98, msg_name/msg_namelen are ignored
	 * on connected socket. I was just happy when found this 8) --ANK
	 */

	/* Clean up data we have read: This will do ACK frames. */
	tcp_cleanup_rbuf(sk, copied);

	release_sock(sk);

	if (copied > 0)
		uid_stat_tcp_rcv(from_kuid(&init_user_ns, current_uid()),
				 copied);
	return copied;

out:
	release_sock(sk);
	return err;

recv_urg:
	err = tcp_recv_urg(sk, msg, len, flags);
	if (err > 0)
		uid_stat_tcp_rcv(from_kuid(&init_user_ns, current_uid()),
				 err);
	goto out;

recv_sndq:
	err = tcp_peek_sndq(sk, msg, len);
	goto out;
}
EXPORT_SYMBOL(tcp_recvmsg);

void tcp_set_state(struct sock *sk, int state)
{
	int oldstate = sk->sk_state;

	switch (state) {
	case TCP_ESTABLISHED:
		if (oldstate != TCP_ESTABLISHED)
			TCP_INC_STATS(sock_net(sk), TCP_MIB_CURRESTAB);
		break;

	case TCP_CLOSE:
		if (oldstate == TCP_CLOSE_WAIT || oldstate == TCP_ESTABLISHED)
			TCP_INC_STATS(sock_net(sk), TCP_MIB_ESTABRESETS);

		sk->sk_prot->unhash(sk);
		if (inet_csk(sk)->icsk_bind_hash &&
		    !(sk->sk_userlocks & SOCK_BINDPORT_LOCK))
			inet_put_port(sk);
		/* fall through */
	default:
		if (oldstate == TCP_ESTABLISHED)
			TCP_DEC_STATS(sock_net(sk), TCP_MIB_CURRESTAB);
	}

	/* Change state AFTER socket is unhashed to avoid closed
	 * socket sitting in hash tables.
	 */
	sk->sk_state = state;

#ifdef STATE_TRACE
	SOCK_DEBUG(sk, "TCP sk=%p, State %s -> %s\n", sk, statename[oldstate], statename[state]);
#endif
}
EXPORT_SYMBOL_GPL(tcp_set_state);

/*
 *	State processing on a close. This implements the state shift for
 *	sending our FIN frame. Note that we only send a FIN for some
 *	states. A shutdown() may have already sent the FIN, or we may be
 *	closed.
 */

static const unsigned char new_state[16] = {
  /* current state:        new state:      action:	*/
  /* (Invalid)		*/ TCP_CLOSE,
  /* TCP_ESTABLISHED	*/ TCP_FIN_WAIT1 | TCP_ACTION_FIN,
  /* TCP_SYN_SENT	*/ TCP_CLOSE,
  /* TCP_SYN_RECV	*/ TCP_FIN_WAIT1 | TCP_ACTION_FIN,
  /* TCP_FIN_WAIT1	*/ TCP_FIN_WAIT1,
  /* TCP_FIN_WAIT2	*/ TCP_FIN_WAIT2,
  /* TCP_TIME_WAIT	*/ TCP_CLOSE,
  /* TCP_CLOSE		*/ TCP_CLOSE,
  /* TCP_CLOSE_WAIT	*/ TCP_LAST_ACK  | TCP_ACTION_FIN,
  /* TCP_LAST_ACK	*/ TCP_LAST_ACK,
  /* TCP_LISTEN		*/ TCP_CLOSE,
  /* TCP_CLOSING	*/ TCP_CLOSING,
};

static int tcp_close_state(struct sock *sk)
{
	int next = (int)new_state[sk->sk_state];
	int ns = next & TCP_STATE_MASK;

	tcp_set_state(sk, ns);

	return next & TCP_ACTION_FIN;
}

/*
 *	Shutdown the sending side of a connection. Much like close except
 *	that we don't receive shut down or sock_set_flag(sk, SOCK_DEAD).
 */

void tcp_shutdown(struct sock *sk, int how)
{
	/*	We need to grab some memory, and put together a FIN,
	 *	and then put it into the queue to be sent.
	 *		Tim MacKenzie(tym@dibbler.cs.monash.edu.au) 4 Dec '92.
	 */
	if (!(how & SEND_SHUTDOWN))
		return;

	/* If we've already sent a FIN, or it's a closed state, skip this. */
	if ((1 << sk->sk_state) &
	    (TCPF_ESTABLISHED | TCPF_SYN_SENT |
	     TCPF_SYN_RECV | TCPF_CLOSE_WAIT)) {
		/* Clear out any half completed packets.  FIN if needed. */
		if (tcp_close_state(sk))
			tcp_send_fin(sk);
	}
}
EXPORT_SYMBOL(tcp_shutdown);

bool tcp_check_oom(struct sock *sk, int shift)
{
	bool too_many_orphans, out_of_socket_memory;

	too_many_orphans = tcp_too_many_orphans(sk, shift);
	out_of_socket_memory = tcp_out_of_memory(sk);

	if (too_many_orphans)
		net_info_ratelimited("too many orphaned sockets\n");
	if (out_of_socket_memory)
		net_info_ratelimited("out of memory -- consider tuning tcp_mem\n");
	return too_many_orphans || out_of_socket_memory;
}

void tcp_close(struct sock *sk, long timeout)
{
	struct sk_buff *skb;
	int data_was_unread = 0;
	int state;

	lock_sock(sk);
	sk->sk_shutdown = SHUTDOWN_MASK;

	if (sk->sk_state == TCP_LISTEN) {
		tcp_set_state(sk, TCP_CLOSE);

		/* Special case. */
		inet_csk_listen_stop(sk);

		goto adjudge_to_death;
	}

	/*  We need to flush the recv. buffs.  We do this only on the
	 *  descriptor close, not protocol-sourced closes, because the
	 *  reader process may not have drained the data yet!
	 */
	while ((skb = __skb_dequeue(&sk->sk_receive_queue)) != NULL) {
		u32 len = TCP_SKB_CB(skb)->end_seq - TCP_SKB_CB(skb)->seq;

		if (TCP_SKB_CB(skb)->tcp_flags & TCPHDR_FIN)
			len--;
		data_was_unread += len;
		__kfree_skb(skb);
	}

	sk_mem_reclaim(sk);

	/* If socket has been already reset (e.g. in tcp_reset()) - kill it. */
	if (sk->sk_state == TCP_CLOSE)
		goto adjudge_to_death;

	/* As outlined in RFC 2525, section 2.17, we send a RST here because
	 * data was lost. To witness the awful effects of the old behavior of
	 * always doing a FIN, run an older 2.1.x kernel or 2.0.x, start a bulk
	 * GET in an FTP client, suspend the process, wait for the client to
	 * advertise a zero window, then kill -9 the FTP client, wheee...
	 * Note: timeout is always zero in such a case.
	 */
	if (unlikely(tcp_sk(sk)->repair)) {
		sk->sk_prot->disconnect(sk, 0);
	} else if (data_was_unread) {
		/* Unread data was tossed, zap the connection. */
		NET_INC_STATS_USER(sock_net(sk), LINUX_MIB_TCPABORTONCLOSE);
		tcp_set_state(sk, TCP_CLOSE);
		tcp_send_active_reset(sk, sk->sk_allocation);
	} else if (sock_flag(sk, SOCK_LINGER) && !sk->sk_lingertime) {
		/* Check zero linger _after_ checking for unread data. */
		sk->sk_prot->disconnect(sk, 0);
		NET_INC_STATS_USER(sock_net(sk), LINUX_MIB_TCPABORTONDATA);
	} else if (tcp_close_state(sk)) {
		/* We FIN if the application ate all the data before
		 * zapping the connection.
		 */

		/* RED-PEN. Formally speaking, we have broken TCP state
		 * machine. State transitions:
		 *
		 * TCP_ESTABLISHED -> TCP_FIN_WAIT1
		 * TCP_SYN_RECV	-> TCP_FIN_WAIT1 (forget it, it's impossible)
		 * TCP_CLOSE_WAIT -> TCP_LAST_ACK
		 *
		 * are legal only when FIN has been sent (i.e. in window),
		 * rather than queued out of window. Purists blame.
		 *
		 * F.e. "RFC state" is ESTABLISHED,
		 * if Linux state is FIN-WAIT-1, but FIN is still not sent.
		 *
		 * The visible declinations are that sometimes
		 * we enter time-wait state, when it is not required really
		 * (harmless), do not send active resets, when they are
		 * required by specs (TCP_ESTABLISHED, TCP_CLOSE_WAIT, when
		 * they look as CLOSING or LAST_ACK for Linux)
		 * Probably, I missed some more holelets.
		 * 						--ANK
		 * XXX (TFO) - To start off we don't support SYN+ACK+FIN
		 * in a single packet! (May consider it later but will
		 * probably need API support or TCP_CORK SYN-ACK until
		 * data is written and socket is closed.)
		 */
		tcp_send_fin(sk);
	}

	sk_stream_wait_close(sk, timeout);

adjudge_to_death:
	state = sk->sk_state;
	sock_hold(sk);
	sock_orphan(sk);

	/* It is the last release_sock in its life. It will remove backlog. */
	release_sock(sk);


	/* Now socket is owned by kernel and we acquire BH lock
	   to finish close. No need to check for user refs.
	 */
	local_bh_disable();
	bh_lock_sock(sk);
	WARN_ON(sock_owned_by_user(sk));

	percpu_counter_inc(sk->sk_prot->orphan_count);

	/* Have we already been destroyed by a softirq or backlog? */
	if (state != TCP_CLOSE && sk->sk_state == TCP_CLOSE)
		goto out;

	/*	This is a (useful) BSD violating of the RFC. There is a
	 *	problem with TCP as specified in that the other end could
	 *	keep a socket open forever with no application left this end.
	 *	We use a 1 minute timeout (about the same as BSD) then kill
	 *	our end. If they send after that then tough - BUT: long enough
	 *	that we won't make the old 4*rto = almost no time - whoops
	 *	reset mistake.
	 *
	 *	Nope, it was not mistake. It is really desired behaviour
	 *	f.e. on http servers, when such sockets are useless, but
	 *	consume significant resources. Let's do it with special
	 *	linger2	option.					--ANK
	 */

	if (sk->sk_state == TCP_FIN_WAIT2) {
		struct tcp_sock *tp = tcp_sk(sk);
		if (tp->linger2 < 0) {
			tcp_set_state(sk, TCP_CLOSE);
			tcp_send_active_reset(sk, GFP_ATOMIC);
			NET_INC_STATS_BH(sock_net(sk),
					LINUX_MIB_TCPABORTONLINGER);
		} else {
			const int tmo = tcp_fin_time(sk);

			if (tmo > TCP_TIMEWAIT_LEN) {
				inet_csk_reset_keepalive_timer(sk,
						tmo - TCP_TIMEWAIT_LEN);
			} else {
				tcp_time_wait(sk, TCP_FIN_WAIT2, tmo);
				goto out;
			}
		}
	}
	if (sk->sk_state != TCP_CLOSE) {
		sk_mem_reclaim(sk);
		if (tcp_check_oom(sk, 0)) {
			tcp_set_state(sk, TCP_CLOSE);
			tcp_send_active_reset(sk, GFP_ATOMIC);
			NET_INC_STATS_BH(sock_net(sk),
					LINUX_MIB_TCPABORTONMEMORY);
		}
	}

	if (sk->sk_state == TCP_CLOSE) {
		struct request_sock *req = tcp_sk(sk)->fastopen_rsk;
		/* We could get here with a non-NULL req if the socket is
		 * aborted (e.g., closed with unread data) before 3WHS
		 * finishes.
		 */
		if (req != NULL)
			reqsk_fastopen_remove(sk, req, false);
		inet_csk_destroy_sock(sk);
	}
	/* Otherwise, socket is reprieved until protocol close. */

out:
	bh_unlock_sock(sk);
	local_bh_enable();
	sock_put(sk);
}
EXPORT_SYMBOL(tcp_close);

/* These states need RST on ABORT according to RFC793 */

static inline bool tcp_need_reset(int state)
{
	return (1 << state) &
	       (TCPF_ESTABLISHED | TCPF_CLOSE_WAIT | TCPF_FIN_WAIT1 |
		TCPF_FIN_WAIT2 | TCPF_SYN_RECV);
}

int tcp_disconnect(struct sock *sk, int flags)
{
	struct inet_sock *inet = inet_sk(sk);
	struct inet_connection_sock *icsk = inet_csk(sk);
	struct tcp_sock *tp = tcp_sk(sk);
	int err = 0;
	int old_state = sk->sk_state;

	if (old_state != TCP_CLOSE)
		tcp_set_state(sk, TCP_CLOSE);

	/* ABORT function of RFC793 */
	if (old_state == TCP_LISTEN) {
		inet_csk_listen_stop(sk);
	} else if (unlikely(tp->repair)) {
		sk->sk_err = ECONNABORTED;
	} else if (tcp_need_reset(old_state) ||
		   (tp->snd_nxt != tp->write_seq &&
		    (1 << old_state) & (TCPF_CLOSING | TCPF_LAST_ACK))) {
		/* The last check adjusts for discrepancy of Linux wrt. RFC
		 * states
		 */
		tcp_send_active_reset(sk, gfp_any());
		sk->sk_err = ECONNRESET;
	} else if (old_state == TCP_SYN_SENT)
		sk->sk_err = ECONNRESET;

	tcp_clear_xmit_timers(sk);
	__skb_queue_purge(&sk->sk_receive_queue);
	tcp_write_queue_purge(sk);
	__skb_queue_purge(&tp->out_of_order_queue);

	inet->inet_dport = 0;

	if (!(sk->sk_userlocks & SOCK_BINDADDR_LOCK))
		inet_reset_saddr(sk);

	sk->sk_shutdown = 0;
	sock_reset_flag(sk, SOCK_DONE);
	tp->srtt_us = 0;
	if ((tp->write_seq += tp->max_window + 2) == 0)
		tp->write_seq = 1;
	icsk->icsk_backoff = 0;
	tp->snd_cwnd = 2;
	icsk->icsk_probes_out = 0;
	tp->packets_out = 0;
	tp->snd_ssthresh = TCP_INFINITE_SSTHRESH;
	tp->snd_cwnd_cnt = 0;
	tp->window_clamp = 0;
	tcp_set_ca_state(sk, TCP_CA_Open);
	tcp_clear_retrans(tp);
	inet_csk_delack_init(sk);
	tcp_init_send_head(sk);
	memset(&tp->rx_opt, 0, sizeof(tp->rx_opt));
	__sk_dst_reset(sk);

	WARN_ON(inet->inet_num && !icsk->icsk_bind_hash);

	sk->sk_error_report(sk);
	return err;
}
EXPORT_SYMBOL(tcp_disconnect);

void tcp_sock_destruct(struct sock *sk)
{
	inet_sock_destruct(sk);

	kfree(inet_csk(sk)->icsk_accept_queue.fastopenq);
}

static inline bool tcp_can_repair_sock(const struct sock *sk)
{
	return ns_capable(sock_net(sk)->user_ns, CAP_NET_ADMIN) &&
		((1 << sk->sk_state) & (TCPF_CLOSE | TCPF_ESTABLISHED));
}

static int tcp_repair_options_est(struct tcp_sock *tp,
		struct tcp_repair_opt __user *optbuf, unsigned int len)
{
	struct tcp_repair_opt opt;

	while (len >= sizeof(opt)) {
		if (copy_from_user(&opt, optbuf, sizeof(opt)))
			return -EFAULT;

		optbuf++;
		len -= sizeof(opt);

		switch (opt.opt_code) {
		case TCPOPT_MSS:
			tp->rx_opt.mss_clamp = opt.opt_val;
			break;
		case TCPOPT_WINDOW:
			{
				u16 snd_wscale = opt.opt_val & 0xFFFF;
				u16 rcv_wscale = opt.opt_val >> 16;

				if (snd_wscale > 14 || rcv_wscale > 14)
					return -EFBIG;

				tp->rx_opt.snd_wscale = snd_wscale;
				tp->rx_opt.rcv_wscale = rcv_wscale;
				tp->rx_opt.wscale_ok = 1;
			}
			break;
		case TCPOPT_SACK_PERM:
			if (opt.opt_val != 0)
				return -EINVAL;

			tp->rx_opt.sack_ok |= TCP_SACK_SEEN;
			if (sysctl_tcp_fack)
				tcp_enable_fack(tp);
			break;
		case TCPOPT_TIMESTAMP:
			if (opt.opt_val != 0)
				return -EINVAL;

			tp->rx_opt.tstamp_ok = 1;
			break;
		}
	}

	return 0;
}

/*
 *	Socket option code for TCP.
 */
static int do_tcp_setsockopt(struct sock *sk, int level,
		int optname, char __user *optval, unsigned int optlen)
{
	struct tcp_sock *tp = tcp_sk(sk);
	struct inet_connection_sock *icsk = inet_csk(sk);
	int val;
	int err = 0;

	/* These are data/string values, all the others are ints */
	switch (optname) {
	case TCP_CONGESTION: {
		char name[TCP_CA_NAME_MAX];

		if (optlen < 1)
			return -EINVAL;

		val = strncpy_from_user(name, optval,
					min_t(long, TCP_CA_NAME_MAX-1, optlen));
		if (val < 0)
			return -EFAULT;
		name[val] = 0;

		lock_sock(sk);
		err = tcp_set_congestion_control(sk, name);
		release_sock(sk);
		return err;
	}
	default:
		/* fallthru */
		break;
	}

	if (optlen < sizeof(int))
		return -EINVAL;

	if (get_user(val, (int __user *)optval))
		return -EFAULT;

	lock_sock(sk);

	switch (optname) {
	case TCP_MAXSEG:
		/* Values greater than interface MTU won't take effect. However
		 * at the point when this call is done we typically don't yet
		 * know which interface is going to be used */
		if (val < TCP_MIN_MSS || val > MAX_TCP_WINDOW) {
			err = -EINVAL;
			break;
		}
		tp->rx_opt.user_mss = val;
		break;

	case TCP_NODELAY:
		if (val) {
			/* TCP_NODELAY is weaker than TCP_CORK, so that
			 * this option on corked socket is remembered, but
			 * it is not activated until cork is cleared.
			 *
			 * However, when TCP_NODELAY is set we make
			 * an explicit push, which overrides even TCP_CORK
			 * for currently queued segments.
			 */
			tp->nonagle |= TCP_NAGLE_OFF|TCP_NAGLE_PUSH;
			tcp_push_pending_frames(sk);
		} else {
			tp->nonagle &= ~TCP_NAGLE_OFF;
		}
		break;

	case TCP_THIN_LINEAR_TIMEOUTS:
		if (val < 0 || val > 1)
			err = -EINVAL;
		else
			tp->thin_lto = val;
		break;

	case TCP_THIN_DUPACK:
		if (val < 0 || val > 1)
			err = -EINVAL;
		else {
			tp->thin_dupack = val;
			if (tp->thin_dupack)
				tcp_disable_early_retrans(tp);
		}
		break;

	case TCP_REPAIR:
		if (!tcp_can_repair_sock(sk))
			err = -EPERM;
		else if (val == 1) {
			tp->repair = 1;
			sk->sk_reuse = SK_FORCE_REUSE;
			tp->repair_queue = TCP_NO_QUEUE;
		} else if (val == 0) {
			tp->repair = 0;
			sk->sk_reuse = SK_NO_REUSE;
			tcp_send_window_probe(sk);
		} else
			err = -EINVAL;

		break;

	case TCP_REPAIR_QUEUE:
		if (!tp->repair)
			err = -EPERM;
		else if (val < TCP_QUEUES_NR)
			tp->repair_queue = val;
		else
			err = -EINVAL;
		break;

	case TCP_QUEUE_SEQ:
		if (sk->sk_state != TCP_CLOSE)
			err = -EPERM;
		else if (tp->repair_queue == TCP_SEND_QUEUE)
			tp->write_seq = val;
		else if (tp->repair_queue == TCP_RECV_QUEUE)
			tp->rcv_nxt = val;
		else
			err = -EINVAL;
		break;

	case TCP_REPAIR_OPTIONS:
		if (!tp->repair)
			err = -EINVAL;
		else if (sk->sk_state == TCP_ESTABLISHED)
			err = tcp_repair_options_est(tp,
					(struct tcp_repair_opt __user *)optval,
					optlen);
		else
			err = -EPERM;
		break;

	case TCP_CORK:
		/* When set indicates to always queue non-full frames.
		 * Later the user clears this option and we transmit
		 * any pending partial frames in the queue.  This is
		 * meant to be used alongside sendfile() to get properly
		 * filled frames when the user (for example) must write
		 * out headers with a write() call first and then use
		 * sendfile to send out the data parts.
		 *
		 * TCP_CORK can be set together with TCP_NODELAY and it is
		 * stronger than TCP_NODELAY.
		 */
		if (val) {
			tp->nonagle |= TCP_NAGLE_CORK;
		} else {
			tp->nonagle &= ~TCP_NAGLE_CORK;
			if (tp->nonagle&TCP_NAGLE_OFF)
				tp->nonagle |= TCP_NAGLE_PUSH;
			tcp_push_pending_frames(sk);
		}
		break;

	case TCP_KEEPIDLE:
		if (val < 1 || val > MAX_TCP_KEEPIDLE)
			err = -EINVAL;
		else {
			tp->keepalive_time = val * HZ;
			if (sock_flag(sk, SOCK_KEEPOPEN) &&
			    !((1 << sk->sk_state) &
			      (TCPF_CLOSE | TCPF_LISTEN))) {
				u32 elapsed = keepalive_time_elapsed(tp);
				if (tp->keepalive_time > elapsed)
					elapsed = tp->keepalive_time - elapsed;
				else
					elapsed = 0;
				inet_csk_reset_keepalive_timer(sk, elapsed);
			}
		}
		break;
	case TCP_KEEPINTVL:
		if (val < 1 || val > MAX_TCP_KEEPINTVL)
			err = -EINVAL;
		else
			tp->keepalive_intvl = val * HZ;
		break;
	case TCP_KEEPCNT:
		if (val < 1 || val > MAX_TCP_KEEPCNT)
			err = -EINVAL;
		else
			tp->keepalive_probes = val;
		break;
	case TCP_SYNCNT:
		if (val < 1 || val > MAX_TCP_SYNCNT)
			err = -EINVAL;
		else
			icsk->icsk_syn_retries = val;
		break;

	case TCP_LINGER2:
		if (val < 0)
			tp->linger2 = -1;
		else if (val > sysctl_tcp_fin_timeout / HZ)
			tp->linger2 = 0;
		else
			tp->linger2 = val * HZ;
		break;

	case TCP_DEFER_ACCEPT:
		/* Translate value in seconds to number of retransmits */
		icsk->icsk_accept_queue.rskq_defer_accept =
			secs_to_retrans(val, TCP_TIMEOUT_INIT / HZ,
					TCP_RTO_MAX / HZ);
		break;

	case TCP_WINDOW_CLAMP:
		if (!val) {
			if (sk->sk_state != TCP_CLOSE) {
				err = -EINVAL;
				break;
			}
			tp->window_clamp = 0;
		} else
			tp->window_clamp = val < SOCK_MIN_RCVBUF / 2 ?
						SOCK_MIN_RCVBUF / 2 : val;
		break;

	case TCP_QUICKACK:
		if (!val) {
			icsk->icsk_ack.pingpong = 1;
		} else {
			icsk->icsk_ack.pingpong = 0;
			if ((1 << sk->sk_state) &
			    (TCPF_ESTABLISHED | TCPF_CLOSE_WAIT) &&
			    inet_csk_ack_scheduled(sk)) {
				icsk->icsk_ack.pending |= ICSK_ACK_PUSHED;
				tcp_cleanup_rbuf(sk, 1);
				if (!(val & 1))
					icsk->icsk_ack.pingpong = 1;
			}
		}
		break;

#ifdef CONFIG_TCP_MD5SIG
	case TCP_MD5SIG:
		/* Read the IP->Key mappings from userspace */
		err = tp->af_specific->md5_parse(sk, optval, optlen);
		break;
#endif
	case TCP_USER_TIMEOUT:
		/* Cap the max time in ms TCP will retry or probe the window
		 * before giving up and aborting (ETIMEDOUT) a connection.
		 */
		if (val < 0)
			err = -EINVAL;
		else
			icsk->icsk_user_timeout = msecs_to_jiffies(val);
		break;

	case TCP_FASTOPEN:
		if (val >= 0 && ((1 << sk->sk_state) & (TCPF_CLOSE |
		    TCPF_LISTEN))) {
			tcp_fastopen_init_key_once(true);

			err = fastopen_init_queue(sk, val);
		} else {
			err = -EINVAL;
		}
		break;
	case TCP_TIMESTAMP:
		if (!tp->repair)
			err = -EPERM;
		else
			tp->tsoffset = val - tcp_time_stamp;
		break;
	case TCP_NOTSENT_LOWAT:
		tp->notsent_lowat = val;
		sk->sk_write_space(sk);
		break;
	default:
		err = -ENOPROTOOPT;
		break;
	}

	release_sock(sk);
	return err;
}

int tcp_setsockopt(struct sock *sk, int level, int optname, char __user *optval,
		   unsigned int optlen)
{
	const struct inet_connection_sock *icsk = inet_csk(sk);

	if (level != SOL_TCP)
		return icsk->icsk_af_ops->setsockopt(sk, level, optname,
						     optval, optlen);
	return do_tcp_setsockopt(sk, level, optname, optval, optlen);
}
EXPORT_SYMBOL(tcp_setsockopt);

#ifdef CONFIG_COMPAT
int compat_tcp_setsockopt(struct sock *sk, int level, int optname,
			  char __user *optval, unsigned int optlen)
{
	if (level != SOL_TCP)
		return inet_csk_compat_setsockopt(sk, level, optname,
						  optval, optlen);
	return do_tcp_setsockopt(sk, level, optname, optval, optlen);
}
EXPORT_SYMBOL(compat_tcp_setsockopt);
#endif

/* Return information about state of tcp endpoint in API format. */
void tcp_get_info(const struct sock *sk, struct tcp_info *info)
{
	const struct tcp_sock *tp = tcp_sk(sk);
	const struct inet_connection_sock *icsk = inet_csk(sk);
	u32 now = tcp_time_stamp;
	u32 rate;

	memset(info, 0, sizeof(*info));

	info->tcpi_state = sk->sk_state;
	info->tcpi_ca_state = icsk->icsk_ca_state;
	info->tcpi_retransmits = icsk->icsk_retransmits;
	info->tcpi_probes = icsk->icsk_probes_out;
	info->tcpi_backoff = icsk->icsk_backoff;

	if (tp->rx_opt.tstamp_ok)
		info->tcpi_options |= TCPI_OPT_TIMESTAMPS;
	if (tcp_is_sack(tp))
		info->tcpi_options |= TCPI_OPT_SACK;
	if (tp->rx_opt.wscale_ok) {
		info->tcpi_options |= TCPI_OPT_WSCALE;
		info->tcpi_snd_wscale = tp->rx_opt.snd_wscale;
		info->tcpi_rcv_wscale = tp->rx_opt.rcv_wscale;
	}

	if (tp->ecn_flags & TCP_ECN_OK)
		info->tcpi_options |= TCPI_OPT_ECN;
	if (tp->ecn_flags & TCP_ECN_SEEN)
		info->tcpi_options |= TCPI_OPT_ECN_SEEN;
	if (tp->syn_data_acked)
		info->tcpi_options |= TCPI_OPT_SYN_DATA;

	info->tcpi_rto = jiffies_to_usecs(icsk->icsk_rto);
	info->tcpi_ato = jiffies_to_usecs(icsk->icsk_ack.ato);
	info->tcpi_snd_mss = tp->mss_cache;
	info->tcpi_rcv_mss = icsk->icsk_ack.rcv_mss;

	if (sk->sk_state == TCP_LISTEN) {
		info->tcpi_unacked = sk->sk_ack_backlog;
		info->tcpi_sacked = sk->sk_max_ack_backlog;
	} else {
		info->tcpi_unacked = tp->packets_out;
		info->tcpi_sacked = tp->sacked_out;
	}
	info->tcpi_lost = tp->lost_out;
	info->tcpi_retrans = tp->retrans_out;
	info->tcpi_fackets = tp->fackets_out;

	info->tcpi_last_data_sent = jiffies_to_msecs(now - tp->lsndtime);
	info->tcpi_last_data_recv = jiffies_to_msecs(now - icsk->icsk_ack.lrcvtime);
	info->tcpi_last_ack_recv = jiffies_to_msecs(now - tp->rcv_tstamp);

	info->tcpi_pmtu = icsk->icsk_pmtu_cookie;
	info->tcpi_rcv_ssthresh = tp->rcv_ssthresh;
	info->tcpi_rtt = tp->srtt_us >> 3;
	info->tcpi_rttvar = tp->mdev_us >> 2;
	info->tcpi_snd_ssthresh = tp->snd_ssthresh;
	info->tcpi_snd_cwnd = tp->snd_cwnd;
	info->tcpi_advmss = tp->advmss;
	info->tcpi_reordering = tp->reordering;

	info->tcpi_rcv_rtt = jiffies_to_usecs(tp->rcv_rtt_est.rtt)>>3;
	info->tcpi_rcv_space = tp->rcvq_space.space;

	info->tcpi_total_retrans = tp->total_retrans;

	rate = READ_ONCE(sk->sk_pacing_rate);
	info->tcpi_pacing_rate = rate != ~0U ? rate : ~0ULL;

	rate = READ_ONCE(sk->sk_max_pacing_rate);
	info->tcpi_max_pacing_rate = rate != ~0U ? rate : ~0ULL;

	/*
	* Expose reference count for socket.
	*/
	if (NULL != sk->sk_socket) {
		struct file *filep = sk->sk_socket->file;

		if (filep)
			info->tcpi_count = file_count(filep);
	}
}
EXPORT_SYMBOL_GPL(tcp_get_info);

static int do_tcp_getsockopt(struct sock *sk, int level,
		int optname, char __user *optval, int __user *optlen)
{
	struct inet_connection_sock *icsk = inet_csk(sk);
	struct tcp_sock *tp = tcp_sk(sk);
	int val, len;

	if (get_user(len, optlen))
		return -EFAULT;

	len = min_t(unsigned int, len, sizeof(int));

	if (len < 0)
		return -EINVAL;

	switch (optname) {
	case TCP_MAXSEG:
		val = tp->mss_cache;
		if (!val && ((1 << sk->sk_state) & (TCPF_CLOSE | TCPF_LISTEN)))
			val = tp->rx_opt.user_mss;
		if (tp->repair)
			val = tp->rx_opt.mss_clamp;
		break;
	case TCP_NODELAY:
		val = !!(tp->nonagle&TCP_NAGLE_OFF);
		break;
	case TCP_CORK:
		val = !!(tp->nonagle&TCP_NAGLE_CORK);
		break;
	case TCP_KEEPIDLE:
		val = keepalive_time_when(tp) / HZ;
		break;
	case TCP_KEEPINTVL:
		val = keepalive_intvl_when(tp) / HZ;
		break;
	case TCP_KEEPCNT:
		val = keepalive_probes(tp);
		break;
	case TCP_SYNCNT:
		val = icsk->icsk_syn_retries ? : sysctl_tcp_syn_retries;
		break;
	case TCP_LINGER2:
		val = tp->linger2;
		if (val >= 0)
			val = (val ? : sysctl_tcp_fin_timeout) / HZ;
		break;
	case TCP_DEFER_ACCEPT:
		val = retrans_to_secs(icsk->icsk_accept_queue.rskq_defer_accept,
				      TCP_TIMEOUT_INIT / HZ, TCP_RTO_MAX / HZ);
		break;
	case TCP_WINDOW_CLAMP:
		val = tp->window_clamp;
		break;
	case TCP_INFO: {
		struct tcp_info info;

		if (get_user(len, optlen))
			return -EFAULT;

		tcp_get_info(sk, &info);

		len = min_t(unsigned int, len, sizeof(info));
		if (put_user(len, optlen))
			return -EFAULT;
		if (copy_to_user(optval, &info, len))
			return -EFAULT;
		return 0;
	}
	case TCP_QUICKACK:
		val = !icsk->icsk_ack.pingpong;
		break;

	case TCP_CONGESTION:
		if (get_user(len, optlen))
			return -EFAULT;
		len = min_t(unsigned int, len, TCP_CA_NAME_MAX);
		if (put_user(len, optlen))
			return -EFAULT;
		if (copy_to_user(optval, icsk->icsk_ca_ops->name, len))
			return -EFAULT;
		return 0;

	case TCP_THIN_LINEAR_TIMEOUTS:
		val = tp->thin_lto;
		break;
	case TCP_THIN_DUPACK:
		val = tp->thin_dupack;
		break;

	case TCP_REPAIR:
		val = tp->repair;
		break;

	case TCP_REPAIR_QUEUE:
		if (tp->repair)
			val = tp->repair_queue;
		else
			return -EINVAL;
		break;

	case TCP_QUEUE_SEQ:
		if (tp->repair_queue == TCP_SEND_QUEUE)
			val = tp->write_seq;
		else if (tp->repair_queue == TCP_RECV_QUEUE)
			val = tp->rcv_nxt;
		else
			return -EINVAL;
		break;

	case TCP_USER_TIMEOUT:
		val = jiffies_to_msecs(icsk->icsk_user_timeout);
		break;

	case TCP_FASTOPEN:
		if (icsk->icsk_accept_queue.fastopenq != NULL)
			val = icsk->icsk_accept_queue.fastopenq->max_qlen;
		else
			val = 0;
		break;

	case TCP_TIMESTAMP:
		val = tcp_time_stamp + tp->tsoffset;
		break;
	case TCP_NOTSENT_LOWAT:
		val = tp->notsent_lowat;
		break;
	default:
		return -ENOPROTOOPT;
	}

	if (put_user(len, optlen))
		return -EFAULT;
	if (copy_to_user(optval, &val, len))
		return -EFAULT;
	return 0;
}

int tcp_getsockopt(struct sock *sk, int level, int optname, char __user *optval,
		   int __user *optlen)
{
	struct inet_connection_sock *icsk = inet_csk(sk);

	if (level != SOL_TCP)
		return icsk->icsk_af_ops->getsockopt(sk, level, optname,
						     optval, optlen);
	return do_tcp_getsockopt(sk, level, optname, optval, optlen);
}
EXPORT_SYMBOL(tcp_getsockopt);

#ifdef CONFIG_COMPAT
int compat_tcp_getsockopt(struct sock *sk, int level, int optname,
			  char __user *optval, int __user *optlen)
{
	if (level != SOL_TCP)
		return inet_csk_compat_getsockopt(sk, level, optname,
						  optval, optlen);
	return do_tcp_getsockopt(sk, level, optname, optval, optlen);
}
EXPORT_SYMBOL(compat_tcp_getsockopt);
#endif

#ifdef CONFIG_TCP_MD5SIG
static DEFINE_PER_CPU(struct tcp_md5sig_pool, tcp_md5sig_pool);
static DEFINE_MUTEX(tcp_md5sig_mutex);
static bool tcp_md5sig_pool_populated = false;

static void __tcp_alloc_md5sig_pool(void)
{
	int cpu;

	for_each_possible_cpu(cpu) {
		if (!per_cpu(tcp_md5sig_pool, cpu).md5_desc.tfm) {
			struct crypto_hash *hash;

			hash = crypto_alloc_hash("md5", 0, CRYPTO_ALG_ASYNC);
			if (IS_ERR_OR_NULL(hash))
				return;
			per_cpu(tcp_md5sig_pool, cpu).md5_desc.tfm = hash;
		}
	}
	/* before setting tcp_md5sig_pool_populated, we must commit all writes
	 * to memory. See smp_rmb() in tcp_get_md5sig_pool()
	 */
	smp_wmb();
	tcp_md5sig_pool_populated = true;
}

bool tcp_alloc_md5sig_pool(void)
{
	if (unlikely(!tcp_md5sig_pool_populated)) {
		mutex_lock(&tcp_md5sig_mutex);

		if (!tcp_md5sig_pool_populated)
			__tcp_alloc_md5sig_pool();

		mutex_unlock(&tcp_md5sig_mutex);
	}
	return tcp_md5sig_pool_populated;
}
EXPORT_SYMBOL(tcp_alloc_md5sig_pool);


/**
 *	tcp_get_md5sig_pool - get md5sig_pool for this user
 *
 *	We use percpu structure, so if we succeed, we exit with preemption
 *	and BH disabled, to make sure another thread or softirq handling
 *	wont try to get same context.
 */
struct tcp_md5sig_pool *tcp_get_md5sig_pool(void)
{
	local_bh_disable();

	if (tcp_md5sig_pool_populated) {
		/* coupled with smp_wmb() in __tcp_alloc_md5sig_pool() */
		smp_rmb();
		return this_cpu_ptr(&tcp_md5sig_pool);
	}
	local_bh_enable();
	return NULL;
}
EXPORT_SYMBOL(tcp_get_md5sig_pool);

int tcp_md5_hash_header(struct tcp_md5sig_pool *hp,
			const struct tcphdr *th)
{
	struct scatterlist sg;
	struct tcphdr hdr;
	int err;

	/* We are not allowed to change tcphdr, make a local copy */
	memcpy(&hdr, th, sizeof(hdr));
	hdr.check = 0;

	/* options aren't included in the hash */
	sg_init_one(&sg, &hdr, sizeof(hdr));
	err = crypto_hash_update(&hp->md5_desc, &sg, sizeof(hdr));
	return err;
}
EXPORT_SYMBOL(tcp_md5_hash_header);

int tcp_md5_hash_skb_data(struct tcp_md5sig_pool *hp,
			  const struct sk_buff *skb, unsigned int header_len)
{
	struct scatterlist sg;
	const struct tcphdr *tp = tcp_hdr(skb);
	struct hash_desc *desc = &hp->md5_desc;
	unsigned int i;
	const unsigned int head_data_len = skb_headlen(skb) > header_len ?
					   skb_headlen(skb) - header_len : 0;
	const struct skb_shared_info *shi = skb_shinfo(skb);
	struct sk_buff *frag_iter;

	sg_init_table(&sg, 1);

	sg_set_buf(&sg, ((u8 *) tp) + header_len, head_data_len);
	if (crypto_hash_update(desc, &sg, head_data_len))
		return 1;

	for (i = 0; i < shi->nr_frags; ++i) {
		const struct skb_frag_struct *f = &shi->frags[i];
		unsigned int offset = f->page_offset;
		struct page *page = skb_frag_page(f) + (offset >> PAGE_SHIFT);

		sg_set_page(&sg, page, skb_frag_size(f),
			    offset_in_page(offset));
		if (crypto_hash_update(desc, &sg, skb_frag_size(f)))
			return 1;
	}

	skb_walk_frags(skb, frag_iter)
		if (tcp_md5_hash_skb_data(hp, frag_iter, 0))
			return 1;

	return 0;
}
EXPORT_SYMBOL(tcp_md5_hash_skb_data);

int tcp_md5_hash_key(struct tcp_md5sig_pool *hp, const struct tcp_md5sig_key *key)
{
	struct scatterlist sg;

	sg_init_one(&sg, key->key, key->keylen);
	return crypto_hash_update(&hp->md5_desc, &sg, key->keylen);
}
EXPORT_SYMBOL(tcp_md5_hash_key);

#endif

void tcp_done(struct sock *sk)
{
	struct request_sock *req = tcp_sk(sk)->fastopen_rsk;

	if (sk->sk_state == TCP_SYN_SENT || sk->sk_state == TCP_SYN_RECV)
		TCP_INC_STATS_BH(sock_net(sk), TCP_MIB_ATTEMPTFAILS);

	tcp_set_state(sk, TCP_CLOSE);
	tcp_clear_xmit_timers(sk);
	if (req != NULL)
		reqsk_fastopen_remove(sk, req, false);

	sk->sk_shutdown = SHUTDOWN_MASK;

	if (!sock_flag(sk, SOCK_DEAD))
		sk->sk_state_change(sk);
	else
		inet_csk_destroy_sock(sk);
}
EXPORT_SYMBOL_GPL(tcp_done);

int tcp_abort(struct sock *sk, int err)
{
	if (!sk_fullsock(sk)) {
		sock_gen_put(sk);
		return -EOPNOTSUPP;
	}

	/* Don't race with userspace socket closes such as tcp_close. */
	lock_sock(sk);

	if (sk->sk_state == TCP_LISTEN) {
		tcp_set_state(sk, TCP_CLOSE);
		inet_csk_listen_stop(sk);
	}

	/* Don't race with BH socket closes such as inet_csk_listen_stop. */
	local_bh_disable();
	bh_lock_sock(sk);

	if (!sock_flag(sk, SOCK_DEAD)) {
		sk->sk_err = err;
		/* This barrier is coupled with smp_rmb() in tcp_poll() */
		smp_wmb();
		sk->sk_error_report(sk);
		if (tcp_need_reset(sk->sk_state))
			tcp_send_active_reset(sk, GFP_ATOMIC);
		tcp_done(sk);
	}

	bh_unlock_sock(sk);
	local_bh_enable();
	release_sock(sk);
	sock_put(sk);
	return 0;
}
EXPORT_SYMBOL_GPL(tcp_abort);

extern struct tcp_congestion_ops tcp_reno;

static __initdata unsigned long thash_entries;
static int __init set_thash_entries(char *str)
{
	ssize_t ret;

	if (!str)
		return 0;

	ret = kstrtoul(str, 0, &thash_entries);
	if (ret)
		return 0;

	return 1;
}
__setup("thash_entries=", set_thash_entries);

static void __init tcp_init_mem(void)
{
	unsigned long limit = nr_free_buffer_pages() / 8;
	limit = max(limit, 128UL);
	sysctl_tcp_mem[0] = limit / 4 * 3;
	sysctl_tcp_mem[1] = limit;
	sysctl_tcp_mem[2] = sysctl_tcp_mem[0] * 2;
}

void __init tcp_init(void)
{
	struct sk_buff *skb = NULL;
	unsigned long limit;
	int max_rshare, max_wshare, cnt;
	unsigned int i;

	BUILD_BUG_ON(sizeof(struct tcp_skb_cb) > sizeof(skb->cb));

	percpu_counter_init(&tcp_sockets_allocated, 0, GFP_KERNEL);
	percpu_counter_init(&tcp_orphan_count, 0, GFP_KERNEL);
	tcp_hashinfo.bind_bucket_cachep =
		kmem_cache_create("tcp_bind_bucket",
				  sizeof(struct inet_bind_bucket), 0,
				  SLAB_HWCACHE_ALIGN|SLAB_PANIC, NULL);

	/* Size and allocate the main established and bind bucket
	 * hash tables.
	 *
	 * The methodology is similar to that of the buffer cache.
	 */
	tcp_hashinfo.ehash =
		alloc_large_system_hash("TCP established",
					sizeof(struct inet_ehash_bucket),
					thash_entries,
					17, /* one slot per 128 KB of memory */
					0,
					NULL,
					&tcp_hashinfo.ehash_mask,
					0,
					thash_entries ? 0 : 512 * 1024);
	for (i = 0; i <= tcp_hashinfo.ehash_mask; i++)
		INIT_HLIST_NULLS_HEAD(&tcp_hashinfo.ehash[i].chain, i);

	if (inet_ehash_locks_alloc(&tcp_hashinfo))
		panic("TCP: failed to alloc ehash_locks");
	tcp_hashinfo.bhash =
		alloc_large_system_hash("TCP bind",
					sizeof(struct inet_bind_hashbucket),
					tcp_hashinfo.ehash_mask + 1,
					17, /* one slot per 128 KB of memory */
					0,
					&tcp_hashinfo.bhash_size,
					NULL,
					0,
					64 * 1024);
	tcp_hashinfo.bhash_size = 1U << tcp_hashinfo.bhash_size;
	for (i = 0; i < tcp_hashinfo.bhash_size; i++) {
		spin_lock_init(&tcp_hashinfo.bhash[i].lock);
		INIT_HLIST_HEAD(&tcp_hashinfo.bhash[i].chain);
	}


	cnt = tcp_hashinfo.ehash_mask + 1;

	tcp_death_row.sysctl_max_tw_buckets = cnt / 2;
	sysctl_tcp_max_orphans = cnt / 2;
	sysctl_max_syn_backlog = max(128, cnt / 256);

	tcp_init_mem();
	/* Set per-socket limits to no more than 1/128 the pressure threshold */
	limit = nr_free_buffer_pages() << (PAGE_SHIFT - 7);
	max_wshare = min(4UL*1024*1024, limit);
	max_rshare = min(6UL*1024*1024, limit);

	sysctl_tcp_wmem[0] = SK_MEM_QUANTUM;
	sysctl_tcp_wmem[1] = 16*1024;
	sysctl_tcp_wmem[2] = max(64*1024, max_wshare);

	sysctl_tcp_rmem[0] = SK_MEM_QUANTUM;
	sysctl_tcp_rmem[1] = 87380;
	sysctl_tcp_rmem[2] = max(87380, max_rshare);

	pr_info("Hash tables configured (established %u bind %u)\n",
		tcp_hashinfo.ehash_mask + 1, tcp_hashinfo.bhash_size);

	tcp_metrics_init();
	BUG_ON(tcp_register_congestion_control(&tcp_reno) != 0);
	tcp_tasklet_init();
<<<<<<< HEAD
}

static int tcp_is_local(struct net *net, __be32 addr) {
	struct rtable *rt;
	struct flowi4 fl4 = { .daddr = addr };
	int is_local;
	rt = ip_route_output_key(net, &fl4);
	if (IS_ERR_OR_NULL(rt))
		return 0;

	is_local = rt->dst.dev && (rt->dst.dev->flags & IFF_LOOPBACK);
	ip_rt_put(rt);
	return is_local;
}

#if defined(CONFIG_IPV6)
static int tcp_is_local6(struct net *net, struct in6_addr *addr) {
	struct rt6_info *rt6 = rt6_lookup(net, addr, addr, 0, 0);
	int is_local;

	is_local = rt6 && rt6->dst.dev && (rt6->dst.dev->flags & IFF_LOOPBACK);
	ip6_rt_put(rt6);
	return is_local;
}
#endif

/*
 * tcp_nuke_addr - destroy all sockets on the given local address
 * if local address is the unspecified address (0.0.0.0 or ::), destroy all
 * sockets with local addresses that are not configured.
 */
int tcp_nuke_addr(struct net *net, struct sockaddr *addr)
{
	int family = addr->sa_family;
	unsigned int bucket;

	struct in_addr *in = NULL;
#if defined(CONFIG_IPV6) || defined(CONFIG_IPV6_MODULE)
	struct in6_addr *in6 = NULL;
#endif
	if (family == AF_INET) {
		in = &((struct sockaddr_in *)addr)->sin_addr;
#if defined(CONFIG_IPV6) || defined(CONFIG_IPV6_MODULE)
	} else if (family == AF_INET6) {
		in6 = &((struct sockaddr_in6 *)addr)->sin6_addr;
#endif
	} else {
		return -EAFNOSUPPORT;
	}

	for (bucket = 0; bucket <= tcp_hashinfo.ehash_mask; bucket++) {
		struct hlist_nulls_node *node;
		struct sock *sk;
		spinlock_t *lock = inet_ehash_lockp(&tcp_hashinfo, bucket);

restart:
		spin_lock_bh(lock);
		sk_nulls_for_each(sk, node, &tcp_hashinfo.ehash[bucket].chain) {
			struct inet_sock *inet = inet_sk(sk);

			if (sk->sk_state == TCP_TIME_WAIT) {
				/*
				 * Sockets that are in TIME_WAIT state are
				 * instances of lightweight inet_timewait_sock,
				 * we should simply skip them (or we'll try to
				 * access non-existing fields and crash).
				 */
				continue;
			}

			if (sysctl_ip_dynaddr && sk->sk_state == TCP_SYN_SENT)
				continue;

			if (sock_flag(sk, SOCK_DEAD))
				continue;

			if (family == AF_INET) {
				__be32 s4 = inet->inet_rcv_saddr;
				if (s4 == LOOPBACK4_IPV6)
					continue;

				if (in && in->s_addr != s4 &&
				    !(in->s_addr == INADDR_ANY &&
				      !tcp_is_local(net, s4)))
					continue;
			}

#if defined(CONFIG_IPV6)
			if (family == AF_INET6) {
				struct in6_addr *s6;
				if (!inet->pinet6)
					continue;

				if (sk->sk_family == AF_INET)
					continue;

				s6 = &sk->sk_v6_rcv_saddr;
				if (ipv6_addr_type(s6) == IPV6_ADDR_MAPPED)
					continue;

				if (!ipv6_addr_equal(in6, s6) &&
				    !(ipv6_addr_equal(in6, &in6addr_any) &&
				      !tcp_is_local6(net, s6)))
				continue;
			}
#endif

			sock_hold(sk);
			spin_unlock_bh(lock);

			lock_sock(sk);
			local_bh_disable();
			bh_lock_sock(sk);

			if (!sock_flag(sk, SOCK_DEAD)) {
				smp_wmb();  /* be consistent with tcp_reset */
				sk->sk_err = ETIMEDOUT;
				sk->sk_error_report(sk);
				tcp_done(sk);
			}

			bh_unlock_sock(sk);
			local_bh_enable();
			release_sock(sk);
			sock_put(sk);

			goto restart;
		}
		spin_unlock_bh(lock);
	}

	return 0;
}
EXPORT_SYMBOL_GPL(tcp_nuke_addr);
=======
}
>>>>>>> 61c92ff9
<|MERGE_RESOLUTION|>--- conflicted
+++ resolved
@@ -3197,141 +3197,4 @@
 	tcp_metrics_init();
 	BUG_ON(tcp_register_congestion_control(&tcp_reno) != 0);
 	tcp_tasklet_init();
-<<<<<<< HEAD
-}
-
-static int tcp_is_local(struct net *net, __be32 addr) {
-	struct rtable *rt;
-	struct flowi4 fl4 = { .daddr = addr };
-	int is_local;
-	rt = ip_route_output_key(net, &fl4);
-	if (IS_ERR_OR_NULL(rt))
-		return 0;
-
-	is_local = rt->dst.dev && (rt->dst.dev->flags & IFF_LOOPBACK);
-	ip_rt_put(rt);
-	return is_local;
-}
-
-#if defined(CONFIG_IPV6)
-static int tcp_is_local6(struct net *net, struct in6_addr *addr) {
-	struct rt6_info *rt6 = rt6_lookup(net, addr, addr, 0, 0);
-	int is_local;
-
-	is_local = rt6 && rt6->dst.dev && (rt6->dst.dev->flags & IFF_LOOPBACK);
-	ip6_rt_put(rt6);
-	return is_local;
-}
-#endif
-
-/*
- * tcp_nuke_addr - destroy all sockets on the given local address
- * if local address is the unspecified address (0.0.0.0 or ::), destroy all
- * sockets with local addresses that are not configured.
- */
-int tcp_nuke_addr(struct net *net, struct sockaddr *addr)
-{
-	int family = addr->sa_family;
-	unsigned int bucket;
-
-	struct in_addr *in = NULL;
-#if defined(CONFIG_IPV6) || defined(CONFIG_IPV6_MODULE)
-	struct in6_addr *in6 = NULL;
-#endif
-	if (family == AF_INET) {
-		in = &((struct sockaddr_in *)addr)->sin_addr;
-#if defined(CONFIG_IPV6) || defined(CONFIG_IPV6_MODULE)
-	} else if (family == AF_INET6) {
-		in6 = &((struct sockaddr_in6 *)addr)->sin6_addr;
-#endif
-	} else {
-		return -EAFNOSUPPORT;
-	}
-
-	for (bucket = 0; bucket <= tcp_hashinfo.ehash_mask; bucket++) {
-		struct hlist_nulls_node *node;
-		struct sock *sk;
-		spinlock_t *lock = inet_ehash_lockp(&tcp_hashinfo, bucket);
-
-restart:
-		spin_lock_bh(lock);
-		sk_nulls_for_each(sk, node, &tcp_hashinfo.ehash[bucket].chain) {
-			struct inet_sock *inet = inet_sk(sk);
-
-			if (sk->sk_state == TCP_TIME_WAIT) {
-				/*
-				 * Sockets that are in TIME_WAIT state are
-				 * instances of lightweight inet_timewait_sock,
-				 * we should simply skip them (or we'll try to
-				 * access non-existing fields and crash).
-				 */
-				continue;
-			}
-
-			if (sysctl_ip_dynaddr && sk->sk_state == TCP_SYN_SENT)
-				continue;
-
-			if (sock_flag(sk, SOCK_DEAD))
-				continue;
-
-			if (family == AF_INET) {
-				__be32 s4 = inet->inet_rcv_saddr;
-				if (s4 == LOOPBACK4_IPV6)
-					continue;
-
-				if (in && in->s_addr != s4 &&
-				    !(in->s_addr == INADDR_ANY &&
-				      !tcp_is_local(net, s4)))
-					continue;
-			}
-
-#if defined(CONFIG_IPV6)
-			if (family == AF_INET6) {
-				struct in6_addr *s6;
-				if (!inet->pinet6)
-					continue;
-
-				if (sk->sk_family == AF_INET)
-					continue;
-
-				s6 = &sk->sk_v6_rcv_saddr;
-				if (ipv6_addr_type(s6) == IPV6_ADDR_MAPPED)
-					continue;
-
-				if (!ipv6_addr_equal(in6, s6) &&
-				    !(ipv6_addr_equal(in6, &in6addr_any) &&
-				      !tcp_is_local6(net, s6)))
-				continue;
-			}
-#endif
-
-			sock_hold(sk);
-			spin_unlock_bh(lock);
-
-			lock_sock(sk);
-			local_bh_disable();
-			bh_lock_sock(sk);
-
-			if (!sock_flag(sk, SOCK_DEAD)) {
-				smp_wmb();  /* be consistent with tcp_reset */
-				sk->sk_err = ETIMEDOUT;
-				sk->sk_error_report(sk);
-				tcp_done(sk);
-			}
-
-			bh_unlock_sock(sk);
-			local_bh_enable();
-			release_sock(sk);
-			sock_put(sk);
-
-			goto restart;
-		}
-		spin_unlock_bh(lock);
-	}
-
-	return 0;
-}
-EXPORT_SYMBOL_GPL(tcp_nuke_addr);
-=======
-}
->>>>>>> 61c92ff9
+}
