/*
 * INET		An implementation of the TCP/IP protocol suite for the LINUX
 *		operating system.  INET is implemented using the  BSD Socket
 *		interface as the means of communication with the user level.
 *
 *		Implementation of the Transmission Control Protocol(TCP).
 *
 * Authors:	Ross Biro
 *		Fred N. van Kempen, <waltje@uWalt.NL.Mugnet.ORG>
 *		Mark Evans, <evansmp@uhura.aston.ac.uk>
 *		Corey Minyard <wf-rch!minyard@relay.EU.net>
 *		Florian La Roche, <flla@stud.uni-sb.de>
 *		Charles Hedrick, <hedrick@klinzhai.rutgers.edu>
 *		Linus Torvalds, <torvalds@cs.helsinki.fi>
 *		Alan Cox, <gw4pts@gw4pts.ampr.org>
 *		Matthew Dillon, <dillon@apollo.west.oic.com>
 *		Arnt Gulbrandsen, <agulbra@nvg.unit.no>
 *		Jorge Cwik, <jorge@laser.satlink.net>
 *
 * Fixes:
 *		Alan Cox	:	Numerous verify_area() calls
 *		Alan Cox	:	Set the ACK bit on a reset
 *		Alan Cox	:	Stopped it crashing if it closed while
 *					sk->inuse=1 and was trying to connect
 *					(tcp_err()).
 *		Alan Cox	:	All icmp error handling was broken
 *					pointers passed where wrong and the
 *					socket was looked up backwards. Nobody
 *					tested any icmp error code obviously.
 *		Alan Cox	:	tcp_err() now handled properly. It
 *					wakes people on errors. poll
 *					behaves and the icmp error race
 *					has gone by moving it into sock.c
 *		Alan Cox	:	tcp_send_reset() fixed to work for
 *					everything not just packets for
 *					unknown sockets.
 *		Alan Cox	:	tcp option processing.
 *		Alan Cox	:	Reset tweaked (still not 100%) [Had
 *					syn rule wrong]
 *		Herp Rosmanith  :	More reset fixes
 *		Alan Cox	:	No longer acks invalid rst frames.
 *					Acking any kind of RST is right out.
 *		Alan Cox	:	Sets an ignore me flag on an rst
 *					receive otherwise odd bits of prattle
 *					escape still
 *		Alan Cox	:	Fixed another acking RST frame bug.
 *					Should stop LAN workplace lockups.
 *		Alan Cox	: 	Some tidyups using the new skb list
 *					facilities
 *		Alan Cox	:	sk->keepopen now seems to work
 *		Alan Cox	:	Pulls options out correctly on accepts
 *		Alan Cox	:	Fixed assorted sk->rqueue->next errors
 *		Alan Cox	:	PSH doesn't end a TCP read. Switched a
 *					bit to skb ops.
 *		Alan Cox	:	Tidied tcp_data to avoid a potential
 *					nasty.
 *		Alan Cox	:	Added some better commenting, as the
 *					tcp is hard to follow
 *		Alan Cox	:	Removed incorrect check for 20 * psh
 *	Michael O'Reilly	:	ack < copied bug fix.
 *	Johannes Stille		:	Misc tcp fixes (not all in yet).
 *		Alan Cox	:	FIN with no memory -> CRASH
 *		Alan Cox	:	Added socket option proto entries.
 *					Also added awareness of them to accept.
 *		Alan Cox	:	Added TCP options (SOL_TCP)
 *		Alan Cox	:	Switched wakeup calls to callbacks,
 *					so the kernel can layer network
 *					sockets.
 *		Alan Cox	:	Use ip_tos/ip_ttl settings.
 *		Alan Cox	:	Handle FIN (more) properly (we hope).
 *		Alan Cox	:	RST frames sent on unsynchronised
 *					state ack error.
 *		Alan Cox	:	Put in missing check for SYN bit.
 *		Alan Cox	:	Added tcp_select_window() aka NET2E
 *					window non shrink trick.
 *		Alan Cox	:	Added a couple of small NET2E timer
 *					fixes
 *		Charles Hedrick :	TCP fixes
 *		Toomas Tamm	:	TCP window fixes
 *		Alan Cox	:	Small URG fix to rlogin ^C ack fight
 *		Charles Hedrick	:	Rewrote most of it to actually work
 *		Linus		:	Rewrote tcp_read() and URG handling
 *					completely
 *		Gerhard Koerting:	Fixed some missing timer handling
 *		Matthew Dillon  :	Reworked TCP machine states as per RFC
 *		Gerhard Koerting:	PC/TCP workarounds
 *		Adam Caldwell	:	Assorted timer/timing errors
 *		Matthew Dillon	:	Fixed another RST bug
 *		Alan Cox	:	Move to kernel side addressing changes.
 *		Alan Cox	:	Beginning work on TCP fastpathing
 *					(not yet usable)
 *		Arnt Gulbrandsen:	Turbocharged tcp_check() routine.
 *		Alan Cox	:	TCP fast path debugging
 *		Alan Cox	:	Window clamping
 *		Michael Riepe	:	Bug in tcp_check()
 *		Matt Dillon	:	More TCP improvements and RST bug fixes
 *		Matt Dillon	:	Yet more small nasties remove from the
 *					TCP code (Be very nice to this man if
 *					tcp finally works 100%) 8)
 *		Alan Cox	:	BSD accept semantics.
 *		Alan Cox	:	Reset on closedown bug.
 *	Peter De Schrijver	:	ENOTCONN check missing in tcp_sendto().
 *		Michael Pall	:	Handle poll() after URG properly in
 *					all cases.
 *		Michael Pall	:	Undo the last fix in tcp_read_urg()
 *					(multi URG PUSH broke rlogin).
 *		Michael Pall	:	Fix the multi URG PUSH problem in
 *					tcp_readable(), poll() after URG
 *					works now.
 *		Michael Pall	:	recv(...,MSG_OOB) never blocks in the
 *					BSD api.
 *		Alan Cox	:	Changed the semantics of sk->socket to
 *					fix a race and a signal problem with
 *					accept() and async I/O.
 *		Alan Cox	:	Relaxed the rules on tcp_sendto().
 *		Yury Shevchuk	:	Really fixed accept() blocking problem.
 *		Craig I. Hagan  :	Allow for BSD compatible TIME_WAIT for
 *					clients/servers which listen in on
 *					fixed ports.
 *		Alan Cox	:	Cleaned the above up and shrank it to
 *					a sensible code size.
 *		Alan Cox	:	Self connect lockup fix.
 *		Alan Cox	:	No connect to multicast.
 *		Ross Biro	:	Close unaccepted children on master
 *					socket close.
 *		Alan Cox	:	Reset tracing code.
 *		Alan Cox	:	Spurious resets on shutdown.
 *		Alan Cox	:	Giant 15 minute/60 second timer error
 *		Alan Cox	:	Small whoops in polling before an
 *					accept.
 *		Alan Cox	:	Kept the state trace facility since
 *					it's handy for debugging.
 *		Alan Cox	:	More reset handler fixes.
 *		Alan Cox	:	Started rewriting the code based on
 *					the RFC's for other useful protocol
 *					references see: Comer, KA9Q NOS, and
 *					for a reference on the difference
 *					between specifications and how BSD
 *					works see the 4.4lite source.
 *		A.N.Kuznetsov	:	Don't time wait on completion of tidy
 *					close.
 *		Linus Torvalds	:	Fin/Shutdown & copied_seq changes.
 *		Linus Torvalds	:	Fixed BSD port reuse to work first syn
 *		Alan Cox	:	Reimplemented timers as per the RFC
 *					and using multiple timers for sanity.
 *		Alan Cox	:	Small bug fixes, and a lot of new
 *					comments.
 *		Alan Cox	:	Fixed dual reader crash by locking
 *					the buffers (much like datagram.c)
 *		Alan Cox	:	Fixed stuck sockets in probe. A probe
 *					now gets fed up of retrying without
 *					(even a no space) answer.
 *		Alan Cox	:	Extracted closing code better
 *		Alan Cox	:	Fixed the closing state machine to
 *					resemble the RFC.
 *		Alan Cox	:	More 'per spec' fixes.
 *		Jorge Cwik	:	Even faster checksumming.
 *		Alan Cox	:	tcp_data() doesn't ack illegal PSH
 *					only frames. At least one pc tcp stack
 *					generates them.
 *		Alan Cox	:	Cache last socket.
 *		Alan Cox	:	Per route irtt.
 *		Matt Day	:	poll()->select() match BSD precisely on error
 *		Alan Cox	:	New buffers
 *		Marc Tamsky	:	Various sk->prot->retransmits and
 *					sk->retransmits misupdating fixed.
 *					Fixed tcp_write_timeout: stuck close,
 *					and TCP syn retries gets used now.
 *		Mark Yarvis	:	In tcp_read_wakeup(), don't send an
 *					ack if state is TCP_CLOSED.
 *		Alan Cox	:	Look up device on a retransmit - routes may
 *					change. Doesn't yet cope with MSS shrink right
 *					but it's a start!
 *		Marc Tamsky	:	Closing in closing fixes.
 *		Mike Shaver	:	RFC1122 verifications.
 *		Alan Cox	:	rcv_saddr errors.
 *		Alan Cox	:	Block double connect().
 *		Alan Cox	:	Small hooks for enSKIP.
 *		Alexey Kuznetsov:	Path MTU discovery.
 *		Alan Cox	:	Support soft errors.
 *		Alan Cox	:	Fix MTU discovery pathological case
 *					when the remote claims no mtu!
 *		Marc Tamsky	:	TCP_CLOSE fix.
 *		Colin (G3TNE)	:	Send a reset on syn ack replies in
 *					window but wrong (fixes NT lpd problems)
 *		Pedro Roque	:	Better TCP window handling, delayed ack.
 *		Joerg Reuter	:	No modification of locked buffers in
 *					tcp_do_retransmit()
 *		Eric Schenk	:	Changed receiver side silly window
 *					avoidance algorithm to BSD style
 *					algorithm. This doubles throughput
 *					against machines running Solaris,
 *					and seems to result in general
 *					improvement.
 *	Stefan Magdalinski	:	adjusted tcp_readable() to fix FIONREAD
 *	Willy Konynenberg	:	Transparent proxying support.
 *	Mike McLagan		:	Routing by source
 *		Keith Owens	:	Do proper merging with partial SKB's in
 *					tcp_do_sendmsg to avoid burstiness.
 *		Eric Schenk	:	Fix fast close down bug with
 *					shutdown() followed by close().
 *		Andi Kleen 	:	Make poll agree with SIGIO
 *	Salvatore Sanfilippo	:	Support SO_LINGER with linger == 1 and
 *					lingertime == 0 (RFC 793 ABORT Call)
 *	Hirokazu Takahashi	:	Use copy_from_user() instead of
 *					csum_and_copy_from_user() if possible.
 *
 *		This program is free software; you can redistribute it and/or
 *		modify it under the terms of the GNU General Public License
 *		as published by the Free Software Foundation; either version
 *		2 of the License, or(at your option) any later version.
 *
 * Description of States:
 *
 *	TCP_SYN_SENT		sent a connection request, waiting for ack
 *
 *	TCP_SYN_RECV		received a connection request, sent ack,
 *				waiting for final ack in three-way handshake.
 *
 *	TCP_ESTABLISHED		connection established
 *
 *	TCP_FIN_WAIT1		our side has shutdown, waiting to complete
 *				transmission of remaining buffered data
 *
 *	TCP_FIN_WAIT2		all buffered data sent, waiting for remote
 *				to shutdown
 *
 *	TCP_CLOSING		both sides have shutdown but we still have
 *				data we have to finish sending
 *
 *	TCP_TIME_WAIT		timeout to catch resent junk before entering
 *				closed, can only be entered from FIN_WAIT2
 *				or CLOSING.  Required because the other end
 *				may not have gotten our last ACK causing it
 *				to retransmit the data packet (which we ignore)
 *
 *	TCP_CLOSE_WAIT		remote side has shutdown and is waiting for
 *				us to finish writing our data and to shutdown
 *				(we have to close() to move on to LAST_ACK)
 *
 *	TCP_LAST_ACK		out side has shutdown after remote has
 *				shutdown.  There may still be data in our
 *				buffer that we have to finish sending
 *
 *	TCP_CLOSE		socket is finished
 */

#define pr_fmt(fmt) "TCP: " fmt

#include <linux/kernel.h>
#include <linux/module.h>
#include <linux/types.h>
#include <linux/fcntl.h>
#include <linux/poll.h>
#include <linux/init.h>
#include <linux/fs.h>
#include <linux/skbuff.h>
#include <linux/scatterlist.h>
#include <linux/splice.h>
#include <linux/net.h>
#include <linux/socket.h>
#include <linux/random.h>
#include <linux/bootmem.h>
#include <linux/highmem.h>
#include <linux/swap.h>
#include <linux/cache.h>
#include <linux/err.h>
#include <linux/crypto.h>
#include <linux/time.h>
#include <linux/slab.h>
#include <linux/uid_stat.h>

#include <net/icmp.h>
#include <net/inet_common.h>
#include <net/tcp.h>
#include <net/xfrm.h>
#include <net/ip.h>
#include <net/ip6_route.h>
#include <net/ipv6.h>
#include <net/transp_v6.h>
#include <net/sock.h>

#include <asm/uaccess.h>
#include <asm/ioctls.h>
#include <net/busy_poll.h>

int sysctl_tcp_fin_timeout __read_mostly = TCP_FIN_TIMEOUT;

int sysctl_tcp_min_tso_segs __read_mostly = 2;

int sysctl_tcp_autocorking __read_mostly = 1;

struct percpu_counter tcp_orphan_count;
EXPORT_SYMBOL_GPL(tcp_orphan_count);

long sysctl_tcp_mem[3] __read_mostly;
int sysctl_tcp_wmem[3] __read_mostly;
int sysctl_tcp_rmem[3] __read_mostly;

EXPORT_SYMBOL(sysctl_tcp_mem);
EXPORT_SYMBOL(sysctl_tcp_rmem);
EXPORT_SYMBOL(sysctl_tcp_wmem);

atomic_long_t tcp_memory_allocated;	/* Current allocated memory. */
EXPORT_SYMBOL(tcp_memory_allocated);

int sysctl_tcp_delack_seg __read_mostly = TCP_DELACK_SEG;
EXPORT_SYMBOL(sysctl_tcp_delack_seg);

int sysctl_tcp_use_userconfig __read_mostly;
EXPORT_SYMBOL(sysctl_tcp_use_userconfig);

/*
 * Current number of TCP sockets.
 */
struct percpu_counter tcp_sockets_allocated;
EXPORT_SYMBOL(tcp_sockets_allocated);

/*
 * TCP splice context
 */
struct tcp_splice_state {
	struct pipe_inode_info *pipe;
	size_t len;
	unsigned int flags;
};

/*
 * Pressure flag: try to collapse.
 * Technical note: it is used by multiple contexts non atomically.
 * All the __sk_mem_schedule() is of this nature: accounting
 * is strict, actions are advisory and have some latency.
 */
int tcp_memory_pressure __read_mostly;
EXPORT_SYMBOL(tcp_memory_pressure);

void tcp_enter_memory_pressure(struct sock *sk)
{
	if (!tcp_memory_pressure) {
		NET_INC_STATS(sock_net(sk), LINUX_MIB_TCPMEMORYPRESSURES);
		tcp_memory_pressure = 1;
	}
}
EXPORT_SYMBOL(tcp_enter_memory_pressure);

/* Convert seconds to retransmits based on initial and max timeout */
static u8 secs_to_retrans(int seconds, int timeout, int rto_max)
{
	u8 res = 0;

	if (seconds > 0) {
		int period = timeout;

		res = 1;
		while (seconds > period && res < 255) {
			res++;
			timeout <<= 1;
			if (timeout > rto_max)
				timeout = rto_max;
			period += timeout;
		}
	}
	return res;
}

/* Convert retransmits to seconds based on initial and max timeout */
static int retrans_to_secs(u8 retrans, int timeout, int rto_max)
{
	int period = 0;

	if (retrans > 0) {
		period = timeout;
		while (--retrans) {
			timeout <<= 1;
			if (timeout > rto_max)
				timeout = rto_max;
			period += timeout;
		}
	}
	return period;
}

/* Address-family independent initialization for a tcp_sock.
 *
 * NOTE: A lot of things set to zero explicitly by call to
 *       sk_alloc() so need not be done here.
 */
void tcp_init_sock(struct sock *sk)
{
	struct inet_connection_sock *icsk = inet_csk(sk);
	struct tcp_sock *tp = tcp_sk(sk);

	__skb_queue_head_init(&tp->out_of_order_queue);
	tcp_init_xmit_timers(sk);
	tcp_prequeue_init(tp);
	INIT_LIST_HEAD(&tp->tsq_node);

	icsk->icsk_rto = TCP_TIMEOUT_INIT;
	tp->mdev_us = jiffies_to_usecs(TCP_TIMEOUT_INIT);

	/* So many TCP implementations out there (incorrectly) count the
	 * initial SYN frame in their delayed-ACK and congestion control
	 * algorithms that we must have the following bandaid to talk
	 * efficiently to them.  -DaveM
	 */
	tp->snd_cwnd = TCP_INIT_CWND;

	/* See draft-stevens-tcpca-spec-01 for discussion of the
	 * initialization of these values.
	 */
	tp->snd_ssthresh = TCP_INFINITE_SSTHRESH;
	tp->snd_cwnd_clamp = ~0;
	tp->mss_cache = TCP_MSS_DEFAULT;

	tp->reordering = sysctl_tcp_reordering;
	tcp_enable_early_retrans(tp);
	tcp_assign_congestion_control(sk);

	tp->tsoffset = 0;

	sk->sk_state = TCP_CLOSE;

	sk->sk_write_space = sk_stream_write_space;
	sock_set_flag(sk, SOCK_USE_WRITE_QUEUE);

	icsk->icsk_sync_mss = tcp_sync_mss;

	sk->sk_sndbuf = sysctl_tcp_wmem[1];
	sk->sk_rcvbuf = sysctl_tcp_rmem[1];

	local_bh_disable();
	sock_update_memcg(sk);
	sk_sockets_allocated_inc(sk);
	local_bh_enable();
}
EXPORT_SYMBOL(tcp_init_sock);

static void tcp_tx_timestamp(struct sock *sk, struct sk_buff *skb)
{
	if (sk->sk_tsflags) {
		struct skb_shared_info *shinfo = skb_shinfo(skb);

		sock_tx_timestamp(sk, &shinfo->tx_flags);
		if (shinfo->tx_flags & SKBTX_ANY_TSTAMP)
			shinfo->tskey = TCP_SKB_CB(skb)->seq + skb->len - 1;
	}
}

/*
 *	Wait for a TCP event.
 *
 *	Note that we don't need to lock the socket, as the upper poll layers
 *	take care of normal races (between the test and the event) and we don't
 *	go look at any of the socket buffers directly.
 */
unsigned int tcp_poll(struct file *file, struct socket *sock, poll_table *wait)
{
	unsigned int mask;
	struct sock *sk = sock->sk;
	const struct tcp_sock *tp = tcp_sk(sk);

	sock_rps_record_flow(sk);

	sock_poll_wait(file, sk_sleep(sk), wait);
	if (sk->sk_state == TCP_LISTEN)
		return inet_csk_listen_poll(sk);

	/* Socket is not locked. We are protected from async events
	 * by poll logic and correct handling of state changes
	 * made by other threads is impossible in any case.
	 */

	mask = 0;

	/*
	 * POLLHUP is certainly not done right. But poll() doesn't
	 * have a notion of HUP in just one direction, and for a
	 * socket the read side is more interesting.
	 *
	 * Some poll() documentation says that POLLHUP is incompatible
	 * with the POLLOUT/POLLWR flags, so somebody should check this
	 * all. But careful, it tends to be safer to return too many
	 * bits than too few, and you can easily break real applications
	 * if you don't tell them that something has hung up!
	 *
	 * Check-me.
	 *
	 * Check number 1. POLLHUP is _UNMASKABLE_ event (see UNIX98 and
	 * our fs/select.c). It means that after we received EOF,
	 * poll always returns immediately, making impossible poll() on write()
	 * in state CLOSE_WAIT. One solution is evident --- to set POLLHUP
	 * if and only if shutdown has been made in both directions.
	 * Actually, it is interesting to look how Solaris and DUX
	 * solve this dilemma. I would prefer, if POLLHUP were maskable,
	 * then we could set it on SND_SHUTDOWN. BTW examples given
	 * in Stevens' books assume exactly this behaviour, it explains
	 * why POLLHUP is incompatible with POLLOUT.	--ANK
	 *
	 * NOTE. Check for TCP_CLOSE is added. The goal is to prevent
	 * blocking on fresh not-connected or disconnected socket. --ANK
	 */
	if (sk->sk_shutdown == SHUTDOWN_MASK || sk->sk_state == TCP_CLOSE)
		mask |= POLLHUP;
	if (sk->sk_shutdown & RCV_SHUTDOWN)
		mask |= POLLIN | POLLRDNORM | POLLRDHUP;

	/* Connected or passive Fast Open socket? */
	if (sk->sk_state != TCP_SYN_SENT &&
	    (sk->sk_state != TCP_SYN_RECV || tp->fastopen_rsk != NULL)) {
		int target = sock_rcvlowat(sk, 0, INT_MAX);

		if (tp->urg_seq == tp->copied_seq &&
		    !sock_flag(sk, SOCK_URGINLINE) &&
		    tp->urg_data)
			target++;

		/* Potential race condition. If read of tp below will
		 * escape above sk->sk_state, we can be illegally awaken
		 * in SYN_* states. */
		if (tp->rcv_nxt - tp->copied_seq >= target)
			mask |= POLLIN | POLLRDNORM;

		if (!(sk->sk_shutdown & SEND_SHUTDOWN)) {
			if (sk_stream_is_writeable(sk)) {
				mask |= POLLOUT | POLLWRNORM;
			} else {  /* send SIGIO later */
				set_bit(SOCK_ASYNC_NOSPACE,
					&sk->sk_socket->flags);
				set_bit(SOCK_NOSPACE, &sk->sk_socket->flags);

				/* Race breaker. If space is freed after
				 * wspace test but before the flags are set,
				 * IO signal will be lost.
				 */
				if (sk_stream_is_writeable(sk))
					mask |= POLLOUT | POLLWRNORM;
			}
		} else
			mask |= POLLOUT | POLLWRNORM;

		if (tp->urg_data & TCP_URG_VALID)
			mask |= POLLPRI;
	}
	/* This barrier is coupled with smp_wmb() in tcp_reset() */
	smp_rmb();
	if (sk->sk_err || !skb_queue_empty(&sk->sk_error_queue))
		mask |= POLLERR;

	return mask;
}
EXPORT_SYMBOL(tcp_poll);

int tcp_ioctl(struct sock *sk, int cmd, unsigned long arg)
{
	struct tcp_sock *tp = tcp_sk(sk);
	int answ;
	bool slow;

	switch (cmd) {
	case SIOCINQ:
		if (sk->sk_state == TCP_LISTEN)
			return -EINVAL;

		slow = lock_sock_fast(sk);
		if ((1 << sk->sk_state) & (TCPF_SYN_SENT | TCPF_SYN_RECV))
			answ = 0;
		else if (sock_flag(sk, SOCK_URGINLINE) ||
			 !tp->urg_data ||
			 before(tp->urg_seq, tp->copied_seq) ||
			 !before(tp->urg_seq, tp->rcv_nxt)) {

			answ = tp->rcv_nxt - tp->copied_seq;

			/* Subtract 1, if FIN was received */
			if (answ && sock_flag(sk, SOCK_DONE))
				answ--;
		} else
			answ = tp->urg_seq - tp->copied_seq;
		unlock_sock_fast(sk, slow);
		break;
	case SIOCATMARK:
		answ = tp->urg_data && tp->urg_seq == tp->copied_seq;
		break;
	case SIOCOUTQ:
		if (sk->sk_state == TCP_LISTEN)
			return -EINVAL;

		if ((1 << sk->sk_state) & (TCPF_SYN_SENT | TCPF_SYN_RECV))
			answ = 0;
		else
			answ = tp->write_seq - tp->snd_una;
		break;
	case SIOCOUTQNSD:
		if (sk->sk_state == TCP_LISTEN)
			return -EINVAL;

		if ((1 << sk->sk_state) & (TCPF_SYN_SENT | TCPF_SYN_RECV))
			answ = 0;
		else
			answ = tp->write_seq - tp->snd_nxt;
		break;
	default:
		return -ENOIOCTLCMD;
	}

	return put_user(answ, (int __user *)arg);
}
EXPORT_SYMBOL(tcp_ioctl);

static inline void tcp_mark_push(struct tcp_sock *tp, struct sk_buff *skb)
{
	TCP_SKB_CB(skb)->tcp_flags |= TCPHDR_PSH;
	tp->pushed_seq = tp->write_seq;
}

static inline bool forced_push(const struct tcp_sock *tp)
{
	return after(tp->write_seq, tp->pushed_seq + (tp->max_window >> 1));
}

static void skb_entail(struct sock *sk, struct sk_buff *skb)
{
	struct tcp_sock *tp = tcp_sk(sk);
	struct tcp_skb_cb *tcb = TCP_SKB_CB(skb);

	skb->csum    = 0;
	tcb->seq     = tcb->end_seq = tp->write_seq;
	tcb->tcp_flags = TCPHDR_ACK;
	tcb->sacked  = 0;
	__skb_header_release(skb);
	tcp_add_write_queue_tail(sk, skb);
	sk->sk_wmem_queued += skb->truesize;
	sk_mem_charge(sk, skb->truesize);
	if (tp->nonagle & TCP_NAGLE_PUSH)
		tp->nonagle &= ~TCP_NAGLE_PUSH;
}

static inline void tcp_mark_urg(struct tcp_sock *tp, int flags)
{
	if (flags & MSG_OOB)
		tp->snd_up = tp->write_seq;
}

/* If a not yet filled skb is pushed, do not send it if
 * we have data packets in Qdisc or NIC queues :
 * Because TX completion will happen shortly, it gives a chance
 * to coalesce future sendmsg() payload into this skb, without
 * need for a timer, and with no latency trade off.
 * As packets containing data payload have a bigger truesize
 * than pure acks (dataless) packets, the last checks prevent
 * autocorking if we only have an ACK in Qdisc/NIC queues,
 * or if TX completion was delayed after we processed ACK packet.
 */
static bool tcp_should_autocork(struct sock *sk, struct sk_buff *skb,
				int size_goal)
{
	return skb->len < size_goal &&
	       sysctl_tcp_autocorking &&
	       skb != tcp_write_queue_head(sk) &&
	       atomic_read(&sk->sk_wmem_alloc) > skb->truesize;
}

static void tcp_push(struct sock *sk, int flags, int mss_now,
		     int nonagle, int size_goal)
{
	struct tcp_sock *tp = tcp_sk(sk);
	struct sk_buff *skb;

	if (!tcp_send_head(sk))
		return;

	skb = tcp_write_queue_tail(sk);
	if (!(flags & MSG_MORE) || forced_push(tp))
		tcp_mark_push(tp, skb);

	tcp_mark_urg(tp, flags);

	if (tcp_should_autocork(sk, skb, size_goal)) {

		/* avoid atomic op if TSQ_THROTTLED bit is already set */
		if (!test_bit(TSQ_THROTTLED, &tp->tsq_flags)) {
			NET_INC_STATS(sock_net(sk), LINUX_MIB_TCPAUTOCORKING);
			set_bit(TSQ_THROTTLED, &tp->tsq_flags);
		}
		/* It is possible TX completion already happened
		 * before we set TSQ_THROTTLED.
		 */
		if (atomic_read(&sk->sk_wmem_alloc) > skb->truesize)
			return;
	}

	if (flags & MSG_MORE)
		nonagle = TCP_NAGLE_CORK;

	__tcp_push_pending_frames(sk, mss_now, nonagle);
}

static int tcp_splice_data_recv(read_descriptor_t *rd_desc, struct sk_buff *skb,
				unsigned int offset, size_t len)
{
	struct tcp_splice_state *tss = rd_desc->arg.data;
	int ret;

	ret = skb_splice_bits(skb, offset, tss->pipe, min(rd_desc->count, len),
			      tss->flags);
	if (ret > 0)
		rd_desc->count -= ret;
	return ret;
}

static int __tcp_splice_read(struct sock *sk, struct tcp_splice_state *tss)
{
	/* Store TCP splice context information in read_descriptor_t. */
	read_descriptor_t rd_desc = {
		.arg.data = tss,
		.count	  = tss->len,
	};

	return tcp_read_sock(sk, &rd_desc, tcp_splice_data_recv);
}

/**
 *  tcp_splice_read - splice data from TCP socket to a pipe
 * @sock:	socket to splice from
 * @ppos:	position (not valid)
 * @pipe:	pipe to splice to
 * @len:	number of bytes to splice
 * @flags:	splice modifier flags
 *
 * Description:
 *    Will read pages from given socket and fill them into a pipe.
 *
 **/
ssize_t tcp_splice_read(struct socket *sock, loff_t *ppos,
			struct pipe_inode_info *pipe, size_t len,
			unsigned int flags)
{
	struct sock *sk = sock->sk;
	struct tcp_splice_state tss = {
		.pipe = pipe,
		.len = len,
		.flags = flags,
	};
	long timeo;
	ssize_t spliced;
	int ret;

	sock_rps_record_flow(sk);
	/*
	 * We can't seek on a socket input
	 */
	if (unlikely(*ppos))
		return -ESPIPE;

	ret = spliced = 0;

	lock_sock(sk);

	timeo = sock_rcvtimeo(sk, sock->file->f_flags & O_NONBLOCK);
	while (tss.len) {
		ret = __tcp_splice_read(sk, &tss);
		if (ret < 0)
			break;
		else if (!ret) {
			if (spliced)
				break;
			if (sock_flag(sk, SOCK_DONE))
				break;
			if (sk->sk_err) {
				ret = sock_error(sk);
				break;
			}
			if (sk->sk_shutdown & RCV_SHUTDOWN)
				break;
			if (sk->sk_state == TCP_CLOSE) {
				/*
				 * This occurs when user tries to read
				 * from never connected socket.
				 */
				if (!sock_flag(sk, SOCK_DONE))
					ret = -ENOTCONN;
				break;
			}
			if (!timeo) {
				ret = -EAGAIN;
				break;
			}
			sk_wait_data(sk, &timeo);
			if (signal_pending(current)) {
				ret = sock_intr_errno(timeo);
				break;
			}
			continue;
		}
		tss.len -= ret;
		spliced += ret;

		if (!timeo)
			break;
		release_sock(sk);
		lock_sock(sk);

		if (sk->sk_err || sk->sk_state == TCP_CLOSE ||
		    (sk->sk_shutdown & RCV_SHUTDOWN) ||
		    signal_pending(current))
			break;
	}

	release_sock(sk);

	if (spliced)
		return spliced;

	return ret;
}
EXPORT_SYMBOL(tcp_splice_read);

struct sk_buff *sk_stream_alloc_skb(struct sock *sk, int size, gfp_t gfp)
{
	struct sk_buff *skb;

	/* The TCP header must be at least 32-bit aligned.  */
	size = ALIGN(size, 4);

	skb = alloc_skb_fclone(size + sk->sk_prot->max_header, gfp);
	if (skb) {
		if (sk_wmem_schedule(sk, skb->truesize)) {
			skb_reserve(skb, sk->sk_prot->max_header);
			/*
			 * Make sure that we have exactly size bytes
			 * available to the caller, no more, no less.
			 */
			skb->reserved_tailroom = skb->end - skb->tail - size;
			return skb;
		}
		__kfree_skb(skb);
	} else {
		sk->sk_prot->enter_memory_pressure(sk);
		sk_stream_moderate_sndbuf(sk);
	}
	return NULL;
}

static unsigned int tcp_xmit_size_goal(struct sock *sk, u32 mss_now,
				       int large_allowed)
{
	struct tcp_sock *tp = tcp_sk(sk);
	u32 xmit_size_goal, old_size_goal;

	xmit_size_goal = mss_now;

	if (large_allowed && sk_can_gso(sk)) {
		u32 gso_size, hlen;

		/* Maybe we should/could use sk->sk_prot->max_header here ? */
		hlen = inet_csk(sk)->icsk_af_ops->net_header_len +
		       inet_csk(sk)->icsk_ext_hdr_len +
		       tp->tcp_header_len;

		/* Goal is to send at least one packet per ms,
		 * not one big TSO packet every 100 ms.
		 * This preserves ACK clocking and is consistent
		 * with tcp_tso_should_defer() heuristic.
		 */
		gso_size = sk->sk_pacing_rate / (2 * MSEC_PER_SEC);
		gso_size = max_t(u32, gso_size,
				 sysctl_tcp_min_tso_segs * mss_now);

		xmit_size_goal = min_t(u32, gso_size,
				       sk->sk_gso_max_size - 1 - hlen);

		xmit_size_goal = tcp_bound_to_half_wnd(tp, xmit_size_goal);

		/* We try hard to avoid divides here */
		old_size_goal = tp->xmit_size_goal_segs * mss_now;

		if (likely(old_size_goal <= xmit_size_goal &&
			   old_size_goal + mss_now > xmit_size_goal)) {
			xmit_size_goal = old_size_goal;
		} else {
			tp->xmit_size_goal_segs =
				min_t(u16, xmit_size_goal / mss_now,
				      sk->sk_gso_max_segs);
			xmit_size_goal = tp->xmit_size_goal_segs * mss_now;
		}
	}

	return max(xmit_size_goal, mss_now);
}

static int tcp_send_mss(struct sock *sk, int *size_goal, int flags)
{
	int mss_now;

	mss_now = tcp_current_mss(sk);
	*size_goal = tcp_xmit_size_goal(sk, mss_now, !(flags & MSG_OOB));

	return mss_now;
}

static ssize_t do_tcp_sendpages(struct sock *sk, struct page *page, int offset,
				size_t size, int flags)
{
	struct tcp_sock *tp = tcp_sk(sk);
	int mss_now, size_goal;
	int err;
	ssize_t copied;
	long timeo = sock_sndtimeo(sk, flags & MSG_DONTWAIT);

	/* Wait for a connection to finish. One exception is TCP Fast Open
	 * (passive side) where data is allowed to be sent before a connection
	 * is fully established.
	 */
	if (((1 << sk->sk_state) & ~(TCPF_ESTABLISHED | TCPF_CLOSE_WAIT)) &&
	    !tcp_passive_fastopen(sk)) {
		if ((err = sk_stream_wait_connect(sk, &timeo)) != 0)
			goto out_err;
	}

	clear_bit(SOCK_ASYNC_NOSPACE, &sk->sk_socket->flags);

	mss_now = tcp_send_mss(sk, &size_goal, flags);
	copied = 0;

	err = -EPIPE;
	if (sk->sk_err || (sk->sk_shutdown & SEND_SHUTDOWN))
		goto out_err;

	while (size > 0) {
		struct sk_buff *skb = tcp_write_queue_tail(sk);
		int copy, i;
		bool can_coalesce;

		if (!tcp_send_head(sk) || (copy = size_goal - skb->len) <= 0) {
new_segment:
			if (!sk_stream_memory_free(sk))
				goto wait_for_sndbuf;

			skb = sk_stream_alloc_skb(sk, 0, sk->sk_allocation);
			if (!skb)
				goto wait_for_memory;

			skb_entail(sk, skb);
			copy = size_goal;
		}

		if (copy > size)
			copy = size;

		i = skb_shinfo(skb)->nr_frags;
		can_coalesce = skb_can_coalesce(skb, i, page, offset);
		if (!can_coalesce && i >= MAX_SKB_FRAGS) {
			tcp_mark_push(tp, skb);
			goto new_segment;
		}
		if (!sk_wmem_schedule(sk, copy))
			goto wait_for_memory;

		if (can_coalesce) {
			skb_frag_size_add(&skb_shinfo(skb)->frags[i - 1], copy);
		} else {
			get_page(page);
			skb_fill_page_desc(skb, i, page, offset, copy);
		}
		skb_shinfo(skb)->tx_flags |= SKBTX_SHARED_FRAG;

		skb->len += copy;
		skb->data_len += copy;
		skb->truesize += copy;
		sk->sk_wmem_queued += copy;
		sk_mem_charge(sk, copy);
		skb->ip_summed = CHECKSUM_PARTIAL;
		tp->write_seq += copy;
		TCP_SKB_CB(skb)->end_seq += copy;
		tcp_skb_pcount_set(skb, 0);

		if (!copied)
			TCP_SKB_CB(skb)->tcp_flags &= ~TCPHDR_PSH;

		copied += copy;
		offset += copy;
		if (!(size -= copy)) {
			tcp_tx_timestamp(sk, skb);
			goto out;
		}

		if (skb->len < size_goal || (flags & MSG_OOB))
			continue;

		if (forced_push(tp)) {
			tcp_mark_push(tp, skb);
			__tcp_push_pending_frames(sk, mss_now, TCP_NAGLE_PUSH);
		} else if (skb == tcp_send_head(sk))
			tcp_push_one(sk, mss_now);
		continue;

wait_for_sndbuf:
		set_bit(SOCK_NOSPACE, &sk->sk_socket->flags);
wait_for_memory:
		tcp_push(sk, flags & ~MSG_MORE, mss_now,
			 TCP_NAGLE_PUSH, size_goal);

		if ((err = sk_stream_wait_memory(sk, &timeo)) != 0)
			goto do_error;

		mss_now = tcp_send_mss(sk, &size_goal, flags);
	}

out:
	if (copied && !(flags & MSG_SENDPAGE_NOTLAST))
		tcp_push(sk, flags, mss_now, tp->nonagle, size_goal);
	return copied;

do_error:
	if (copied)
		goto out;
out_err:
	return sk_stream_error(sk, flags, err);
}

int tcp_sendpage(struct sock *sk, struct page *page, int offset,
		 size_t size, int flags)
{
	ssize_t res;

	if (!(sk->sk_route_caps & NETIF_F_SG) ||
	    !(sk->sk_route_caps & NETIF_F_ALL_CSUM))
		return sock_no_sendpage(sk->sk_socket, page, offset, size,
					flags);

	lock_sock(sk);
	res = do_tcp_sendpages(sk, page, offset, size, flags);
	release_sock(sk);
	return res;
}
EXPORT_SYMBOL(tcp_sendpage);

static inline int select_size(const struct sock *sk, bool sg)
{
	const struct tcp_sock *tp = tcp_sk(sk);
	int tmp = tp->mss_cache;

	if (sg) {
		if (sk_can_gso(sk)) {
			/* Small frames wont use a full page:
			 * Payload will immediately follow tcp header.
			 */
			tmp = SKB_WITH_OVERHEAD(2048 - MAX_TCP_HEADER);
		} else {
			int pgbreak = SKB_MAX_HEAD(MAX_TCP_HEADER);

			if (tmp >= pgbreak &&
			    tmp <= pgbreak + (MAX_SKB_FRAGS - 1) * PAGE_SIZE)
				tmp = pgbreak;
		}
	}

	return tmp;
}

void tcp_free_fastopen_req(struct tcp_sock *tp)
{
	if (tp->fastopen_req != NULL) {
		kfree(tp->fastopen_req);
		tp->fastopen_req = NULL;
	}
}

static int tcp_sendmsg_fastopen(struct sock *sk, struct msghdr *msg,
				int *copied, size_t size)
{
	struct tcp_sock *tp = tcp_sk(sk);
	int err, flags;

	if (!(sysctl_tcp_fastopen & TFO_CLIENT_ENABLE))
		return -EOPNOTSUPP;
	if (tp->fastopen_req != NULL)
		return -EALREADY; /* Another Fast Open is in progress */

	tp->fastopen_req = kzalloc(sizeof(struct tcp_fastopen_request),
				   sk->sk_allocation);
	if (unlikely(tp->fastopen_req == NULL))
		return -ENOBUFS;
	tp->fastopen_req->data = msg;
	tp->fastopen_req->size = size;

	flags = (msg->msg_flags & MSG_DONTWAIT) ? O_NONBLOCK : 0;
	err = __inet_stream_connect(sk->sk_socket, msg->msg_name,
				    msg->msg_namelen, flags);
	*copied = tp->fastopen_req->copied;
	tcp_free_fastopen_req(tp);
	return err;
}

int tcp_sendmsg(struct kiocb *iocb, struct sock *sk, struct msghdr *msg,
		size_t size)
{
	struct iovec *iov;
	struct tcp_sock *tp = tcp_sk(sk);
	struct sk_buff *skb;
	int iovlen, flags, err, copied = 0;
	int mss_now = 0, size_goal, copied_syn = 0, offset = 0;
	bool sg;
	long timeo;

	lock_sock(sk);

	flags = msg->msg_flags;
	if (flags & MSG_FASTOPEN) {
		err = tcp_sendmsg_fastopen(sk, msg, &copied_syn, size);
		if (err == -EINPROGRESS && copied_syn > 0)
			goto out;
		else if (err)
			goto out_err;
		offset = copied_syn;
	}

	timeo = sock_sndtimeo(sk, flags & MSG_DONTWAIT);

	/* Wait for a connection to finish. One exception is TCP Fast Open
	 * (passive side) where data is allowed to be sent before a connection
	 * is fully established.
	 */
	if (((1 << sk->sk_state) & ~(TCPF_ESTABLISHED | TCPF_CLOSE_WAIT)) &&
	    !tcp_passive_fastopen(sk)) {
		if ((err = sk_stream_wait_connect(sk, &timeo)) != 0)
			goto do_error;
	}

	if (unlikely(tp->repair)) {
		if (tp->repair_queue == TCP_RECV_QUEUE) {
			copied = tcp_send_rcvq(sk, msg, size);
			goto out_nopush;
		}

		err = -EINVAL;
		if (tp->repair_queue == TCP_NO_QUEUE)
			goto out_err;

		/* 'common' sending to sendq */
	}

	/* This should be in poll */
	clear_bit(SOCK_ASYNC_NOSPACE, &sk->sk_socket->flags);

	mss_now = tcp_send_mss(sk, &size_goal, flags);

	/* Ok commence sending. */
	iovlen = msg->msg_iovlen;
	iov = msg->msg_iov;
	copied = 0;

	err = -EPIPE;
	if (sk->sk_err || (sk->sk_shutdown & SEND_SHUTDOWN))
		goto out_err;

	sg = !!(sk->sk_route_caps & NETIF_F_SG);

	while (--iovlen >= 0) {
		size_t seglen = iov->iov_len;
		unsigned char __user *from = iov->iov_base;

		iov++;
		if (unlikely(offset > 0)) {  /* Skip bytes copied in SYN */
			if (offset >= seglen) {
				offset -= seglen;
				continue;
			}
			seglen -= offset;
			from += offset;
			offset = 0;
		}

		while (seglen > 0) {
			int copy = 0;
			int max = size_goal;

			skb = tcp_write_queue_tail(sk);
			if (tcp_send_head(sk)) {
				if (skb->ip_summed == CHECKSUM_NONE)
					max = mss_now;
				copy = max - skb->len;
			}

			if (copy <= 0) {
new_segment:
				/* Allocate new segment. If the interface is SG,
				 * allocate skb fitting to single page.
				 */
				if (!sk_stream_memory_free(sk))
					goto wait_for_sndbuf;

				skb = sk_stream_alloc_skb(sk,
							  select_size(sk, sg),
							  sk->sk_allocation);
				if (!skb)
					goto wait_for_memory;

				/*
				 * Check whether we can use HW checksum.
				 */
				if (sk->sk_route_caps & NETIF_F_ALL_CSUM)
					skb->ip_summed = CHECKSUM_PARTIAL;

				skb_entail(sk, skb);
				copy = size_goal;
				max = size_goal;

				/* All packets are restored as if they have
				 * already been sent. skb_mstamp isn't set to
				 * avoid wrong rtt estimation.
				 */
				if (tp->repair)
					TCP_SKB_CB(skb)->sacked |= TCPCB_REPAIRED;
			}

			/* Try to append data to the end of skb. */
			if (copy > seglen)
				copy = seglen;

			/* Where to copy to? */
			if (skb_availroom(skb) > 0) {
				/* We have some space in skb head. Superb! */
				copy = min_t(int, copy, skb_availroom(skb));
				err = skb_add_data_nocache(sk, skb, from, copy);
				if (err)
					goto do_fault;
			} else {
				bool merge = true;
				int i = skb_shinfo(skb)->nr_frags;
				struct page_frag *pfrag = sk_page_frag(sk);

				if (!sk_page_frag_refill(sk, pfrag))
					goto wait_for_memory;

				if (!skb_can_coalesce(skb, i, pfrag->page,
						      pfrag->offset)) {
					if (i == MAX_SKB_FRAGS || !sg) {
						tcp_mark_push(tp, skb);
						goto new_segment;
					}
					merge = false;
				}

				copy = min_t(int, copy, pfrag->size - pfrag->offset);

				if (!sk_wmem_schedule(sk, copy))
					goto wait_for_memory;

				err = skb_copy_to_page_nocache(sk, from, skb,
							       pfrag->page,
							       pfrag->offset,
							       copy);
				if (err)
					goto do_error;

				/* Update the skb. */
				if (merge) {
					skb_frag_size_add(&skb_shinfo(skb)->frags[i - 1], copy);
				} else {
					skb_fill_page_desc(skb, i, pfrag->page,
							   pfrag->offset, copy);
					get_page(pfrag->page);
				}
				pfrag->offset += copy;
			}

			if (!copied)
				TCP_SKB_CB(skb)->tcp_flags &= ~TCPHDR_PSH;

			tp->write_seq += copy;
			TCP_SKB_CB(skb)->end_seq += copy;
			tcp_skb_pcount_set(skb, 0);

			from += copy;
			copied += copy;
			if ((seglen -= copy) == 0 && iovlen == 0) {
				tcp_tx_timestamp(sk, skb);
				goto out;
			}

			if (skb->len < max || (flags & MSG_OOB) || unlikely(tp->repair))
				continue;

			if (forced_push(tp)) {
				tcp_mark_push(tp, skb);
				__tcp_push_pending_frames(sk, mss_now, TCP_NAGLE_PUSH);
			} else if (skb == tcp_send_head(sk))
				tcp_push_one(sk, mss_now);
			continue;

wait_for_sndbuf:
			set_bit(SOCK_NOSPACE, &sk->sk_socket->flags);
wait_for_memory:
			if (copied)
				tcp_push(sk, flags & ~MSG_MORE, mss_now,
					 TCP_NAGLE_PUSH, size_goal);

			if ((err = sk_stream_wait_memory(sk, &timeo)) != 0)
				goto do_error;

			mss_now = tcp_send_mss(sk, &size_goal, flags);
		}
	}

out:
	if (copied)
		tcp_push(sk, flags, mss_now, tp->nonagle, size_goal);
out_nopush:
	release_sock(sk);

	if (copied + copied_syn)
		uid_stat_tcp_snd(from_kuid(&init_user_ns, current_uid()),
				 copied + copied_syn);
	return copied + copied_syn;

do_fault:
	if (!skb->len) {
		tcp_unlink_write_queue(skb, sk);
		/* It is the one place in all of TCP, except connection
		 * reset, where we can be unlinking the send_head.
		 */
		tcp_check_send_head(sk, skb);
		sk_wmem_free_skb(sk, skb);
	}

do_error:
	if (copied + copied_syn)
		goto out;
out_err:
	err = sk_stream_error(sk, flags, err);
	release_sock(sk);
	return err;
}
EXPORT_SYMBOL(tcp_sendmsg);

/*
 *	Handle reading urgent data. BSD has very simple semantics for
 *	this, no blocking and very strange errors 8)
 */

static int tcp_recv_urg(struct sock *sk, struct msghdr *msg, int len, int flags)
{
	struct tcp_sock *tp = tcp_sk(sk);

	/* No URG data to read. */
	if (sock_flag(sk, SOCK_URGINLINE) || !tp->urg_data ||
	    tp->urg_data == TCP_URG_READ)
		return -EINVAL;	/* Yes this is right ! */

	if (sk->sk_state == TCP_CLOSE && !sock_flag(sk, SOCK_DONE))
		return -ENOTCONN;

	if (tp->urg_data & TCP_URG_VALID) {
		int err = 0;
		char c = tp->urg_data;

		if (!(flags & MSG_PEEK))
			tp->urg_data = TCP_URG_READ;

		/* Read urgent data. */
		msg->msg_flags |= MSG_OOB;

		if (len > 0) {
			if (!(flags & MSG_TRUNC))
				err = memcpy_toiovec(msg->msg_iov, &c, 1);
			len = 1;
		} else
			msg->msg_flags |= MSG_TRUNC;

		return err ? -EFAULT : len;
	}

	if (sk->sk_state == TCP_CLOSE || (sk->sk_shutdown & RCV_SHUTDOWN))
		return 0;

	/* Fixed the recv(..., MSG_OOB) behaviour.  BSD docs and
	 * the available implementations agree in this case:
	 * this call should never block, independent of the
	 * blocking state of the socket.
	 * Mike <pall@rz.uni-karlsruhe.de>
	 */
	return -EAGAIN;
}

static int tcp_peek_sndq(struct sock *sk, struct msghdr *msg, int len)
{
	struct sk_buff *skb;
	int copied = 0, err = 0;

	/* XXX -- need to support SO_PEEK_OFF */

	skb_queue_walk(&sk->sk_write_queue, skb) {
		err = skb_copy_datagram_iovec(skb, 0, msg->msg_iov, skb->len);
		if (err)
			break;

		copied += skb->len;
	}

	return err ?: copied;
}

/* Clean up the receive buffer for full frames taken by the user,
 * then send an ACK if necessary.  COPIED is the number of bytes
 * tcp_recvmsg has given to the user so far, it speeds up the
 * calculation of whether or not we must ACK for the sake of
 * a window update.
 */
static void tcp_cleanup_rbuf(struct sock *sk, int copied)
{
	struct tcp_sock *tp = tcp_sk(sk);
	bool time_to_ack = false;

	struct sk_buff *skb = skb_peek(&sk->sk_receive_queue);

	WARN(skb && !before(tp->copied_seq, TCP_SKB_CB(skb)->end_seq),
	     "cleanup rbuf bug: copied %X seq %X rcvnxt %X\n",
	     tp->copied_seq, TCP_SKB_CB(skb)->end_seq, tp->rcv_nxt);

	if (inet_csk_ack_scheduled(sk)) {
		const struct inet_connection_sock *icsk = inet_csk(sk);
		   /* Delayed ACKs frequently hit locked sockets during bulk
		    * receive. */
		if (icsk->icsk_ack.blocked ||
		    /* Once-per-sysctl_tcp_delack_seg segments
			  * ACK was not sent by tcp_input.c
			  */
		    tp->rcv_nxt - tp->rcv_wup > (icsk->icsk_ack.rcv_mss) *
						sysctl_tcp_delack_seg ||
		    /*
		     * If this read emptied read buffer, we send ACK, if
		     * connection is not bidirectional, user drained
		     * receive buffer and there was a small segment
		     * in queue.
		     */
		    (copied > 0 &&
		     ((icsk->icsk_ack.pending & ICSK_ACK_PUSHED2) ||
		      ((icsk->icsk_ack.pending & ICSK_ACK_PUSHED) &&
		       !icsk->icsk_ack.pingpong)) &&
		      !atomic_read(&sk->sk_rmem_alloc)))
			time_to_ack = true;
	}

	/* We send an ACK if we can now advertise a non-zero window
	 * which has been raised "significantly".
	 *
	 * Even if window raised up to infinity, do not send window open ACK
	 * in states, where we will not receive more. It is useless.
	 */
	if (copied > 0 && !time_to_ack && !(sk->sk_shutdown & RCV_SHUTDOWN)) {
		__u32 rcv_window_now = tcp_receive_window(tp);

		/* Optimize, __tcp_select_window() is not cheap. */
		if (2*rcv_window_now <= tp->window_clamp) {
			__u32 new_window = __tcp_select_window(sk);

			/* Send ACK now, if this read freed lots of space
			 * in our buffer. Certainly, new_window is new window.
			 * We can advertise it now, if it is not less than current one.
			 * "Lots" means "at least twice" here.
			 */
			if (new_window && new_window >= 2 * rcv_window_now)
				time_to_ack = true;
		}
	}
	if (time_to_ack)
		tcp_send_ack(sk);
}

static void tcp_prequeue_process(struct sock *sk)
{
	struct sk_buff *skb;
	struct tcp_sock *tp = tcp_sk(sk);

	NET_INC_STATS_USER(sock_net(sk), LINUX_MIB_TCPPREQUEUED);

	/* RX process wants to run with disabled BHs, though it is not
	 * necessary */
	local_bh_disable();
	while ((skb = __skb_dequeue(&tp->ucopy.prequeue)) != NULL)
		sk_backlog_rcv(sk, skb);
	local_bh_enable();

	/* Clear memory counter. */
	tp->ucopy.memory = 0;
}

static struct sk_buff *tcp_recv_skb(struct sock *sk, u32 seq, u32 *off)
{
	struct sk_buff *skb;
	u32 offset;

	while ((skb = skb_peek(&sk->sk_receive_queue)) != NULL) {
		offset = seq - TCP_SKB_CB(skb)->seq;
		if (TCP_SKB_CB(skb)->tcp_flags & TCPHDR_SYN)
			offset--;
		if (offset < skb->len || (TCP_SKB_CB(skb)->tcp_flags & TCPHDR_FIN)) {
			*off = offset;
			return skb;
		}
		/* This looks weird, but this can happen if TCP collapsing
		 * splitted a fat GRO packet, while we released socket lock
		 * in skb_splice_bits()
		 */
		sk_eat_skb(sk, skb);
	}
	return NULL;
}

/*
 * This routine provides an alternative to tcp_recvmsg() for routines
 * that would like to handle copying from skbuffs directly in 'sendfile'
 * fashion.
 * Note:
 *	- It is assumed that the socket was locked by the caller.
 *	- The routine does not block.
 *	- At present, there is no support for reading OOB data
 *	  or for 'peeking' the socket using this routine
 *	  (although both would be easy to implement).
 */
int tcp_read_sock(struct sock *sk, read_descriptor_t *desc,
		  sk_read_actor_t recv_actor)
{
	struct sk_buff *skb;
	struct tcp_sock *tp = tcp_sk(sk);
	u32 seq = tp->copied_seq;
	u32 offset;
	int copied = 0;

	if (sk->sk_state == TCP_LISTEN)
		return -ENOTCONN;
	while ((skb = tcp_recv_skb(sk, seq, &offset)) != NULL) {
		if (offset < skb->len) {
			int used;
			size_t len;

			len = skb->len - offset;
			/* Stop reading if we hit a patch of urgent data */
			if (tp->urg_data) {
				u32 urg_offset = tp->urg_seq - seq;
				if (urg_offset < len)
					len = urg_offset;
				if (!len)
					break;
			}
			used = recv_actor(desc, skb, offset, len);
			if (used <= 0) {
				if (!copied)
					copied = used;
				break;
			} else if (used <= len) {
				seq += used;
				copied += used;
				offset += used;
			}
			/* If recv_actor drops the lock (e.g. TCP splice
			 * receive) the skb pointer might be invalid when
			 * getting here: tcp_collapse might have deleted it
			 * while aggregating skbs from the socket queue.
			 */
			skb = tcp_recv_skb(sk, seq - 1, &offset);
			if (!skb)
				break;
			/* TCP coalescing might have appended data to the skb.
			 * Try to splice more frags
			 */
			if (offset + 1 != skb->len)
				continue;
		}
		if (TCP_SKB_CB(skb)->tcp_flags & TCPHDR_FIN) {
			sk_eat_skb(sk, skb);
			++seq;
			break;
		}
		sk_eat_skb(sk, skb);
		if (!desc->count)
			break;
		tp->copied_seq = seq;
	}
	tp->copied_seq = seq;

	tcp_rcv_space_adjust(sk);

	/* Clean up data we have read: This will do ACK frames. */
	if (copied > 0) {
		tcp_recv_skb(sk, seq, &offset);
		tcp_cleanup_rbuf(sk, copied);
		uid_stat_tcp_rcv(from_kuid(&init_user_ns, current_uid()),
				 copied);
	}
	return copied;
}
EXPORT_SYMBOL(tcp_read_sock);

/*
 *	This routine copies from a sock struct into the user buffer.
 *
 *	Technical note: in 2.3 we work on _locked_ socket, so that
 *	tricks with *seq access order and skb->users are not required.
 *	Probably, code can be easily improved even more.
 */

int tcp_recvmsg(struct kiocb *iocb, struct sock *sk, struct msghdr *msg,
		size_t len, int nonblock, int flags, int *addr_len)
{
	struct tcp_sock *tp = tcp_sk(sk);
	int copied = 0;
	u32 peek_seq;
	u32 *seq;
	unsigned long used;
	int err;
	int target;		/* Read at least this many bytes */
	long timeo;
	struct task_struct *user_recv = NULL;
	struct sk_buff *skb;
	u32 urg_hole = 0;

	if (unlikely(flags & MSG_ERRQUEUE))
		return inet_recv_error(sk, msg, len, addr_len);

	if (sk_can_busy_loop(sk) && skb_queue_empty(&sk->sk_receive_queue) &&
	    (sk->sk_state == TCP_ESTABLISHED))
		sk_busy_loop(sk, nonblock);

	lock_sock(sk);

	err = -ENOTCONN;
	if (sk->sk_state == TCP_LISTEN)
		goto out;

	timeo = sock_rcvtimeo(sk, nonblock);

	/* Urgent data needs to be handled specially. */
	if (flags & MSG_OOB)
		goto recv_urg;

	if (unlikely(tp->repair)) {
		err = -EPERM;
		if (!(flags & MSG_PEEK))
			goto out;

		if (tp->repair_queue == TCP_SEND_QUEUE)
			goto recv_sndq;

		err = -EINVAL;
		if (tp->repair_queue == TCP_NO_QUEUE)
			goto out;

		/* 'common' recv queue MSG_PEEK-ing */
	}

	seq = &tp->copied_seq;
	if (flags & MSG_PEEK) {
		peek_seq = tp->copied_seq;
		seq = &peek_seq;
	}

	target = sock_rcvlowat(sk, flags & MSG_WAITALL, len);

	do {
		u32 offset;

		/* Are we at urgent data? Stop if we have read anything or have SIGURG pending. */
		if (tp->urg_data && tp->urg_seq == *seq) {
			if (copied)
				break;
			if (signal_pending(current)) {
				copied = timeo ? sock_intr_errno(timeo) : -EAGAIN;
				break;
			}
		}

		/* Next get a buffer. */

		skb_queue_walk(&sk->sk_receive_queue, skb) {
			/* Now that we have two receive queues this
			 * shouldn't happen.
			 */
			if (WARN(before(*seq, TCP_SKB_CB(skb)->seq),
				 "recvmsg bug: copied %X seq %X rcvnxt %X fl %X\n",
				 *seq, TCP_SKB_CB(skb)->seq, tp->rcv_nxt,
				 flags))
				break;

			offset = *seq - TCP_SKB_CB(skb)->seq;
			if (TCP_SKB_CB(skb)->tcp_flags & TCPHDR_SYN)
				offset--;
			if (offset < skb->len)
				goto found_ok_skb;
			if (TCP_SKB_CB(skb)->tcp_flags & TCPHDR_FIN)
				goto found_fin_ok;
			WARN(!(flags & MSG_PEEK),
			     "recvmsg bug 2: copied %X seq %X rcvnxt %X fl %X\n",
			     *seq, TCP_SKB_CB(skb)->seq, tp->rcv_nxt, flags);
		}

		/* Well, if we have backlog, try to process it now yet. */

		if (copied >= target && !sk->sk_backlog.tail)
			break;

		if (copied) {
			if (sk->sk_err ||
			    sk->sk_state == TCP_CLOSE ||
			    (sk->sk_shutdown & RCV_SHUTDOWN) ||
			    !timeo ||
			    signal_pending(current))
				break;
		} else {
			if (sock_flag(sk, SOCK_DONE))
				break;

			if (sk->sk_err) {
				copied = sock_error(sk);
				break;
			}

			if (sk->sk_shutdown & RCV_SHUTDOWN)
				break;

			if (sk->sk_state == TCP_CLOSE) {
				if (!sock_flag(sk, SOCK_DONE)) {
					/* This occurs when user tries to read
					 * from never connected socket.
					 */
					copied = -ENOTCONN;
					break;
				}
				break;
			}

			if (!timeo) {
				copied = -EAGAIN;
				break;
			}

			if (signal_pending(current)) {
				copied = sock_intr_errno(timeo);
				break;
			}
		}

		tcp_cleanup_rbuf(sk, copied);

		if (!sysctl_tcp_low_latency && tp->ucopy.task == user_recv) {
			/* Install new reader */
			if (!user_recv && !(flags & (MSG_TRUNC | MSG_PEEK))) {
				user_recv = current;
				tp->ucopy.task = user_recv;
				tp->ucopy.iov = msg->msg_iov;
			}

			tp->ucopy.len = len;

			WARN_ON(tp->copied_seq != tp->rcv_nxt &&
				!(flags & (MSG_PEEK | MSG_TRUNC)));

			/* Ugly... If prequeue is not empty, we have to
			 * process it before releasing socket, otherwise
			 * order will be broken at second iteration.
			 * More elegant solution is required!!!
			 *
			 * Look: we have the following (pseudo)queues:
			 *
			 * 1. packets in flight
			 * 2. backlog
			 * 3. prequeue
			 * 4. receive_queue
			 *
			 * Each queue can be processed only if the next ones
			 * are empty. At this point we have empty receive_queue.
			 * But prequeue _can_ be not empty after 2nd iteration,
			 * when we jumped to start of loop because backlog
			 * processing added something to receive_queue.
			 * We cannot release_sock(), because backlog contains
			 * packets arrived _after_ prequeued ones.
			 *
			 * Shortly, algorithm is clear --- to process all
			 * the queues in order. We could make it more directly,
			 * requeueing packets from backlog to prequeue, if
			 * is not empty. It is more elegant, but eats cycles,
			 * unfortunately.
			 */
			if (!skb_queue_empty(&tp->ucopy.prequeue))
				goto do_prequeue;

			/* __ Set realtime policy in scheduler __ */
		}

		if (copied >= target) {
			/* Do not sleep, just process backlog. */
			release_sock(sk);
			lock_sock(sk);
		} else
			sk_wait_data(sk, &timeo);

		if (user_recv) {
			int chunk;

			/* __ Restore normal policy in scheduler __ */

			if ((chunk = len - tp->ucopy.len) != 0) {
				NET_ADD_STATS_USER(sock_net(sk), LINUX_MIB_TCPDIRECTCOPYFROMBACKLOG, chunk);
				len -= chunk;
				copied += chunk;
			}

			if (tp->rcv_nxt == tp->copied_seq &&
			    !skb_queue_empty(&tp->ucopy.prequeue)) {
do_prequeue:
				tcp_prequeue_process(sk);

				if ((chunk = len - tp->ucopy.len) != 0) {
					NET_ADD_STATS_USER(sock_net(sk), LINUX_MIB_TCPDIRECTCOPYFROMPREQUEUE, chunk);
					len -= chunk;
					copied += chunk;
				}
			}
		}
		if ((flags & MSG_PEEK) &&
		    (peek_seq - copied - urg_hole != tp->copied_seq)) {
			net_dbg_ratelimited("TCP(%s:%d): Application bug, race in MSG_PEEK\n",
					    current->comm,
					    task_pid_nr(current));
			peek_seq = tp->copied_seq;
		}
		continue;

	found_ok_skb:
		/* Ok so how much can we use? */
		used = skb->len - offset;
		if (len < used)
			used = len;

		/* Do we have urgent data here? */
		if (tp->urg_data) {
			u32 urg_offset = tp->urg_seq - *seq;
			if (urg_offset < used) {
				if (!urg_offset) {
					if (!sock_flag(sk, SOCK_URGINLINE)) {
						++*seq;
						urg_hole++;
						offset++;
						used--;
						if (!used)
							goto skip_copy;
					}
				} else
					used = urg_offset;
			}
		}

		if (!(flags & MSG_TRUNC)) {
			err = skb_copy_datagram_iovec(skb, offset,
						      msg->msg_iov, used);
			if (err) {
				/* Exception. Bailout! */
				if (!copied)
					copied = -EFAULT;
				break;
			}
		}

		*seq += used;
		copied += used;
		len -= used;

		tcp_rcv_space_adjust(sk);

skip_copy:
		if (tp->urg_data && after(tp->copied_seq, tp->urg_seq)) {
			tp->urg_data = 0;
			tcp_fast_path_check(sk);
		}
		if (used + offset < skb->len)
			continue;

		if (TCP_SKB_CB(skb)->tcp_flags & TCPHDR_FIN)
			goto found_fin_ok;
		if (!(flags & MSG_PEEK))
			sk_eat_skb(sk, skb);
		continue;

	found_fin_ok:
		/* Process the FIN. */
		++*seq;
		if (!(flags & MSG_PEEK))
			sk_eat_skb(sk, skb);
		break;
	} while (len > 0);

	if (user_recv) {
		if (!skb_queue_empty(&tp->ucopy.prequeue)) {
			int chunk;

			tp->ucopy.len = copied > 0 ? len : 0;

			tcp_prequeue_process(sk);

			if (copied > 0 && (chunk = len - tp->ucopy.len) != 0) {
				NET_ADD_STATS_USER(sock_net(sk), LINUX_MIB_TCPDIRECTCOPYFROMPREQUEUE, chunk);
				len -= chunk;
				copied += chunk;
			}
		}

		tp->ucopy.task = NULL;
		tp->ucopy.len = 0;
	}

	/* According to UNIX98, msg_name/msg_namelen are ignored
	 * on connected socket. I was just happy when found this 8) --ANK
	 */

	/* Clean up data we have read: This will do ACK frames. */
	tcp_cleanup_rbuf(sk, copied);

	release_sock(sk);

	if (copied > 0)
		uid_stat_tcp_rcv(from_kuid(&init_user_ns, current_uid()),
				 copied);
	return copied;

out:
	release_sock(sk);
	return err;

recv_urg:
	err = tcp_recv_urg(sk, msg, len, flags);
	if (err > 0)
		uid_stat_tcp_rcv(from_kuid(&init_user_ns, current_uid()),
				 err);
	goto out;

recv_sndq:
	err = tcp_peek_sndq(sk, msg, len);
	goto out;
}
EXPORT_SYMBOL(tcp_recvmsg);

void tcp_set_state(struct sock *sk, int state)
{
	int oldstate = sk->sk_state;

	switch (state) {
	case TCP_ESTABLISHED:
		if (oldstate != TCP_ESTABLISHED)
			TCP_INC_STATS(sock_net(sk), TCP_MIB_CURRESTAB);
		break;

	case TCP_CLOSE:
		if (oldstate == TCP_CLOSE_WAIT || oldstate == TCP_ESTABLISHED)
			TCP_INC_STATS(sock_net(sk), TCP_MIB_ESTABRESETS);

		sk->sk_prot->unhash(sk);
		if (inet_csk(sk)->icsk_bind_hash &&
		    !(sk->sk_userlocks & SOCK_BINDPORT_LOCK))
			inet_put_port(sk);
		/* fall through */
	default:
		if (oldstate == TCP_ESTABLISHED)
			TCP_DEC_STATS(sock_net(sk), TCP_MIB_CURRESTAB);
	}

	/* Change state AFTER socket is unhashed to avoid closed
	 * socket sitting in hash tables.
	 */
	sk->sk_state = state;

#ifdef STATE_TRACE
	SOCK_DEBUG(sk, "TCP sk=%p, State %s -> %s\n", sk, statename[oldstate], statename[state]);
#endif
}
EXPORT_SYMBOL_GPL(tcp_set_state);

/*
 *	State processing on a close. This implements the state shift for
 *	sending our FIN frame. Note that we only send a FIN for some
 *	states. A shutdown() may have already sent the FIN, or we may be
 *	closed.
 */

static const unsigned char new_state[16] = {
  /* current state:        new state:      action:	*/
  /* (Invalid)		*/ TCP_CLOSE,
  /* TCP_ESTABLISHED	*/ TCP_FIN_WAIT1 | TCP_ACTION_FIN,
  /* TCP_SYN_SENT	*/ TCP_CLOSE,
  /* TCP_SYN_RECV	*/ TCP_FIN_WAIT1 | TCP_ACTION_FIN,
  /* TCP_FIN_WAIT1	*/ TCP_FIN_WAIT1,
  /* TCP_FIN_WAIT2	*/ TCP_FIN_WAIT2,
  /* TCP_TIME_WAIT	*/ TCP_CLOSE,
  /* TCP_CLOSE		*/ TCP_CLOSE,
  /* TCP_CLOSE_WAIT	*/ TCP_LAST_ACK  | TCP_ACTION_FIN,
  /* TCP_LAST_ACK	*/ TCP_LAST_ACK,
  /* TCP_LISTEN		*/ TCP_CLOSE,
  /* TCP_CLOSING	*/ TCP_CLOSING,
};

static int tcp_close_state(struct sock *sk)
{
	int next = (int)new_state[sk->sk_state];
	int ns = next & TCP_STATE_MASK;

	tcp_set_state(sk, ns);

	return next & TCP_ACTION_FIN;
}

/*
 *	Shutdown the sending side of a connection. Much like close except
 *	that we don't receive shut down or sock_set_flag(sk, SOCK_DEAD).
 */

void tcp_shutdown(struct sock *sk, int how)
{
	/*	We need to grab some memory, and put together a FIN,
	 *	and then put it into the queue to be sent.
	 *		Tim MacKenzie(tym@dibbler.cs.monash.edu.au) 4 Dec '92.
	 */
	if (!(how & SEND_SHUTDOWN))
		return;

	/* If we've already sent a FIN, or it's a closed state, skip this. */
	if ((1 << sk->sk_state) &
	    (TCPF_ESTABLISHED | TCPF_SYN_SENT |
	     TCPF_SYN_RECV | TCPF_CLOSE_WAIT)) {
		/* Clear out any half completed packets.  FIN if needed. */
		if (tcp_close_state(sk))
			tcp_send_fin(sk);
	}
}
EXPORT_SYMBOL(tcp_shutdown);

bool tcp_check_oom(struct sock *sk, int shift)
{
	bool too_many_orphans, out_of_socket_memory;

	too_many_orphans = tcp_too_many_orphans(sk, shift);
	out_of_socket_memory = tcp_out_of_memory(sk);

	if (too_many_orphans)
		net_info_ratelimited("too many orphaned sockets\n");
	if (out_of_socket_memory)
		net_info_ratelimited("out of memory -- consider tuning tcp_mem\n");
	return too_many_orphans || out_of_socket_memory;
}

void tcp_close(struct sock *sk, long timeout)
{
	struct sk_buff *skb;
	int data_was_unread = 0;
	int state;

	lock_sock(sk);
	sk->sk_shutdown = SHUTDOWN_MASK;

	if (sk->sk_state == TCP_LISTEN) {
		tcp_set_state(sk, TCP_CLOSE);

		/* Special case. */
		inet_csk_listen_stop(sk);

		goto adjudge_to_death;
	}

	/*  We need to flush the recv. buffs.  We do this only on the
	 *  descriptor close, not protocol-sourced closes, because the
	 *  reader process may not have drained the data yet!
	 */
	while ((skb = __skb_dequeue(&sk->sk_receive_queue)) != NULL) {
		u32 len = TCP_SKB_CB(skb)->end_seq - TCP_SKB_CB(skb)->seq;

		if (TCP_SKB_CB(skb)->tcp_flags & TCPHDR_FIN)
			len--;
		data_was_unread += len;
		__kfree_skb(skb);
	}

	sk_mem_reclaim(sk);

	/* If socket has been already reset (e.g. in tcp_reset()) - kill it. */
	if (sk->sk_state == TCP_CLOSE)
		goto adjudge_to_death;

	/* As outlined in RFC 2525, section 2.17, we send a RST here because
	 * data was lost. To witness the awful effects of the old behavior of
	 * always doing a FIN, run an older 2.1.x kernel or 2.0.x, start a bulk
	 * GET in an FTP client, suspend the process, wait for the client to
	 * advertise a zero window, then kill -9 the FTP client, wheee...
	 * Note: timeout is always zero in such a case.
	 */
	if (unlikely(tcp_sk(sk)->repair)) {
		sk->sk_prot->disconnect(sk, 0);
	} else if (data_was_unread) {
		/* Unread data was tossed, zap the connection. */
		NET_INC_STATS_USER(sock_net(sk), LINUX_MIB_TCPABORTONCLOSE);
		tcp_set_state(sk, TCP_CLOSE);
		tcp_send_active_reset(sk, sk->sk_allocation);
	} else if (sock_flag(sk, SOCK_LINGER) && !sk->sk_lingertime) {
		/* Check zero linger _after_ checking for unread data. */
		sk->sk_prot->disconnect(sk, 0);
		NET_INC_STATS_USER(sock_net(sk), LINUX_MIB_TCPABORTONDATA);
	} else if (tcp_close_state(sk)) {
		/* We FIN if the application ate all the data before
		 * zapping the connection.
		 */

		/* RED-PEN. Formally speaking, we have broken TCP state
		 * machine. State transitions:
		 *
		 * TCP_ESTABLISHED -> TCP_FIN_WAIT1
		 * TCP_SYN_RECV	-> TCP_FIN_WAIT1 (forget it, it's impossible)
		 * TCP_CLOSE_WAIT -> TCP_LAST_ACK
		 *
		 * are legal only when FIN has been sent (i.e. in window),
		 * rather than queued out of window. Purists blame.
		 *
		 * F.e. "RFC state" is ESTABLISHED,
		 * if Linux state is FIN-WAIT-1, but FIN is still not sent.
		 *
		 * The visible declinations are that sometimes
		 * we enter time-wait state, when it is not required really
		 * (harmless), do not send active resets, when they are
		 * required by specs (TCP_ESTABLISHED, TCP_CLOSE_WAIT, when
		 * they look as CLOSING or LAST_ACK for Linux)
		 * Probably, I missed some more holelets.
		 * 						--ANK
		 * XXX (TFO) - To start off we don't support SYN+ACK+FIN
		 * in a single packet! (May consider it later but will
		 * probably need API support or TCP_CORK SYN-ACK until
		 * data is written and socket is closed.)
		 */
		tcp_send_fin(sk);
	}

	sk_stream_wait_close(sk, timeout);

adjudge_to_death:
	state = sk->sk_state;
	sock_hold(sk);
	sock_orphan(sk);

	/* It is the last release_sock in its life. It will remove backlog. */
	release_sock(sk);


	/* Now socket is owned by kernel and we acquire BH lock
	   to finish close. No need to check for user refs.
	 */
	local_bh_disable();
	bh_lock_sock(sk);
	WARN_ON(sock_owned_by_user(sk));

	percpu_counter_inc(sk->sk_prot->orphan_count);

	/* Have we already been destroyed by a softirq or backlog? */
	if (state != TCP_CLOSE && sk->sk_state == TCP_CLOSE)
		goto out;

	/*	This is a (useful) BSD violating of the RFC. There is a
	 *	problem with TCP as specified in that the other end could
	 *	keep a socket open forever with no application left this end.
	 *	We use a 1 minute timeout (about the same as BSD) then kill
	 *	our end. If they send after that then tough - BUT: long enough
	 *	that we won't make the old 4*rto = almost no time - whoops
	 *	reset mistake.
	 *
	 *	Nope, it was not mistake. It is really desired behaviour
	 *	f.e. on http servers, when such sockets are useless, but
	 *	consume significant resources. Let's do it with special
	 *	linger2	option.					--ANK
	 */

	if (sk->sk_state == TCP_FIN_WAIT2) {
		struct tcp_sock *tp = tcp_sk(sk);
		if (tp->linger2 < 0) {
			tcp_set_state(sk, TCP_CLOSE);
			tcp_send_active_reset(sk, GFP_ATOMIC);
			NET_INC_STATS_BH(sock_net(sk),
					LINUX_MIB_TCPABORTONLINGER);
		} else {
			const int tmo = tcp_fin_time(sk);

			if (tmo > TCP_TIMEWAIT_LEN) {
				inet_csk_reset_keepalive_timer(sk,
						tmo - TCP_TIMEWAIT_LEN);
			} else {
				tcp_time_wait(sk, TCP_FIN_WAIT2, tmo);
				goto out;
			}
		}
	}
	if (sk->sk_state != TCP_CLOSE) {
		sk_mem_reclaim(sk);
		if (tcp_check_oom(sk, 0)) {
			tcp_set_state(sk, TCP_CLOSE);
			tcp_send_active_reset(sk, GFP_ATOMIC);
			NET_INC_STATS_BH(sock_net(sk),
					LINUX_MIB_TCPABORTONMEMORY);
		}
	}

	if (sk->sk_state == TCP_CLOSE) {
		struct request_sock *req = tcp_sk(sk)->fastopen_rsk;
		/* We could get here with a non-NULL req if the socket is
		 * aborted (e.g., closed with unread data) before 3WHS
		 * finishes.
		 */
		if (req != NULL)
			reqsk_fastopen_remove(sk, req, false);
		inet_csk_destroy_sock(sk);
	}
	/* Otherwise, socket is reprieved until protocol close. */

out:
	bh_unlock_sock(sk);
	local_bh_enable();
	sock_put(sk);
}
EXPORT_SYMBOL(tcp_close);

/* These states need RST on ABORT according to RFC793 */

static inline bool tcp_need_reset(int state)
{
	return (1 << state) &
	       (TCPF_ESTABLISHED | TCPF_CLOSE_WAIT | TCPF_FIN_WAIT1 |
		TCPF_FIN_WAIT2 | TCPF_SYN_RECV);
}

int tcp_disconnect(struct sock *sk, int flags)
{
	struct inet_sock *inet = inet_sk(sk);
	struct inet_connection_sock *icsk = inet_csk(sk);
	struct tcp_sock *tp = tcp_sk(sk);
	int err = 0;
	int old_state = sk->sk_state;

	if (old_state != TCP_CLOSE)
		tcp_set_state(sk, TCP_CLOSE);

	/* ABORT function of RFC793 */
	if (old_state == TCP_LISTEN) {
		inet_csk_listen_stop(sk);
	} else if (unlikely(tp->repair)) {
		sk->sk_err = ECONNABORTED;
	} else if (tcp_need_reset(old_state) ||
		   (tp->snd_nxt != tp->write_seq &&
		    (1 << old_state) & (TCPF_CLOSING | TCPF_LAST_ACK))) {
		/* The last check adjusts for discrepancy of Linux wrt. RFC
		 * states
		 */
		tcp_send_active_reset(sk, gfp_any());
		sk->sk_err = ECONNRESET;
	} else if (old_state == TCP_SYN_SENT)
		sk->sk_err = ECONNRESET;

	tcp_clear_xmit_timers(sk);
	__skb_queue_purge(&sk->sk_receive_queue);
	tcp_write_queue_purge(sk);
	__skb_queue_purge(&tp->out_of_order_queue);

	inet->inet_dport = 0;

	if (!(sk->sk_userlocks & SOCK_BINDADDR_LOCK))
		inet_reset_saddr(sk);

	sk->sk_shutdown = 0;
	sock_reset_flag(sk, SOCK_DONE);
	tp->srtt_us = 0;
	if ((tp->write_seq += tp->max_window + 2) == 0)
		tp->write_seq = 1;
	icsk->icsk_backoff = 0;
	tp->snd_cwnd = 2;
	icsk->icsk_probes_out = 0;
	tp->packets_out = 0;
	tp->snd_ssthresh = TCP_INFINITE_SSTHRESH;
	tp->snd_cwnd_cnt = 0;
	tp->window_clamp = 0;
	tcp_set_ca_state(sk, TCP_CA_Open);
	tcp_clear_retrans(tp);
	inet_csk_delack_init(sk);
	tcp_init_send_head(sk);
	memset(&tp->rx_opt, 0, sizeof(tp->rx_opt));
	__sk_dst_reset(sk);

	WARN_ON(inet->inet_num && !icsk->icsk_bind_hash);

	sk->sk_error_report(sk);
	return err;
}
EXPORT_SYMBOL(tcp_disconnect);

void tcp_sock_destruct(struct sock *sk)
{
	inet_sock_destruct(sk);

	kfree(inet_csk(sk)->icsk_accept_queue.fastopenq);
}

static inline bool tcp_can_repair_sock(const struct sock *sk)
{
	return ns_capable(sock_net(sk)->user_ns, CAP_NET_ADMIN) &&
		((1 << sk->sk_state) & (TCPF_CLOSE | TCPF_ESTABLISHED));
}

static int tcp_repair_options_est(struct tcp_sock *tp,
		struct tcp_repair_opt __user *optbuf, unsigned int len)
{
	struct tcp_repair_opt opt;

	while (len >= sizeof(opt)) {
		if (copy_from_user(&opt, optbuf, sizeof(opt)))
			return -EFAULT;

		optbuf++;
		len -= sizeof(opt);

		switch (opt.opt_code) {
		case TCPOPT_MSS:
			tp->rx_opt.mss_clamp = opt.opt_val;
			break;
		case TCPOPT_WINDOW:
			{
				u16 snd_wscale = opt.opt_val & 0xFFFF;
				u16 rcv_wscale = opt.opt_val >> 16;

				if (snd_wscale > 14 || rcv_wscale > 14)
					return -EFBIG;

				tp->rx_opt.snd_wscale = snd_wscale;
				tp->rx_opt.rcv_wscale = rcv_wscale;
				tp->rx_opt.wscale_ok = 1;
			}
			break;
		case TCPOPT_SACK_PERM:
			if (opt.opt_val != 0)
				return -EINVAL;

			tp->rx_opt.sack_ok |= TCP_SACK_SEEN;
			if (sysctl_tcp_fack)
				tcp_enable_fack(tp);
			break;
		case TCPOPT_TIMESTAMP:
			if (opt.opt_val != 0)
				return -EINVAL;

			tp->rx_opt.tstamp_ok = 1;
			break;
		}
	}

	return 0;
}

/*
 *	Socket option code for TCP.
 */
static int do_tcp_setsockopt(struct sock *sk, int level,
		int optname, char __user *optval, unsigned int optlen)
{
	struct tcp_sock *tp = tcp_sk(sk);
	struct inet_connection_sock *icsk = inet_csk(sk);
	int val;
	int err = 0;

	/* These are data/string values, all the others are ints */
	switch (optname) {
	case TCP_CONGESTION: {
		char name[TCP_CA_NAME_MAX];

		if (optlen < 1)
			return -EINVAL;

		val = strncpy_from_user(name, optval,
					min_t(long, TCP_CA_NAME_MAX-1, optlen));
		if (val < 0)
			return -EFAULT;
		name[val] = 0;

		lock_sock(sk);
		err = tcp_set_congestion_control(sk, name);
		release_sock(sk);
		return err;
	}
	default:
		/* fallthru */
		break;
	}

	if (optlen < sizeof(int))
		return -EINVAL;

	if (get_user(val, (int __user *)optval))
		return -EFAULT;

	lock_sock(sk);

	switch (optname) {
	case TCP_MAXSEG:
		/* Values greater than interface MTU won't take effect. However
		 * at the point when this call is done we typically don't yet
		 * know which interface is going to be used */
		if (val < TCP_MIN_MSS || val > MAX_TCP_WINDOW) {
			err = -EINVAL;
			break;
		}
		tp->rx_opt.user_mss = val;
		break;

	case TCP_NODELAY:
		if (val) {
			/* TCP_NODELAY is weaker than TCP_CORK, so that
			 * this option on corked socket is remembered, but
			 * it is not activated until cork is cleared.
			 *
			 * However, when TCP_NODELAY is set we make
			 * an explicit push, which overrides even TCP_CORK
			 * for currently queued segments.
			 */
			tp->nonagle |= TCP_NAGLE_OFF|TCP_NAGLE_PUSH;
			tcp_push_pending_frames(sk);
		} else {
			tp->nonagle &= ~TCP_NAGLE_OFF;
		}
		break;

	case TCP_THIN_LINEAR_TIMEOUTS:
		if (val < 0 || val > 1)
			err = -EINVAL;
		else
			tp->thin_lto = val;
		break;

	case TCP_THIN_DUPACK:
		if (val < 0 || val > 1)
			err = -EINVAL;
		else {
			tp->thin_dupack = val;
			if (tp->thin_dupack)
				tcp_disable_early_retrans(tp);
		}
		break;

	case TCP_REPAIR:
		if (!tcp_can_repair_sock(sk))
			err = -EPERM;
		else if (val == 1) {
			tp->repair = 1;
			sk->sk_reuse = SK_FORCE_REUSE;
			tp->repair_queue = TCP_NO_QUEUE;
		} else if (val == 0) {
			tp->repair = 0;
			sk->sk_reuse = SK_NO_REUSE;
			tcp_send_window_probe(sk);
		} else
			err = -EINVAL;

		break;

	case TCP_REPAIR_QUEUE:
		if (!tp->repair)
			err = -EPERM;
		else if (val < TCP_QUEUES_NR)
			tp->repair_queue = val;
		else
			err = -EINVAL;
		break;

	case TCP_QUEUE_SEQ:
		if (sk->sk_state != TCP_CLOSE)
			err = -EPERM;
		else if (tp->repair_queue == TCP_SEND_QUEUE)
			tp->write_seq = val;
		else if (tp->repair_queue == TCP_RECV_QUEUE)
			tp->rcv_nxt = val;
		else
			err = -EINVAL;
		break;

	case TCP_REPAIR_OPTIONS:
		if (!tp->repair)
			err = -EINVAL;
		else if (sk->sk_state == TCP_ESTABLISHED)
			err = tcp_repair_options_est(tp,
					(struct tcp_repair_opt __user *)optval,
					optlen);
		else
			err = -EPERM;
		break;

	case TCP_CORK:
		/* When set indicates to always queue non-full frames.
		 * Later the user clears this option and we transmit
		 * any pending partial frames in the queue.  This is
		 * meant to be used alongside sendfile() to get properly
		 * filled frames when the user (for example) must write
		 * out headers with a write() call first and then use
		 * sendfile to send out the data parts.
		 *
		 * TCP_CORK can be set together with TCP_NODELAY and it is
		 * stronger than TCP_NODELAY.
		 */
		if (val) {
			tp->nonagle |= TCP_NAGLE_CORK;
		} else {
			tp->nonagle &= ~TCP_NAGLE_CORK;
			if (tp->nonagle&TCP_NAGLE_OFF)
				tp->nonagle |= TCP_NAGLE_PUSH;
			tcp_push_pending_frames(sk);
		}
		break;

	case TCP_KEEPIDLE:
		if (val < 1 || val > MAX_TCP_KEEPIDLE)
			err = -EINVAL;
		else {
			tp->keepalive_time = val * HZ;
			if (sock_flag(sk, SOCK_KEEPOPEN) &&
			    !((1 << sk->sk_state) &
			      (TCPF_CLOSE | TCPF_LISTEN))) {
				u32 elapsed = keepalive_time_elapsed(tp);
				if (tp->keepalive_time > elapsed)
					elapsed = tp->keepalive_time - elapsed;
				else
					elapsed = 0;
				inet_csk_reset_keepalive_timer(sk, elapsed);
			}
		}
		break;
	case TCP_KEEPINTVL:
		if (val < 1 || val > MAX_TCP_KEEPINTVL)
			err = -EINVAL;
		else
			tp->keepalive_intvl = val * HZ;
		break;
	case TCP_KEEPCNT:
		if (val < 1 || val > MAX_TCP_KEEPCNT)
			err = -EINVAL;
		else
			tp->keepalive_probes = val;
		break;
	case TCP_SYNCNT:
		if (val < 1 || val > MAX_TCP_SYNCNT)
			err = -EINVAL;
		else
			icsk->icsk_syn_retries = val;
		break;

	case TCP_LINGER2:
		if (val < 0)
			tp->linger2 = -1;
		else if (val > sysctl_tcp_fin_timeout / HZ)
			tp->linger2 = 0;
		else
			tp->linger2 = val * HZ;
		break;

	case TCP_DEFER_ACCEPT:
		/* Translate value in seconds to number of retransmits */
		icsk->icsk_accept_queue.rskq_defer_accept =
			secs_to_retrans(val, TCP_TIMEOUT_INIT / HZ,
					TCP_RTO_MAX / HZ);
		break;

	case TCP_WINDOW_CLAMP:
		if (!val) {
			if (sk->sk_state != TCP_CLOSE) {
				err = -EINVAL;
				break;
			}
			tp->window_clamp = 0;
		} else
			tp->window_clamp = val < SOCK_MIN_RCVBUF / 2 ?
						SOCK_MIN_RCVBUF / 2 : val;
		break;

	case TCP_QUICKACK:
		if (!val) {
			icsk->icsk_ack.pingpong = 1;
		} else {
			icsk->icsk_ack.pingpong = 0;
			if ((1 << sk->sk_state) &
			    (TCPF_ESTABLISHED | TCPF_CLOSE_WAIT) &&
			    inet_csk_ack_scheduled(sk)) {
				icsk->icsk_ack.pending |= ICSK_ACK_PUSHED;
				tcp_cleanup_rbuf(sk, 1);
				if (!(val & 1))
					icsk->icsk_ack.pingpong = 1;
			}
		}
		break;

#ifdef CONFIG_TCP_MD5SIG
	case TCP_MD5SIG:
		/* Read the IP->Key mappings from userspace */
		err = tp->af_specific->md5_parse(sk, optval, optlen);
		break;
#endif
	case TCP_USER_TIMEOUT:
		/* Cap the max time in ms TCP will retry or probe the window
		 * before giving up and aborting (ETIMEDOUT) a connection.
		 */
		if (val < 0)
			err = -EINVAL;
		else
			icsk->icsk_user_timeout = msecs_to_jiffies(val);
		break;

	case TCP_FASTOPEN:
		if (val >= 0 && ((1 << sk->sk_state) & (TCPF_CLOSE |
		    TCPF_LISTEN))) {
			tcp_fastopen_init_key_once(true);

			err = fastopen_init_queue(sk, val);
		} else {
			err = -EINVAL;
		}
		break;
	case TCP_TIMESTAMP:
		if (!tp->repair)
			err = -EPERM;
		else
			tp->tsoffset = val - tcp_time_stamp;
		break;
	case TCP_NOTSENT_LOWAT:
		tp->notsent_lowat = val;
		sk->sk_write_space(sk);
		break;
	default:
		err = -ENOPROTOOPT;
		break;
	}

	release_sock(sk);
	return err;
}

int tcp_setsockopt(struct sock *sk, int level, int optname, char __user *optval,
		   unsigned int optlen)
{
	const struct inet_connection_sock *icsk = inet_csk(sk);

	if (level != SOL_TCP)
		return icsk->icsk_af_ops->setsockopt(sk, level, optname,
						     optval, optlen);
	return do_tcp_setsockopt(sk, level, optname, optval, optlen);
}
EXPORT_SYMBOL(tcp_setsockopt);

#ifdef CONFIG_COMPAT
int compat_tcp_setsockopt(struct sock *sk, int level, int optname,
			  char __user *optval, unsigned int optlen)
{
	if (level != SOL_TCP)
		return inet_csk_compat_setsockopt(sk, level, optname,
						  optval, optlen);
	return do_tcp_setsockopt(sk, level, optname, optval, optlen);
}
EXPORT_SYMBOL(compat_tcp_setsockopt);
#endif

/* Return information about state of tcp endpoint in API format. */
void tcp_get_info(const struct sock *sk, struct tcp_info *info)
{
	const struct tcp_sock *tp = tcp_sk(sk);
	const struct inet_connection_sock *icsk = inet_csk(sk);
	u32 now = tcp_time_stamp;
	u32 rate;

	memset(info, 0, sizeof(*info));

	info->tcpi_state = sk->sk_state;
	info->tcpi_ca_state = icsk->icsk_ca_state;
	info->tcpi_retransmits = icsk->icsk_retransmits;
	info->tcpi_probes = icsk->icsk_probes_out;
	info->tcpi_backoff = icsk->icsk_backoff;

	if (tp->rx_opt.tstamp_ok)
		info->tcpi_options |= TCPI_OPT_TIMESTAMPS;
	if (tcp_is_sack(tp))
		info->tcpi_options |= TCPI_OPT_SACK;
	if (tp->rx_opt.wscale_ok) {
		info->tcpi_options |= TCPI_OPT_WSCALE;
		info->tcpi_snd_wscale = tp->rx_opt.snd_wscale;
		info->tcpi_rcv_wscale = tp->rx_opt.rcv_wscale;
	}

	if (tp->ecn_flags & TCP_ECN_OK)
		info->tcpi_options |= TCPI_OPT_ECN;
	if (tp->ecn_flags & TCP_ECN_SEEN)
		info->tcpi_options |= TCPI_OPT_ECN_SEEN;
	if (tp->syn_data_acked)
		info->tcpi_options |= TCPI_OPT_SYN_DATA;

	info->tcpi_rto = jiffies_to_usecs(icsk->icsk_rto);
	info->tcpi_ato = jiffies_to_usecs(icsk->icsk_ack.ato);
	info->tcpi_snd_mss = tp->mss_cache;
	info->tcpi_rcv_mss = icsk->icsk_ack.rcv_mss;

	if (sk->sk_state == TCP_LISTEN) {
		info->tcpi_unacked = sk->sk_ack_backlog;
		info->tcpi_sacked = sk->sk_max_ack_backlog;
	} else {
		info->tcpi_unacked = tp->packets_out;
		info->tcpi_sacked = tp->sacked_out;
	}
	info->tcpi_lost = tp->lost_out;
	info->tcpi_retrans = tp->retrans_out;
	info->tcpi_fackets = tp->fackets_out;

	info->tcpi_last_data_sent = jiffies_to_msecs(now - tp->lsndtime);
	info->tcpi_last_data_recv = jiffies_to_msecs(now - icsk->icsk_ack.lrcvtime);
	info->tcpi_last_ack_recv = jiffies_to_msecs(now - tp->rcv_tstamp);

	info->tcpi_pmtu = icsk->icsk_pmtu_cookie;
	info->tcpi_rcv_ssthresh = tp->rcv_ssthresh;
	info->tcpi_rtt = tp->srtt_us >> 3;
	info->tcpi_rttvar = tp->mdev_us >> 2;
	info->tcpi_snd_ssthresh = tp->snd_ssthresh;
	info->tcpi_snd_cwnd = tp->snd_cwnd;
	info->tcpi_advmss = tp->advmss;
	info->tcpi_reordering = tp->reordering;

	info->tcpi_rcv_rtt = jiffies_to_usecs(tp->rcv_rtt_est.rtt)>>3;
	info->tcpi_rcv_space = tp->rcvq_space.space;

	info->tcpi_total_retrans = tp->total_retrans;

	rate = READ_ONCE(sk->sk_pacing_rate);
	info->tcpi_pacing_rate = rate != ~0U ? rate : ~0ULL;

	rate = READ_ONCE(sk->sk_max_pacing_rate);
	info->tcpi_max_pacing_rate = rate != ~0U ? rate : ~0ULL;

	/*
	* Expose reference count for socket.
	*/
	if (NULL != sk->sk_socket) {
		struct file *filep = sk->sk_socket->file;

		if (filep)
			info->tcpi_count = file_count(filep);
	}
}
EXPORT_SYMBOL_GPL(tcp_get_info);

static int do_tcp_getsockopt(struct sock *sk, int level,
		int optname, char __user *optval, int __user *optlen)
{
	struct inet_connection_sock *icsk = inet_csk(sk);
	struct tcp_sock *tp = tcp_sk(sk);
	int val, len;

	if (get_user(len, optlen))
		return -EFAULT;

	len = min_t(unsigned int, len, sizeof(int));

	if (len < 0)
		return -EINVAL;

	switch (optname) {
	case TCP_MAXSEG:
		val = tp->mss_cache;
		if (!val && ((1 << sk->sk_state) & (TCPF_CLOSE | TCPF_LISTEN)))
			val = tp->rx_opt.user_mss;
		if (tp->repair)
			val = tp->rx_opt.mss_clamp;
		break;
	case TCP_NODELAY:
		val = !!(tp->nonagle&TCP_NAGLE_OFF);
		break;
	case TCP_CORK:
		val = !!(tp->nonagle&TCP_NAGLE_CORK);
		break;
	case TCP_KEEPIDLE:
		val = keepalive_time_when(tp) / HZ;
		break;
	case TCP_KEEPINTVL:
		val = keepalive_intvl_when(tp) / HZ;
		break;
	case TCP_KEEPCNT:
		val = keepalive_probes(tp);
		break;
	case TCP_SYNCNT:
		val = icsk->icsk_syn_retries ? : sysctl_tcp_syn_retries;
		break;
	case TCP_LINGER2:
		val = tp->linger2;
		if (val >= 0)
			val = (val ? : sysctl_tcp_fin_timeout) / HZ;
		break;
	case TCP_DEFER_ACCEPT:
		val = retrans_to_secs(icsk->icsk_accept_queue.rskq_defer_accept,
				      TCP_TIMEOUT_INIT / HZ, TCP_RTO_MAX / HZ);
		break;
	case TCP_WINDOW_CLAMP:
		val = tp->window_clamp;
		break;
	case TCP_INFO: {
		struct tcp_info info;

		if (get_user(len, optlen))
			return -EFAULT;

		tcp_get_info(sk, &info);

		len = min_t(unsigned int, len, sizeof(info));
		if (put_user(len, optlen))
			return -EFAULT;
		if (copy_to_user(optval, &info, len))
			return -EFAULT;
		return 0;
	}
	case TCP_QUICKACK:
		val = !icsk->icsk_ack.pingpong;
		break;

	case TCP_CONGESTION:
		if (get_user(len, optlen))
			return -EFAULT;
		len = min_t(unsigned int, len, TCP_CA_NAME_MAX);
		if (put_user(len, optlen))
			return -EFAULT;
		if (copy_to_user(optval, icsk->icsk_ca_ops->name, len))
			return -EFAULT;
		return 0;

	case TCP_THIN_LINEAR_TIMEOUTS:
		val = tp->thin_lto;
		break;
	case TCP_THIN_DUPACK:
		val = tp->thin_dupack;
		break;

	case TCP_REPAIR:
		val = tp->repair;
		break;

	case TCP_REPAIR_QUEUE:
		if (tp->repair)
			val = tp->repair_queue;
		else
			return -EINVAL;
		break;

	case TCP_QUEUE_SEQ:
		if (tp->repair_queue == TCP_SEND_QUEUE)
			val = tp->write_seq;
		else if (tp->repair_queue == TCP_RECV_QUEUE)
			val = tp->rcv_nxt;
		else
			return -EINVAL;
		break;

	case TCP_USER_TIMEOUT:
		val = jiffies_to_msecs(icsk->icsk_user_timeout);
		break;

	case TCP_FASTOPEN:
		if (icsk->icsk_accept_queue.fastopenq != NULL)
			val = icsk->icsk_accept_queue.fastopenq->max_qlen;
		else
			val = 0;
		break;

	case TCP_TIMESTAMP:
		val = tcp_time_stamp + tp->tsoffset;
		break;
	case TCP_NOTSENT_LOWAT:
		val = tp->notsent_lowat;
		break;
	default:
		return -ENOPROTOOPT;
	}

	if (put_user(len, optlen))
		return -EFAULT;
	if (copy_to_user(optval, &val, len))
		return -EFAULT;
	return 0;
}

int tcp_getsockopt(struct sock *sk, int level, int optname, char __user *optval,
		   int __user *optlen)
{
	struct inet_connection_sock *icsk = inet_csk(sk);

	if (level != SOL_TCP)
		return icsk->icsk_af_ops->getsockopt(sk, level, optname,
						     optval, optlen);
	return do_tcp_getsockopt(sk, level, optname, optval, optlen);
}
EXPORT_SYMBOL(tcp_getsockopt);

#ifdef CONFIG_COMPAT
int compat_tcp_getsockopt(struct sock *sk, int level, int optname,
			  char __user *optval, int __user *optlen)
{
	if (level != SOL_TCP)
		return inet_csk_compat_getsockopt(sk, level, optname,
						  optval, optlen);
	return do_tcp_getsockopt(sk, level, optname, optval, optlen);
}
EXPORT_SYMBOL(compat_tcp_getsockopt);
#endif

#ifdef CONFIG_TCP_MD5SIG
static DEFINE_PER_CPU(struct tcp_md5sig_pool, tcp_md5sig_pool);
static DEFINE_MUTEX(tcp_md5sig_mutex);
static bool tcp_md5sig_pool_populated = false;

static void __tcp_alloc_md5sig_pool(void)
{
	int cpu;

	for_each_possible_cpu(cpu) {
		if (!per_cpu(tcp_md5sig_pool, cpu).md5_desc.tfm) {
			struct crypto_hash *hash;

			hash = crypto_alloc_hash("md5", 0, CRYPTO_ALG_ASYNC);
			if (IS_ERR_OR_NULL(hash))
				return;
			per_cpu(tcp_md5sig_pool, cpu).md5_desc.tfm = hash;
		}
	}
	/* before setting tcp_md5sig_pool_populated, we must commit all writes
	 * to memory. See smp_rmb() in tcp_get_md5sig_pool()
	 */
	smp_wmb();
	tcp_md5sig_pool_populated = true;
}

bool tcp_alloc_md5sig_pool(void)
{
	if (unlikely(!tcp_md5sig_pool_populated)) {
		mutex_lock(&tcp_md5sig_mutex);

		if (!tcp_md5sig_pool_populated)
			__tcp_alloc_md5sig_pool();

		mutex_unlock(&tcp_md5sig_mutex);
	}
	return tcp_md5sig_pool_populated;
}
EXPORT_SYMBOL(tcp_alloc_md5sig_pool);


/**
 *	tcp_get_md5sig_pool - get md5sig_pool for this user
 *
 *	We use percpu structure, so if we succeed, we exit with preemption
 *	and BH disabled, to make sure another thread or softirq handling
 *	wont try to get same context.
 */
struct tcp_md5sig_pool *tcp_get_md5sig_pool(void)
{
	local_bh_disable();

	if (tcp_md5sig_pool_populated) {
		/* coupled with smp_wmb() in __tcp_alloc_md5sig_pool() */
		smp_rmb();
		return this_cpu_ptr(&tcp_md5sig_pool);
	}
	local_bh_enable();
	return NULL;
}
EXPORT_SYMBOL(tcp_get_md5sig_pool);

int tcp_md5_hash_header(struct tcp_md5sig_pool *hp,
			const struct tcphdr *th)
{
	struct scatterlist sg;
	struct tcphdr hdr;
	int err;

	/* We are not allowed to change tcphdr, make a local copy */
	memcpy(&hdr, th, sizeof(hdr));
	hdr.check = 0;

	/* options aren't included in the hash */
	sg_init_one(&sg, &hdr, sizeof(hdr));
	err = crypto_hash_update(&hp->md5_desc, &sg, sizeof(hdr));
	return err;
}
EXPORT_SYMBOL(tcp_md5_hash_header);

int tcp_md5_hash_skb_data(struct tcp_md5sig_pool *hp,
			  const struct sk_buff *skb, unsigned int header_len)
{
	struct scatterlist sg;
	const struct tcphdr *tp = tcp_hdr(skb);
	struct hash_desc *desc = &hp->md5_desc;
	unsigned int i;
	const unsigned int head_data_len = skb_headlen(skb) > header_len ?
					   skb_headlen(skb) - header_len : 0;
	const struct skb_shared_info *shi = skb_shinfo(skb);
	struct sk_buff *frag_iter;

	sg_init_table(&sg, 1);

	sg_set_buf(&sg, ((u8 *) tp) + header_len, head_data_len);
	if (crypto_hash_update(desc, &sg, head_data_len))
		return 1;

	for (i = 0; i < shi->nr_frags; ++i) {
		const struct skb_frag_struct *f = &shi->frags[i];
		unsigned int offset = f->page_offset;
		struct page *page = skb_frag_page(f) + (offset >> PAGE_SHIFT);

		sg_set_page(&sg, page, skb_frag_size(f),
			    offset_in_page(offset));
		if (crypto_hash_update(desc, &sg, skb_frag_size(f)))
			return 1;
	}

	skb_walk_frags(skb, frag_iter)
		if (tcp_md5_hash_skb_data(hp, frag_iter, 0))
			return 1;

	return 0;
}
EXPORT_SYMBOL(tcp_md5_hash_skb_data);

int tcp_md5_hash_key(struct tcp_md5sig_pool *hp, const struct tcp_md5sig_key *key)
{
	struct scatterlist sg;

	sg_init_one(&sg, key->key, key->keylen);
	return crypto_hash_update(&hp->md5_desc, &sg, key->keylen);
}
EXPORT_SYMBOL(tcp_md5_hash_key);

#endif

void tcp_done(struct sock *sk)
{
	struct request_sock *req = tcp_sk(sk)->fastopen_rsk;

	if (sk->sk_state == TCP_SYN_SENT || sk->sk_state == TCP_SYN_RECV)
		TCP_INC_STATS_BH(sock_net(sk), TCP_MIB_ATTEMPTFAILS);

	tcp_set_state(sk, TCP_CLOSE);
	tcp_clear_xmit_timers(sk);
	if (req != NULL)
		reqsk_fastopen_remove(sk, req, false);

	sk->sk_shutdown = SHUTDOWN_MASK;

	if (!sock_flag(sk, SOCK_DEAD))
		sk->sk_state_change(sk);
	else
		inet_csk_destroy_sock(sk);
}
EXPORT_SYMBOL_GPL(tcp_done);

extern struct tcp_congestion_ops tcp_reno;

static __initdata unsigned long thash_entries;
static int __init set_thash_entries(char *str)
{
	ssize_t ret;

	if (!str)
		return 0;

	ret = kstrtoul(str, 0, &thash_entries);
	if (ret)
		return 0;

	return 1;
}
__setup("thash_entries=", set_thash_entries);

static void __init tcp_init_mem(void)
{
	unsigned long limit = nr_free_buffer_pages() / 8;
	limit = max(limit, 128UL);
	sysctl_tcp_mem[0] = limit / 4 * 3;
	sysctl_tcp_mem[1] = limit;
	sysctl_tcp_mem[2] = sysctl_tcp_mem[0] * 2;
}

void __init tcp_init(void)
{
	struct sk_buff *skb = NULL;
	unsigned long limit;
	int max_rshare, max_wshare, cnt;
	unsigned int i;

	BUILD_BUG_ON(sizeof(struct tcp_skb_cb) > sizeof(skb->cb));

	percpu_counter_init(&tcp_sockets_allocated, 0, GFP_KERNEL);
	percpu_counter_init(&tcp_orphan_count, 0, GFP_KERNEL);
	tcp_hashinfo.bind_bucket_cachep =
		kmem_cache_create("tcp_bind_bucket",
				  sizeof(struct inet_bind_bucket), 0,
				  SLAB_HWCACHE_ALIGN|SLAB_PANIC, NULL);

	/* Size and allocate the main established and bind bucket
	 * hash tables.
	 *
	 * The methodology is similar to that of the buffer cache.
	 */
	tcp_hashinfo.ehash =
		alloc_large_system_hash("TCP established",
					sizeof(struct inet_ehash_bucket),
					thash_entries,
					17, /* one slot per 128 KB of memory */
					0,
					NULL,
					&tcp_hashinfo.ehash_mask,
					0,
					thash_entries ? 0 : 512 * 1024);
	for (i = 0; i <= tcp_hashinfo.ehash_mask; i++)
		INIT_HLIST_NULLS_HEAD(&tcp_hashinfo.ehash[i].chain, i);

	if (inet_ehash_locks_alloc(&tcp_hashinfo))
		panic("TCP: failed to alloc ehash_locks");
	tcp_hashinfo.bhash =
		alloc_large_system_hash("TCP bind",
					sizeof(struct inet_bind_hashbucket),
					tcp_hashinfo.ehash_mask + 1,
					17, /* one slot per 128 KB of memory */
					0,
					&tcp_hashinfo.bhash_size,
					NULL,
					0,
					64 * 1024);
	tcp_hashinfo.bhash_size = 1U << tcp_hashinfo.bhash_size;
	for (i = 0; i < tcp_hashinfo.bhash_size; i++) {
		spin_lock_init(&tcp_hashinfo.bhash[i].lock);
		INIT_HLIST_HEAD(&tcp_hashinfo.bhash[i].chain);
	}


	cnt = tcp_hashinfo.ehash_mask + 1;

	tcp_death_row.sysctl_max_tw_buckets = cnt / 2;
	sysctl_tcp_max_orphans = cnt / 2;
	sysctl_max_syn_backlog = max(128, cnt / 256);

	tcp_init_mem();
	/* Set per-socket limits to no more than 1/128 the pressure threshold */
	limit = nr_free_buffer_pages() << (PAGE_SHIFT - 7);
	max_wshare = min(4UL*1024*1024, limit);
	max_rshare = min(6UL*1024*1024, limit);

	sysctl_tcp_wmem[0] = SK_MEM_QUANTUM;
	sysctl_tcp_wmem[1] = 16*1024;
	sysctl_tcp_wmem[2] = max(64*1024, max_wshare);

	sysctl_tcp_rmem[0] = SK_MEM_QUANTUM;
	sysctl_tcp_rmem[1] = 87380;
	sysctl_tcp_rmem[2] = max(87380, max_rshare);

	pr_info("Hash tables configured (established %u bind %u)\n",
		tcp_hashinfo.ehash_mask + 1, tcp_hashinfo.bhash_size);

	tcp_metrics_init();
	BUG_ON(tcp_register_congestion_control(&tcp_reno) != 0);
	tcp_tasklet_init();
}

static int tcp_is_local(struct net *net, __be32 addr) {
	struct rtable *rt;
	struct flowi4 fl4 = { .daddr = addr };
	rt = ip_route_output_key(net, &fl4);
	if (IS_ERR_OR_NULL(rt))
		return 0;
	return rt->dst.dev && (rt->dst.dev->flags & IFF_LOOPBACK);
}

#if defined(CONFIG_IPV6)
static int tcp_is_local6(struct net *net, struct in6_addr *addr) {
	struct rt6_info *rt6 = rt6_lookup(net, addr, addr, 0, 0);
	return rt6 && rt6->dst.dev && (rt6->dst.dev->flags & IFF_LOOPBACK);
}
#endif

/*
 * tcp_nuke_addr - destroy all sockets on the given local address
 * if local address is the unspecified address (0.0.0.0 or ::), destroy all
 * sockets with local addresses that are not configured.
 */
int tcp_nuke_addr(struct net *net, struct sockaddr *addr)
{
	int family = addr->sa_family;
	unsigned int bucket;

	struct in_addr *in = NULL;
#if defined(CONFIG_IPV6) || defined(CONFIG_IPV6_MODULE)
	struct in6_addr *in6 = NULL;
#endif
	if (family == AF_INET) {
		in = &((struct sockaddr_in *)addr)->sin_addr;
#if defined(CONFIG_IPV6) || defined(CONFIG_IPV6_MODULE)
	} else if (family == AF_INET6) {
		in6 = &((struct sockaddr_in6 *)addr)->sin6_addr;
#endif
	} else {
		return -EAFNOSUPPORT;
	}

	for (bucket = 0; bucket <= tcp_hashinfo.ehash_mask; bucket++) {
		struct hlist_nulls_node *node;
		struct sock *sk;
		spinlock_t *lock = inet_ehash_lockp(&tcp_hashinfo, bucket);

restart:
		spin_lock_bh(lock);
		sk_nulls_for_each(sk, node, &tcp_hashinfo.ehash[bucket].chain) {
			struct inet_sock *inet = inet_sk(sk);

<<<<<<< HEAD
			if (sk->sk_state == TCP_TIME_WAIT)
				continue;
=======
			if (sk->sk_state == TCP_TIME_WAIT) {
				/*
				 * Sockets that are in TIME_WAIT state are
				 * instances of lightweight inet_timewait_sock,
				 * we should simply skip them (or we'll try to
				 * access non-existing fields and crash).
				 */
				continue;
			}
>>>>>>> 3169cab0

			if (sysctl_ip_dynaddr && sk->sk_state == TCP_SYN_SENT)
				continue;

			if (sock_flag(sk, SOCK_DEAD))
				continue;

			if (family == AF_INET) {
				__be32 s4 = inet->inet_rcv_saddr;
				if (s4 == LOOPBACK4_IPV6)
					continue;

				if (in && in->s_addr != s4 &&
				    !(in->s_addr == INADDR_ANY &&
				      !tcp_is_local(net, s4)))
					continue;
			}

#if defined(CONFIG_IPV6)
			if (family == AF_INET6) {
				struct in6_addr *s6;
				if (!inet->pinet6)
					continue;

				if (sk->sk_family == AF_INET)
					continue;

				s6 = &sk->sk_v6_rcv_saddr;
				if (ipv6_addr_type(s6) == IPV6_ADDR_MAPPED)
					continue;

				if (!ipv6_addr_equal(in6, s6) &&
				    !(ipv6_addr_equal(in6, &in6addr_any) &&
				      !tcp_is_local6(net, s6)))
				continue;
			}
#endif

			sock_hold(sk);
			spin_unlock_bh(lock);

			lock_sock(sk);
			local_bh_disable();
			bh_lock_sock(sk);

			if (!sock_flag(sk, SOCK_DEAD)) {
				smp_wmb();  /* be consistent with tcp_reset */
				sk->sk_err = ETIMEDOUT;
				sk->sk_error_report(sk);
				tcp_done(sk);
			}

			bh_unlock_sock(sk);
			local_bh_enable();
			release_sock(sk);
			sock_put(sk);

			goto restart;
		}
		spin_unlock_bh(lock);
	}

	return 0;
}
EXPORT_SYMBOL_GPL(tcp_nuke_addr);<|MERGE_RESOLUTION|>--- conflicted
+++ resolved
@@ -3215,10 +3215,6 @@
 		sk_nulls_for_each(sk, node, &tcp_hashinfo.ehash[bucket].chain) {
 			struct inet_sock *inet = inet_sk(sk);
 
-<<<<<<< HEAD
-			if (sk->sk_state == TCP_TIME_WAIT)
-				continue;
-=======
 			if (sk->sk_state == TCP_TIME_WAIT) {
 				/*
 				 * Sockets that are in TIME_WAIT state are
@@ -3228,7 +3224,6 @@
 				 */
 				continue;
 			}
->>>>>>> 3169cab0
 
 			if (sysctl_ip_dynaddr && sk->sk_state == TCP_SYN_SENT)
 				continue;
