/*
 * This is the new netlink-based wireless configuration interface.
 *
 * Copyright 2006-2010	Johannes Berg <johannes@sipsolutions.net>
 * Copyright 2013-2014  Intel Mobile Communications GmbH
 * Copyright 2015-2016	Intel Deutschland GmbH
 */

#include <linux/if.h>
#include <linux/module.h>
#include <linux/err.h>
#include <linux/slab.h>
#include <linux/list.h>
#include <linux/if_ether.h>
#include <linux/ieee80211.h>
#include <linux/nl80211.h>
#include <linux/rtnetlink.h>
#include <linux/netlink.h>
#include <linux/nospec.h>
#include <linux/etherdevice.h>
#include <net/net_namespace.h>
#include <net/genetlink.h>
#include <net/cfg80211.h>
#include <net/sock.h>
#include <net/inet_connection_sock.h>
#include "core.h"
#include "nl80211.h"
#include "reg.h"
#include "rdev-ops.h"

static int nl80211_crypto_settings(struct cfg80211_registered_device *rdev,
				   struct genl_info *info,
				   struct cfg80211_crypto_settings *settings,
				   int cipher_limit);

static int nl80211_pre_doit(const struct genl_ops *ops, struct sk_buff *skb,
			    struct genl_info *info);
static void nl80211_post_doit(const struct genl_ops *ops, struct sk_buff *skb,
			      struct genl_info *info);

/* the netlink family */
static struct genl_family nl80211_fam = {
	.id = GENL_ID_GENERATE,		/* don't bother with a hardcoded ID */
	.name = NL80211_GENL_NAME,	/* have users key off the name instead */
	.hdrsize = 0,			/* no private header */
	.version = 1,			/* no particular meaning now */
	.maxattr = NL80211_ATTR_MAX,
	.netnsok = true,
	.pre_doit = nl80211_pre_doit,
	.post_doit = nl80211_post_doit,
};

/* multicast groups */
enum nl80211_multicast_groups {
	NL80211_MCGRP_CONFIG,
	NL80211_MCGRP_SCAN,
	NL80211_MCGRP_REGULATORY,
	NL80211_MCGRP_MLME,
	NL80211_MCGRP_VENDOR,
	NL80211_MCGRP_NAN,
	NL80211_MCGRP_TESTMODE /* keep last - ifdef! */
};

static const struct genl_multicast_group nl80211_mcgrps[] = {
	[NL80211_MCGRP_CONFIG] = { .name = NL80211_MULTICAST_GROUP_CONFIG },
	[NL80211_MCGRP_SCAN] = { .name = NL80211_MULTICAST_GROUP_SCAN },
	[NL80211_MCGRP_REGULATORY] = { .name = NL80211_MULTICAST_GROUP_REG },
	[NL80211_MCGRP_MLME] = { .name = NL80211_MULTICAST_GROUP_MLME },
	[NL80211_MCGRP_VENDOR] = { .name = NL80211_MULTICAST_GROUP_VENDOR },
	[NL80211_MCGRP_NAN] = { .name = NL80211_MULTICAST_GROUP_NAN },
#ifdef CONFIG_NL80211_TESTMODE
	[NL80211_MCGRP_TESTMODE] = { .name = NL80211_MULTICAST_GROUP_TESTMODE }
#endif
};

/* returns ERR_PTR values */
static struct wireless_dev *
__cfg80211_wdev_from_attrs(struct net *netns, struct nlattr **attrs)
{
	struct cfg80211_registered_device *rdev;
	struct wireless_dev *result = NULL;
	bool have_ifidx = attrs[NL80211_ATTR_IFINDEX];
	bool have_wdev_id = attrs[NL80211_ATTR_WDEV];
	u64 wdev_id;
	int wiphy_idx = -1;
	int ifidx = -1;

	ASSERT_RTNL();

	if (!have_ifidx && !have_wdev_id)
		return ERR_PTR(-EINVAL);

	if (have_ifidx)
		ifidx = nla_get_u32(attrs[NL80211_ATTR_IFINDEX]);
	if (have_wdev_id) {
		wdev_id = nla_get_u64(attrs[NL80211_ATTR_WDEV]);
		wiphy_idx = wdev_id >> 32;
	}

	list_for_each_entry(rdev, &cfg80211_rdev_list, list) {
		struct wireless_dev *wdev;

		if (wiphy_net(&rdev->wiphy) != netns)
			continue;

		if (have_wdev_id && rdev->wiphy_idx != wiphy_idx)
			continue;

		list_for_each_entry(wdev, &rdev->wiphy.wdev_list, list) {
			if (have_ifidx && wdev->netdev &&
			    wdev->netdev->ifindex == ifidx) {
				result = wdev;
				break;
			}
			if (have_wdev_id && wdev->identifier == (u32)wdev_id) {
				result = wdev;
				break;
			}
		}

		if (result)
			break;
	}

	if (result)
		return result;
	return ERR_PTR(-ENODEV);
}

static struct cfg80211_registered_device *
__cfg80211_rdev_from_attrs(struct net *netns, struct nlattr **attrs)
{
	struct cfg80211_registered_device *rdev = NULL, *tmp;
	struct net_device *netdev;

	ASSERT_RTNL();

	if (!attrs[NL80211_ATTR_WIPHY] &&
	    !attrs[NL80211_ATTR_IFINDEX] &&
	    !attrs[NL80211_ATTR_WDEV])
		return ERR_PTR(-EINVAL);

	if (attrs[NL80211_ATTR_WIPHY])
		rdev = cfg80211_rdev_by_wiphy_idx(
				nla_get_u32(attrs[NL80211_ATTR_WIPHY]));

	if (attrs[NL80211_ATTR_WDEV]) {
		u64 wdev_id = nla_get_u64(attrs[NL80211_ATTR_WDEV]);
		struct wireless_dev *wdev;
		bool found = false;

		tmp = cfg80211_rdev_by_wiphy_idx(wdev_id >> 32);
		if (tmp) {
			/* make sure wdev exists */
			list_for_each_entry(wdev, &tmp->wiphy.wdev_list, list) {
				if (wdev->identifier != (u32)wdev_id)
					continue;
				found = true;
				break;
			}

			if (!found)
				tmp = NULL;

			if (rdev && tmp != rdev)
				return ERR_PTR(-EINVAL);
			rdev = tmp;
		}
	}

	if (attrs[NL80211_ATTR_IFINDEX]) {
		int ifindex = nla_get_u32(attrs[NL80211_ATTR_IFINDEX]);

		netdev = __dev_get_by_index(netns, ifindex);
		if (netdev) {
			if (netdev->ieee80211_ptr)
				tmp = wiphy_to_rdev(
					netdev->ieee80211_ptr->wiphy);
			else
				tmp = NULL;

			/* not wireless device -- return error */
			if (!tmp)
				return ERR_PTR(-EINVAL);

			/* mismatch -- return error */
			if (rdev && tmp != rdev)
				return ERR_PTR(-EINVAL);

			rdev = tmp;
		}
	}

	if (!rdev)
		return ERR_PTR(-ENODEV);

	if (netns != wiphy_net(&rdev->wiphy))
		return ERR_PTR(-ENODEV);

	return rdev;
}

/*
 * This function returns a pointer to the driver
 * that the genl_info item that is passed refers to.
 *
 * The result of this can be a PTR_ERR and hence must
 * be checked with IS_ERR() for errors.
 */
static struct cfg80211_registered_device *
cfg80211_get_dev_from_info(struct net *netns, struct genl_info *info)
{
	return __cfg80211_rdev_from_attrs(netns, info->attrs);
}

/* policy for the attributes */
static const struct nla_policy nl80211_policy[NUM_NL80211_ATTR] = {
	[NL80211_ATTR_WIPHY] = { .type = NLA_U32 },
	[NL80211_ATTR_WIPHY_NAME] = { .type = NLA_NUL_STRING,
				      .len = 20-1 },
	[NL80211_ATTR_WIPHY_TXQ_PARAMS] = { .type = NLA_NESTED },

	[NL80211_ATTR_WIPHY_FREQ] = { .type = NLA_U32 },
	[NL80211_ATTR_WIPHY_CHANNEL_TYPE] = { .type = NLA_U32 },
	[NL80211_ATTR_CHANNEL_WIDTH] = { .type = NLA_U32 },
	[NL80211_ATTR_CENTER_FREQ1] = { .type = NLA_U32 },
	[NL80211_ATTR_CENTER_FREQ2] = { .type = NLA_U32 },

	[NL80211_ATTR_WIPHY_RETRY_SHORT] = { .type = NLA_U8 },
	[NL80211_ATTR_WIPHY_RETRY_LONG] = { .type = NLA_U8 },
	[NL80211_ATTR_WIPHY_FRAG_THRESHOLD] = { .type = NLA_U32 },
	[NL80211_ATTR_WIPHY_RTS_THRESHOLD] = { .type = NLA_U32 },
	[NL80211_ATTR_WIPHY_COVERAGE_CLASS] = { .type = NLA_U8 },
	[NL80211_ATTR_WIPHY_DYN_ACK] = { .type = NLA_FLAG },

	[NL80211_ATTR_IFTYPE] = { .type = NLA_U32 },
	[NL80211_ATTR_IFINDEX] = { .type = NLA_U32 },
	[NL80211_ATTR_IFNAME] = { .type = NLA_NUL_STRING, .len = IFNAMSIZ-1 },

	[NL80211_ATTR_MAC] = { .len = ETH_ALEN },
	[NL80211_ATTR_PREV_BSSID] = { .len = ETH_ALEN },

	[NL80211_ATTR_KEY] = { .type = NLA_NESTED, },
	[NL80211_ATTR_KEY_DATA] = { .type = NLA_BINARY,
				    .len = WLAN_MAX_KEY_LEN },
	[NL80211_ATTR_KEY_IDX] = { .type = NLA_U8 },
	[NL80211_ATTR_KEY_CIPHER] = { .type = NLA_U32 },
	[NL80211_ATTR_KEY_DEFAULT] = { .type = NLA_FLAG },
	[NL80211_ATTR_KEY_SEQ] = { .type = NLA_BINARY, .len = 16 },
	[NL80211_ATTR_KEY_TYPE] = { .type = NLA_U32 },

	[NL80211_ATTR_BEACON_INTERVAL] = { .type = NLA_U32 },
	[NL80211_ATTR_DTIM_PERIOD] = { .type = NLA_U32 },
	[NL80211_ATTR_BEACON_HEAD] = { .type = NLA_BINARY,
				       .len = IEEE80211_MAX_DATA_LEN },
	[NL80211_ATTR_BEACON_TAIL] = { .type = NLA_BINARY,
				       .len = IEEE80211_MAX_DATA_LEN },
	[NL80211_ATTR_STA_AID] = { .type = NLA_U16 },
	[NL80211_ATTR_STA_FLAGS] = { .type = NLA_NESTED },
	[NL80211_ATTR_STA_LISTEN_INTERVAL] = { .type = NLA_U16 },
	[NL80211_ATTR_STA_SUPPORTED_RATES] = { .type = NLA_BINARY,
					       .len = NL80211_MAX_SUPP_RATES },
	[NL80211_ATTR_STA_PLINK_ACTION] = { .type = NLA_U8 },
	[NL80211_ATTR_STA_VLAN] = { .type = NLA_U32 },
	[NL80211_ATTR_MNTR_FLAGS] = { /* NLA_NESTED can't be empty */ },
	[NL80211_ATTR_MESH_ID] = { .type = NLA_BINARY,
				   .len = IEEE80211_MAX_MESH_ID_LEN },
	[NL80211_ATTR_MPATH_NEXT_HOP] = { .type = NLA_U32 },

	[NL80211_ATTR_REG_ALPHA2] = { .type = NLA_STRING, .len = 2 },
	[NL80211_ATTR_REG_RULES] = { .type = NLA_NESTED },

	[NL80211_ATTR_BSS_CTS_PROT] = { .type = NLA_U8 },
	[NL80211_ATTR_BSS_SHORT_PREAMBLE] = { .type = NLA_U8 },
	[NL80211_ATTR_BSS_SHORT_SLOT_TIME] = { .type = NLA_U8 },
	[NL80211_ATTR_BSS_BASIC_RATES] = { .type = NLA_BINARY,
					   .len = NL80211_MAX_SUPP_RATES },
	[NL80211_ATTR_BSS_HT_OPMODE] = { .type = NLA_U16 },

	[NL80211_ATTR_MESH_CONFIG] = { .type = NLA_NESTED },
	[NL80211_ATTR_SUPPORT_MESH_AUTH] = { .type = NLA_FLAG },

	[NL80211_ATTR_HT_CAPABILITY] = { .len = NL80211_HT_CAPABILITY_LEN },

	[NL80211_ATTR_MGMT_SUBTYPE] = { .type = NLA_U8 },
	[NL80211_ATTR_IE] = { .type = NLA_BINARY,
			      .len = IEEE80211_MAX_DATA_LEN },
	[NL80211_ATTR_SCAN_FREQUENCIES] = { .type = NLA_NESTED },
	[NL80211_ATTR_SCAN_SSIDS] = { .type = NLA_NESTED },

	[NL80211_ATTR_SSID] = { .type = NLA_BINARY,
				.len = IEEE80211_MAX_SSID_LEN },
	[NL80211_ATTR_AUTH_TYPE] = { .type = NLA_U32 },
	[NL80211_ATTR_REASON_CODE] = { .type = NLA_U16 },
	[NL80211_ATTR_FREQ_FIXED] = { .type = NLA_FLAG },
	[NL80211_ATTR_TIMED_OUT] = { .type = NLA_FLAG },
	[NL80211_ATTR_USE_MFP] = { .type = NLA_U32 },
	[NL80211_ATTR_STA_FLAGS2] = {
		.len = sizeof(struct nl80211_sta_flag_update),
	},
	[NL80211_ATTR_CONTROL_PORT] = { .type = NLA_FLAG },
	[NL80211_ATTR_CONTROL_PORT_ETHERTYPE] = { .type = NLA_U16 },
	[NL80211_ATTR_CONTROL_PORT_NO_ENCRYPT] = { .type = NLA_FLAG },
	[NL80211_ATTR_PRIVACY] = { .type = NLA_FLAG },
	[NL80211_ATTR_CIPHER_SUITE_GROUP] = { .type = NLA_U32 },
	[NL80211_ATTR_WPA_VERSIONS] = { .type = NLA_U32 },
	[NL80211_ATTR_PID] = { .type = NLA_U32 },
	[NL80211_ATTR_4ADDR] = { .type = NLA_U8 },
	[NL80211_ATTR_PMKID] = { .len = WLAN_PMKID_LEN },
	[NL80211_ATTR_DURATION] = { .type = NLA_U32 },
	[NL80211_ATTR_COOKIE] = { .type = NLA_U64 },
	[NL80211_ATTR_TX_RATES] = { .type = NLA_NESTED },
	[NL80211_ATTR_FRAME] = { .type = NLA_BINARY,
				 .len = IEEE80211_MAX_DATA_LEN },
	[NL80211_ATTR_FRAME_MATCH] = { .type = NLA_BINARY, },
	[NL80211_ATTR_PS_STATE] = { .type = NLA_U32 },
	[NL80211_ATTR_CQM] = { .type = NLA_NESTED, },
	[NL80211_ATTR_LOCAL_STATE_CHANGE] = { .type = NLA_FLAG },
	[NL80211_ATTR_AP_ISOLATE] = { .type = NLA_U8 },
	[NL80211_ATTR_WIPHY_TX_POWER_SETTING] = { .type = NLA_U32 },
	[NL80211_ATTR_WIPHY_TX_POWER_LEVEL] = { .type = NLA_U32 },
	[NL80211_ATTR_FRAME_TYPE] = { .type = NLA_U16 },
	[NL80211_ATTR_WIPHY_ANTENNA_TX] = { .type = NLA_U32 },
	[NL80211_ATTR_WIPHY_ANTENNA_RX] = { .type = NLA_U32 },
	[NL80211_ATTR_MCAST_RATE] = { .type = NLA_U32 },
	[NL80211_ATTR_OFFCHANNEL_TX_OK] = { .type = NLA_FLAG },
	[NL80211_ATTR_KEY_DEFAULT_TYPES] = { .type = NLA_NESTED },
	[NL80211_ATTR_WOWLAN_TRIGGERS] = { .type = NLA_NESTED },
	[NL80211_ATTR_STA_PLINK_STATE] = { .type = NLA_U8 },
	[NL80211_ATTR_SCHED_SCAN_INTERVAL] = { .type = NLA_U32 },
	[NL80211_ATTR_REKEY_DATA] = { .type = NLA_NESTED },
	[NL80211_ATTR_SCAN_SUPP_RATES] = { .type = NLA_NESTED },
	[NL80211_ATTR_HIDDEN_SSID] = { .type = NLA_U32 },
	[NL80211_ATTR_IE_PROBE_RESP] = { .type = NLA_BINARY,
					 .len = IEEE80211_MAX_DATA_LEN },
	[NL80211_ATTR_IE_ASSOC_RESP] = { .type = NLA_BINARY,
					 .len = IEEE80211_MAX_DATA_LEN },
	[NL80211_ATTR_ROAM_SUPPORT] = { .type = NLA_FLAG },
	[NL80211_ATTR_SCHED_SCAN_MATCH] = { .type = NLA_NESTED },
	[NL80211_ATTR_TX_NO_CCK_RATE] = { .type = NLA_FLAG },
	[NL80211_ATTR_TDLS_ACTION] = { .type = NLA_U8 },
	[NL80211_ATTR_TDLS_DIALOG_TOKEN] = { .type = NLA_U8 },
	[NL80211_ATTR_TDLS_OPERATION] = { .type = NLA_U8 },
	[NL80211_ATTR_TDLS_SUPPORT] = { .type = NLA_FLAG },
	[NL80211_ATTR_TDLS_EXTERNAL_SETUP] = { .type = NLA_FLAG },
	[NL80211_ATTR_TDLS_INITIATOR] = { .type = NLA_FLAG },
	[NL80211_ATTR_DONT_WAIT_FOR_ACK] = { .type = NLA_FLAG },
	[NL80211_ATTR_PROBE_RESP] = { .type = NLA_BINARY,
				      .len = IEEE80211_MAX_DATA_LEN },
	[NL80211_ATTR_DFS_REGION] = { .type = NLA_U8 },
	[NL80211_ATTR_DISABLE_HT] = { .type = NLA_FLAG },
	[NL80211_ATTR_HT_CAPABILITY_MASK] = {
		.len = NL80211_HT_CAPABILITY_LEN
	},
	[NL80211_ATTR_NOACK_MAP] = { .type = NLA_U16 },
	[NL80211_ATTR_INACTIVITY_TIMEOUT] = { .type = NLA_U16 },
	[NL80211_ATTR_BG_SCAN_PERIOD] = { .type = NLA_U16 },
	[NL80211_ATTR_WDEV] = { .type = NLA_U64 },
	[NL80211_ATTR_USER_REG_HINT_TYPE] = { .type = NLA_U32 },
	[NL80211_ATTR_AUTH_DATA] = { .type = NLA_BINARY, },
	[NL80211_ATTR_VHT_CAPABILITY] = { .len = NL80211_VHT_CAPABILITY_LEN },
	[NL80211_ATTR_SCAN_FLAGS] = { .type = NLA_U32 },
	[NL80211_ATTR_P2P_CTWINDOW] = { .type = NLA_U8 },
	[NL80211_ATTR_P2P_OPPPS] = { .type = NLA_U8 },
	[NL80211_ATTR_LOCAL_MESH_POWER_MODE] = {. type = NLA_U32 },
	[NL80211_ATTR_ACL_POLICY] = {. type = NLA_U32 },
	[NL80211_ATTR_MAC_ADDRS] = { .type = NLA_NESTED },
	[NL80211_ATTR_STA_CAPABILITY] = { .type = NLA_U16 },
	[NL80211_ATTR_STA_EXT_CAPABILITY] = { .type = NLA_BINARY, },
	[NL80211_ATTR_SPLIT_WIPHY_DUMP] = { .type = NLA_FLAG, },
	[NL80211_ATTR_DISABLE_VHT] = { .type = NLA_FLAG },
	[NL80211_ATTR_VHT_CAPABILITY_MASK] = {
		.len = NL80211_VHT_CAPABILITY_LEN,
	},
	[NL80211_ATTR_MDID] = { .type = NLA_U16 },
	[NL80211_ATTR_IE_RIC] = { .type = NLA_BINARY,
				  .len = IEEE80211_MAX_DATA_LEN },
	[NL80211_ATTR_PEER_AID] = { .type = NLA_U16 },
	[NL80211_ATTR_CH_SWITCH_COUNT] = { .type = NLA_U32 },
	[NL80211_ATTR_CH_SWITCH_BLOCK_TX] = { .type = NLA_FLAG },
	[NL80211_ATTR_CSA_IES] = { .type = NLA_NESTED },
	[NL80211_ATTR_CSA_C_OFF_BEACON] = { .type = NLA_BINARY },
	[NL80211_ATTR_CSA_C_OFF_PRESP] = { .type = NLA_BINARY },
	[NL80211_ATTR_STA_SUPPORTED_CHANNELS] = { .type = NLA_BINARY },
	[NL80211_ATTR_STA_SUPPORTED_OPER_CLASSES] = { .type = NLA_BINARY },
	[NL80211_ATTR_HANDLE_DFS] = { .type = NLA_FLAG },
	[NL80211_ATTR_OPMODE_NOTIF] = { .type = NLA_U8 },
	[NL80211_ATTR_VENDOR_ID] = { .type = NLA_U32 },
	[NL80211_ATTR_VENDOR_SUBCMD] = { .type = NLA_U32 },
	[NL80211_ATTR_VENDOR_DATA] = { .type = NLA_BINARY },
	[NL80211_ATTR_QOS_MAP] = { .type = NLA_BINARY,
				   .len = IEEE80211_QOS_MAP_LEN_MAX },
	[NL80211_ATTR_MAC_HINT] = { .len = ETH_ALEN },
	[NL80211_ATTR_WIPHY_FREQ_HINT] = { .type = NLA_U32 },
	[NL80211_ATTR_TDLS_PEER_CAPABILITY] = { .type = NLA_U32 },
	[NL80211_ATTR_SOCKET_OWNER] = { .type = NLA_FLAG },
	[NL80211_ATTR_CSA_C_OFFSETS_TX] = { .type = NLA_BINARY },
	[NL80211_ATTR_USE_RRM] = { .type = NLA_FLAG },
	[NL80211_ATTR_TSID] = { .type = NLA_U8 },
	[NL80211_ATTR_USER_PRIO] = { .type = NLA_U8 },
	[NL80211_ATTR_ADMITTED_TIME] = { .type = NLA_U16 },
	[NL80211_ATTR_SMPS_MODE] = { .type = NLA_U8 },
	[NL80211_ATTR_MAC_MASK] = { .len = ETH_ALEN },
	[NL80211_ATTR_WIPHY_SELF_MANAGED_REG] = { .type = NLA_FLAG },
	[NL80211_ATTR_NETNS_FD] = { .type = NLA_U32 },
	[NL80211_ATTR_SCHED_SCAN_DELAY] = { .type = NLA_U32 },
	[NL80211_ATTR_REG_INDOOR] = { .type = NLA_FLAG },
	[NL80211_ATTR_PBSS] = { .type = NLA_FLAG },
	[NL80211_ATTR_BSS_SELECT] = { .type = NLA_NESTED },
	[NL80211_ATTR_STA_SUPPORT_P2P_PS] = { .type = NLA_U8 },
	[NL80211_ATTR_MU_MIMO_GROUP_DATA] = {
		.len = VHT_MUMIMO_GROUPS_DATA_LEN
	},
	[NL80211_ATTR_MU_MIMO_FOLLOW_MAC_ADDR] = { .len = ETH_ALEN },
	[NL80211_ATTR_NAN_MASTER_PREF] = { .type = NLA_U8 },
	[NL80211_ATTR_NAN_DUAL] = { .type = NLA_U8 },
	[NL80211_ATTR_NAN_FUNC] = { .type = NLA_NESTED },
	[NL80211_ATTR_FILS_KEK] = { .type = NLA_BINARY,
				    .len = FILS_MAX_KEK_LEN },
	[NL80211_ATTR_FILS_NONCES] = { .len = 2 * FILS_NONCE_LEN },
	[NL80211_ATTR_MULTICAST_TO_UNICAST_ENABLED] = { .type = NLA_FLAG, },
	[NL80211_ATTR_BSSID] = { .len = ETH_ALEN },
	[NL80211_ATTR_SCHED_SCAN_RELATIVE_RSSI] = { .type = NLA_S8 },
	[NL80211_ATTR_SCHED_SCAN_RSSI_ADJUST] = {
		.len = sizeof(struct nl80211_bss_select_rssi_adjust)
	},
	[NL80211_ATTR_TIMEOUT_REASON] = { .type = NLA_U32 },
	[NL80211_ATTR_FILS_ERP_USERNAME] = { .type = NLA_BINARY,
					     .len = FILS_ERP_MAX_USERNAME_LEN },
	[NL80211_ATTR_FILS_ERP_REALM] = { .type = NLA_BINARY,
					  .len = FILS_ERP_MAX_REALM_LEN },
	[NL80211_ATTR_FILS_ERP_NEXT_SEQ_NUM] = { .type = NLA_U16 },
	[NL80211_ATTR_FILS_ERP_RRK] = { .type = NLA_BINARY,
					.len = FILS_ERP_MAX_RRK_LEN },
	[NL80211_ATTR_FILS_CACHE_ID] = { .len = 2 },
	[NL80211_ATTR_PMK] = { .type = NLA_BINARY, .len = PMK_MAX_LEN },
	[NL80211_ATTR_EXTERNAL_AUTH_SUPPORT] = { .type = NLA_FLAG },
};

/* policy for the key attributes */
static const struct nla_policy nl80211_key_policy[NL80211_KEY_MAX + 1] = {
	[NL80211_KEY_DATA] = { .type = NLA_BINARY, .len = WLAN_MAX_KEY_LEN },
	[NL80211_KEY_IDX] = { .type = NLA_U8 },
	[NL80211_KEY_CIPHER] = { .type = NLA_U32 },
	[NL80211_KEY_SEQ] = { .type = NLA_BINARY, .len = 16 },
	[NL80211_KEY_DEFAULT] = { .type = NLA_FLAG },
	[NL80211_KEY_DEFAULT_MGMT] = { .type = NLA_FLAG },
	[NL80211_KEY_TYPE] = { .type = NLA_U32 },
	[NL80211_KEY_DEFAULT_TYPES] = { .type = NLA_NESTED },
};

/* policy for the key default flags */
static const struct nla_policy
nl80211_key_default_policy[NUM_NL80211_KEY_DEFAULT_TYPES] = {
	[NL80211_KEY_DEFAULT_TYPE_UNICAST] = { .type = NLA_FLAG },
	[NL80211_KEY_DEFAULT_TYPE_MULTICAST] = { .type = NLA_FLAG },
};

/* policy for WoWLAN attributes */
static const struct nla_policy
nl80211_wowlan_policy[NUM_NL80211_WOWLAN_TRIG] = {
	[NL80211_WOWLAN_TRIG_ANY] = { .type = NLA_FLAG },
	[NL80211_WOWLAN_TRIG_DISCONNECT] = { .type = NLA_FLAG },
	[NL80211_WOWLAN_TRIG_MAGIC_PKT] = { .type = NLA_FLAG },
	[NL80211_WOWLAN_TRIG_PKT_PATTERN] = { .type = NLA_NESTED },
	[NL80211_WOWLAN_TRIG_GTK_REKEY_FAILURE] = { .type = NLA_FLAG },
	[NL80211_WOWLAN_TRIG_EAP_IDENT_REQUEST] = { .type = NLA_FLAG },
	[NL80211_WOWLAN_TRIG_4WAY_HANDSHAKE] = { .type = NLA_FLAG },
	[NL80211_WOWLAN_TRIG_RFKILL_RELEASE] = { .type = NLA_FLAG },
	[NL80211_WOWLAN_TRIG_TCP_CONNECTION] = { .type = NLA_NESTED },
	[NL80211_WOWLAN_TRIG_NET_DETECT] = { .type = NLA_NESTED },
};

static const struct nla_policy
nl80211_wowlan_tcp_policy[NUM_NL80211_WOWLAN_TCP] = {
	[NL80211_WOWLAN_TCP_SRC_IPV4] = { .type = NLA_U32 },
	[NL80211_WOWLAN_TCP_DST_IPV4] = { .type = NLA_U32 },
	[NL80211_WOWLAN_TCP_DST_MAC] = { .len = ETH_ALEN },
	[NL80211_WOWLAN_TCP_SRC_PORT] = { .type = NLA_U16 },
	[NL80211_WOWLAN_TCP_DST_PORT] = { .type = NLA_U16 },
	[NL80211_WOWLAN_TCP_DATA_PAYLOAD] = { .len = 1 },
	[NL80211_WOWLAN_TCP_DATA_PAYLOAD_SEQ] = {
		.len = sizeof(struct nl80211_wowlan_tcp_data_seq)
	},
	[NL80211_WOWLAN_TCP_DATA_PAYLOAD_TOKEN] = {
		.len = sizeof(struct nl80211_wowlan_tcp_data_token)
	},
	[NL80211_WOWLAN_TCP_DATA_INTERVAL] = { .type = NLA_U32 },
	[NL80211_WOWLAN_TCP_WAKE_PAYLOAD] = { .len = 1 },
	[NL80211_WOWLAN_TCP_WAKE_MASK] = { .len = 1 },
};

/* policy for coalesce rule attributes */
static const struct nla_policy
nl80211_coalesce_policy[NUM_NL80211_ATTR_COALESCE_RULE] = {
	[NL80211_ATTR_COALESCE_RULE_DELAY] = { .type = NLA_U32 },
	[NL80211_ATTR_COALESCE_RULE_CONDITION] = { .type = NLA_U32 },
	[NL80211_ATTR_COALESCE_RULE_PKT_PATTERN] = { .type = NLA_NESTED },
};

/* policy for GTK rekey offload attributes */
static const struct nla_policy
nl80211_rekey_policy[NUM_NL80211_REKEY_DATA] = {
	[NL80211_REKEY_DATA_KEK] = { .type = NLA_BINARY,
				     .len = FILS_MAX_KEK_LEN },
	[NL80211_REKEY_DATA_KCK] = { .len = NL80211_KCK_LEN },
	[NL80211_REKEY_DATA_REPLAY_CTR] = { .len = NL80211_REPLAY_CTR_LEN },
};

static const struct nla_policy
nl80211_match_policy[NL80211_SCHED_SCAN_MATCH_ATTR_MAX + 1] = {
	[NL80211_SCHED_SCAN_MATCH_ATTR_SSID] = { .type = NLA_BINARY,
						 .len = IEEE80211_MAX_SSID_LEN },
	[NL80211_SCHED_SCAN_MATCH_ATTR_RSSI] = { .type = NLA_U32 },
};

static const struct nla_policy
nl80211_plan_policy[NL80211_SCHED_SCAN_PLAN_MAX + 1] = {
	[NL80211_SCHED_SCAN_PLAN_INTERVAL] = { .type = NLA_U32 },
	[NL80211_SCHED_SCAN_PLAN_ITERATIONS] = { .type = NLA_U32 },
};

static const struct nla_policy
nl80211_bss_select_policy[NL80211_BSS_SELECT_ATTR_MAX + 1] = {
	[NL80211_BSS_SELECT_ATTR_RSSI] = { .type = NLA_FLAG },
	[NL80211_BSS_SELECT_ATTR_BAND_PREF] = { .type = NLA_U32 },
	[NL80211_BSS_SELECT_ATTR_RSSI_ADJUST] = {
		.len = sizeof(struct nl80211_bss_select_rssi_adjust)
	},
};

/* policy for NAN function attributes */
static const struct nla_policy
nl80211_nan_func_policy[NL80211_NAN_FUNC_ATTR_MAX + 1] = {
	[NL80211_NAN_FUNC_TYPE] = { .type = NLA_U8 },
	[NL80211_NAN_FUNC_SERVICE_ID] = {
				    .len = NL80211_NAN_FUNC_SERVICE_ID_LEN },
	[NL80211_NAN_FUNC_PUBLISH_TYPE] = { .type = NLA_U8 },
	[NL80211_NAN_FUNC_PUBLISH_BCAST] = { .type = NLA_FLAG },
	[NL80211_NAN_FUNC_SUBSCRIBE_ACTIVE] = { .type = NLA_FLAG },
	[NL80211_NAN_FUNC_FOLLOW_UP_ID] = { .type = NLA_U8 },
	[NL80211_NAN_FUNC_FOLLOW_UP_REQ_ID] = { .type = NLA_U8 },
	[NL80211_NAN_FUNC_FOLLOW_UP_DEST] = { .len = ETH_ALEN },
	[NL80211_NAN_FUNC_CLOSE_RANGE] = { .type = NLA_FLAG },
	[NL80211_NAN_FUNC_TTL] = { .type = NLA_U32 },
	[NL80211_NAN_FUNC_SERVICE_INFO] = { .type = NLA_BINARY,
			.len = NL80211_NAN_FUNC_SERVICE_SPEC_INFO_MAX_LEN },
	[NL80211_NAN_FUNC_SRF] = { .type = NLA_NESTED },
	[NL80211_NAN_FUNC_RX_MATCH_FILTER] = { .type = NLA_NESTED },
	[NL80211_NAN_FUNC_TX_MATCH_FILTER] = { .type = NLA_NESTED },
	[NL80211_NAN_FUNC_INSTANCE_ID] = { .type = NLA_U8 },
	[NL80211_NAN_FUNC_TERM_REASON] = { .type = NLA_U8 },
};

/* policy for Service Response Filter attributes */
static const struct nla_policy
nl80211_nan_srf_policy[NL80211_NAN_SRF_ATTR_MAX + 1] = {
	[NL80211_NAN_SRF_INCLUDE] = { .type = NLA_FLAG },
	[NL80211_NAN_SRF_BF] = { .type = NLA_BINARY,
				 .len =  NL80211_NAN_FUNC_SRF_MAX_LEN },
	[NL80211_NAN_SRF_BF_IDX] = { .type = NLA_U8 },
	[NL80211_NAN_SRF_MAC_ADDRS] = { .type = NLA_NESTED },
};

/* policy for packet pattern attributes */
static const struct nla_policy
nl80211_packet_pattern_policy[MAX_NL80211_PKTPAT + 1] = {
	[NL80211_PKTPAT_MASK] = { .type = NLA_BINARY, },
	[NL80211_PKTPAT_PATTERN] = { .type = NLA_BINARY, },
	[NL80211_PKTPAT_OFFSET] = { .type = NLA_U32 },
};

static int nl80211_prepare_wdev_dump(struct sk_buff *skb,
				     struct netlink_callback *cb,
				     struct cfg80211_registered_device **rdev,
				     struct wireless_dev **wdev)
{
	int err;

	if (!cb->args[0]) {
		err = nlmsg_parse(cb->nlh, GENL_HDRLEN + nl80211_fam.hdrsize,
				  nl80211_fam.attrbuf, nl80211_fam.maxattr,
				  nl80211_policy);
		if (err)
			return err;

		*wdev = __cfg80211_wdev_from_attrs(sock_net(skb->sk),
						   nl80211_fam.attrbuf);
		if (IS_ERR(*wdev))
			return PTR_ERR(*wdev);
		*rdev = wiphy_to_rdev((*wdev)->wiphy);
		/* 0 is the first index - add 1 to parse only once */
		cb->args[0] = (*rdev)->wiphy_idx + 1;
		cb->args[1] = (*wdev)->identifier;
	} else {
		/* subtract the 1 again here */
		struct wiphy *wiphy = wiphy_idx_to_wiphy(cb->args[0] - 1);
		struct wireless_dev *tmp;

		if (!wiphy)
			return -ENODEV;
		*rdev = wiphy_to_rdev(wiphy);
		*wdev = NULL;

		list_for_each_entry(tmp, &(*rdev)->wiphy.wdev_list, list) {
			if (tmp->identifier == cb->args[1]) {
				*wdev = tmp;
				break;
			}
		}

		if (!*wdev)
			return -ENODEV;
	}

	return 0;
}

/* IE validation */
static bool is_valid_ie_attr(const struct nlattr *attr)
{
	const u8 *pos;
	int len;

	if (!attr)
		return true;

	pos = nla_data(attr);
	len = nla_len(attr);

	while (len) {
		u8 elemlen;

		if (len < 2)
			return false;
		len -= 2;

		elemlen = pos[1];
		if (elemlen > len)
			return false;

		len -= elemlen;
		pos += 2 + elemlen;
	}

	return true;
}

/* message building helper */
static inline void *nl80211hdr_put(struct sk_buff *skb, u32 portid, u32 seq,
				   int flags, u8 cmd)
{
	/* since there is no private header just add the generic one */
	return genlmsg_put(skb, portid, seq, &nl80211_fam, flags, cmd);
}

static int nl80211_msg_put_channel(struct sk_buff *msg,
				   struct ieee80211_channel *chan,
				   bool large)
{
	/* Some channels must be completely excluded from the
	 * list to protect old user-space tools from breaking
	 */
	if (!large && chan->flags &
	    (IEEE80211_CHAN_NO_10MHZ | IEEE80211_CHAN_NO_20MHZ))
		return 0;

	if (nla_put_u32(msg, NL80211_FREQUENCY_ATTR_FREQ,
			chan->center_freq))
		goto nla_put_failure;

	if ((chan->flags & IEEE80211_CHAN_DISABLED) &&
	    nla_put_flag(msg, NL80211_FREQUENCY_ATTR_DISABLED))
		goto nla_put_failure;
	if (chan->flags & IEEE80211_CHAN_NO_IR) {
		if (nla_put_flag(msg, NL80211_FREQUENCY_ATTR_NO_IR))
			goto nla_put_failure;
		if (nla_put_flag(msg, __NL80211_FREQUENCY_ATTR_NO_IBSS))
			goto nla_put_failure;
	}
	if (chan->flags & IEEE80211_CHAN_RADAR) {
		if (nla_put_flag(msg, NL80211_FREQUENCY_ATTR_RADAR))
			goto nla_put_failure;
		if (large) {
			u32 time;

			time = elapsed_jiffies_msecs(chan->dfs_state_entered);

			if (nla_put_u32(msg, NL80211_FREQUENCY_ATTR_DFS_STATE,
					chan->dfs_state))
				goto nla_put_failure;
			if (nla_put_u32(msg, NL80211_FREQUENCY_ATTR_DFS_TIME,
					time))
				goto nla_put_failure;
			if (nla_put_u32(msg,
					NL80211_FREQUENCY_ATTR_DFS_CAC_TIME,
					chan->dfs_cac_ms))
				goto nla_put_failure;
		}
	}

	if (large) {
		if ((chan->flags & IEEE80211_CHAN_NO_HT40MINUS) &&
		    nla_put_flag(msg, NL80211_FREQUENCY_ATTR_NO_HT40_MINUS))
			goto nla_put_failure;
		if ((chan->flags & IEEE80211_CHAN_NO_HT40PLUS) &&
		    nla_put_flag(msg, NL80211_FREQUENCY_ATTR_NO_HT40_PLUS))
			goto nla_put_failure;
		if ((chan->flags & IEEE80211_CHAN_NO_80MHZ) &&
		    nla_put_flag(msg, NL80211_FREQUENCY_ATTR_NO_80MHZ))
			goto nla_put_failure;
		if ((chan->flags & IEEE80211_CHAN_NO_160MHZ) &&
		    nla_put_flag(msg, NL80211_FREQUENCY_ATTR_NO_160MHZ))
			goto nla_put_failure;
		if ((chan->flags & IEEE80211_CHAN_INDOOR_ONLY) &&
		    nla_put_flag(msg, NL80211_FREQUENCY_ATTR_INDOOR_ONLY))
			goto nla_put_failure;
		if ((chan->flags & IEEE80211_CHAN_IR_CONCURRENT) &&
		    nla_put_flag(msg, NL80211_FREQUENCY_ATTR_IR_CONCURRENT))
			goto nla_put_failure;
		if ((chan->flags & IEEE80211_CHAN_NO_20MHZ) &&
		    nla_put_flag(msg, NL80211_FREQUENCY_ATTR_NO_20MHZ))
			goto nla_put_failure;
		if ((chan->flags & IEEE80211_CHAN_NO_10MHZ) &&
		    nla_put_flag(msg, NL80211_FREQUENCY_ATTR_NO_10MHZ))
			goto nla_put_failure;
	}

	if (nla_put_u32(msg, NL80211_FREQUENCY_ATTR_MAX_TX_POWER,
			DBM_TO_MBM(chan->max_power)))
		goto nla_put_failure;

	return 0;

 nla_put_failure:
	return -ENOBUFS;
}

/* netlink command implementations */

struct key_parse {
	struct key_params p;
	int idx;
	int type;
	bool def, defmgmt;
	bool def_uni, def_multi;
};

static int nl80211_parse_key_new(struct nlattr *key, struct key_parse *k)
{
	struct nlattr *tb[NL80211_KEY_MAX + 1];
	int err = nla_parse_nested(tb, NL80211_KEY_MAX, key,
				   nl80211_key_policy);
	if (err)
		return err;

	k->def = !!tb[NL80211_KEY_DEFAULT];
	k->defmgmt = !!tb[NL80211_KEY_DEFAULT_MGMT];

	if (k->def) {
		k->def_uni = true;
		k->def_multi = true;
	}
	if (k->defmgmt)
		k->def_multi = true;

	if (tb[NL80211_KEY_IDX])
		k->idx = nla_get_u8(tb[NL80211_KEY_IDX]);

	if (tb[NL80211_KEY_DATA]) {
		k->p.key = nla_data(tb[NL80211_KEY_DATA]);
		k->p.key_len = nla_len(tb[NL80211_KEY_DATA]);
	}

	if (tb[NL80211_KEY_SEQ]) {
		k->p.seq = nla_data(tb[NL80211_KEY_SEQ]);
		k->p.seq_len = nla_len(tb[NL80211_KEY_SEQ]);
	}

	if (tb[NL80211_KEY_CIPHER])
		k->p.cipher = nla_get_u32(tb[NL80211_KEY_CIPHER]);

	if (tb[NL80211_KEY_TYPE]) {
		k->type = nla_get_u32(tb[NL80211_KEY_TYPE]);
		if (k->type < 0 || k->type >= NUM_NL80211_KEYTYPES)
			return -EINVAL;
	}

	if (tb[NL80211_KEY_DEFAULT_TYPES]) {
		struct nlattr *kdt[NUM_NL80211_KEY_DEFAULT_TYPES];

		err = nla_parse_nested(kdt, NUM_NL80211_KEY_DEFAULT_TYPES - 1,
				       tb[NL80211_KEY_DEFAULT_TYPES],
				       nl80211_key_default_policy);
		if (err)
			return err;

		k->def_uni = kdt[NL80211_KEY_DEFAULT_TYPE_UNICAST];
		k->def_multi = kdt[NL80211_KEY_DEFAULT_TYPE_MULTICAST];
	}

	return 0;
}

static int nl80211_parse_key_old(struct genl_info *info, struct key_parse *k)
{
	if (info->attrs[NL80211_ATTR_KEY_DATA]) {
		k->p.key = nla_data(info->attrs[NL80211_ATTR_KEY_DATA]);
		k->p.key_len = nla_len(info->attrs[NL80211_ATTR_KEY_DATA]);
	}

	if (info->attrs[NL80211_ATTR_KEY_SEQ]) {
		k->p.seq = nla_data(info->attrs[NL80211_ATTR_KEY_SEQ]);
		k->p.seq_len = nla_len(info->attrs[NL80211_ATTR_KEY_SEQ]);
	}

	if (info->attrs[NL80211_ATTR_KEY_IDX])
		k->idx = nla_get_u8(info->attrs[NL80211_ATTR_KEY_IDX]);

	if (info->attrs[NL80211_ATTR_KEY_CIPHER])
		k->p.cipher = nla_get_u32(info->attrs[NL80211_ATTR_KEY_CIPHER]);

	k->def = !!info->attrs[NL80211_ATTR_KEY_DEFAULT];
	k->defmgmt = !!info->attrs[NL80211_ATTR_KEY_DEFAULT_MGMT];

	if (k->def) {
		k->def_uni = true;
		k->def_multi = true;
	}
	if (k->defmgmt)
		k->def_multi = true;

	if (info->attrs[NL80211_ATTR_KEY_TYPE]) {
		k->type = nla_get_u32(info->attrs[NL80211_ATTR_KEY_TYPE]);
		if (k->type < 0 || k->type >= NUM_NL80211_KEYTYPES)
			return -EINVAL;
	}

	if (info->attrs[NL80211_ATTR_KEY_DEFAULT_TYPES]) {
		struct nlattr *kdt[NUM_NL80211_KEY_DEFAULT_TYPES];
		int err = nla_parse_nested(
				kdt, NUM_NL80211_KEY_DEFAULT_TYPES - 1,
				info->attrs[NL80211_ATTR_KEY_DEFAULT_TYPES],
				nl80211_key_default_policy);
		if (err)
			return err;

		k->def_uni = kdt[NL80211_KEY_DEFAULT_TYPE_UNICAST];
		k->def_multi = kdt[NL80211_KEY_DEFAULT_TYPE_MULTICAST];
	}

	return 0;
}

static int nl80211_parse_key(struct genl_info *info, struct key_parse *k)
{
	int err;

	memset(k, 0, sizeof(*k));
	k->idx = -1;
	k->type = -1;

	if (info->attrs[NL80211_ATTR_KEY])
		err = nl80211_parse_key_new(info->attrs[NL80211_ATTR_KEY], k);
	else
		err = nl80211_parse_key_old(info, k);

	if (err)
		return err;

	if (k->def && k->defmgmt)
		return -EINVAL;

	if (k->defmgmt) {
		if (k->def_uni || !k->def_multi)
			return -EINVAL;
	}

	if (k->idx != -1) {
		if (k->defmgmt) {
			if (k->idx < 4 || k->idx > 5)
				return -EINVAL;
		} else if (k->def) {
			if (k->idx < 0 || k->idx > 3)
				return -EINVAL;
		} else {
			if (k->idx < 0 || k->idx > 5)
				return -EINVAL;
		}
	}

	return 0;
}

static struct cfg80211_cached_keys *
nl80211_parse_connkeys(struct cfg80211_registered_device *rdev,
		       struct nlattr *keys, bool *no_ht)
{
	struct key_parse parse;
	struct nlattr *key;
	struct cfg80211_cached_keys *result;
	int rem, err, def = 0;
	bool have_key = false;

	nla_for_each_nested(key, keys, rem) {
		have_key = true;
		break;
	}

	if (!have_key)
		return NULL;

	result = kzalloc(sizeof(*result), GFP_KERNEL);
	if (!result)
		return ERR_PTR(-ENOMEM);

	result->def = -1;

	nla_for_each_nested(key, keys, rem) {
		memset(&parse, 0, sizeof(parse));
		parse.idx = -1;

		err = nl80211_parse_key_new(key, &parse);
		if (err)
			goto error;
		err = -EINVAL;
		if (!parse.p.key)
			goto error;
		if (parse.idx < 0 || parse.idx > 3)
			goto error;
		if (parse.def) {
			if (def)
				goto error;
			def = 1;
			result->def = parse.idx;
			if (!parse.def_uni || !parse.def_multi)
				goto error;
		} else if (parse.defmgmt)
			goto error;
		err = cfg80211_validate_key_settings(rdev, &parse.p,
						     parse.idx, false, NULL);
		if (err)
			goto error;
		if (parse.p.cipher != WLAN_CIPHER_SUITE_WEP40 &&
		    parse.p.cipher != WLAN_CIPHER_SUITE_WEP104) {
			err = -EINVAL;
			goto error;
		}
		result->params[parse.idx].cipher = parse.p.cipher;
		result->params[parse.idx].key_len = parse.p.key_len;
		result->params[parse.idx].key = result->data[parse.idx];
		memcpy(result->data[parse.idx], parse.p.key, parse.p.key_len);

		/* must be WEP key if we got here */
		if (no_ht)
			*no_ht = true;
	}

	if (result->def < 0) {
		err = -EINVAL;
		goto error;
	}

	return result;
 error:
	kfree(result);
	return ERR_PTR(err);
}

static int nl80211_key_allowed(struct wireless_dev *wdev)
{
	ASSERT_WDEV_LOCK(wdev);

	switch (wdev->iftype) {
	case NL80211_IFTYPE_AP:
	case NL80211_IFTYPE_AP_VLAN:
	case NL80211_IFTYPE_P2P_GO:
	case NL80211_IFTYPE_MESH_POINT:
		break;
	case NL80211_IFTYPE_ADHOC:
	case NL80211_IFTYPE_STATION:
	case NL80211_IFTYPE_P2P_CLIENT:
		if (!wdev->current_bss)
			return -ENOLINK;
		break;
	case NL80211_IFTYPE_UNSPECIFIED:
	case NL80211_IFTYPE_OCB:
	case NL80211_IFTYPE_MONITOR:
	case NL80211_IFTYPE_NAN:
	case NL80211_IFTYPE_P2P_DEVICE:
	case NL80211_IFTYPE_WDS:
	case NUM_NL80211_IFTYPES:
		return -EINVAL;
	}

	return 0;
}

static struct ieee80211_channel *nl80211_get_valid_chan(struct wiphy *wiphy,
							struct nlattr *tb)
{
	struct ieee80211_channel *chan;

	if (tb == NULL)
		return NULL;
	chan = ieee80211_get_channel(wiphy, nla_get_u32(tb));
	if (!chan || chan->flags & IEEE80211_CHAN_DISABLED)
		return NULL;
	return chan;
}

static int nl80211_put_iftypes(struct sk_buff *msg, u32 attr, u16 ifmodes)
{
	struct nlattr *nl_modes = nla_nest_start(msg, attr);
	int i;

	if (!nl_modes)
		goto nla_put_failure;

	i = 0;
	while (ifmodes) {
		if ((ifmodes & 1) && nla_put_flag(msg, i))
			goto nla_put_failure;
		ifmodes >>= 1;
		i++;
	}

	nla_nest_end(msg, nl_modes);
	return 0;

nla_put_failure:
	return -ENOBUFS;
}

static int nl80211_put_iface_combinations(struct wiphy *wiphy,
					  struct sk_buff *msg,
					  bool large)
{
	struct nlattr *nl_combis;
	int i, j;

	nl_combis = nla_nest_start(msg,
				NL80211_ATTR_INTERFACE_COMBINATIONS);
	if (!nl_combis)
		goto nla_put_failure;

	for (i = 0; i < wiphy->n_iface_combinations; i++) {
		const struct ieee80211_iface_combination *c;
		struct nlattr *nl_combi, *nl_limits;

		c = &wiphy->iface_combinations[i];

		nl_combi = nla_nest_start(msg, i + 1);
		if (!nl_combi)
			goto nla_put_failure;

		nl_limits = nla_nest_start(msg, NL80211_IFACE_COMB_LIMITS);
		if (!nl_limits)
			goto nla_put_failure;

		for (j = 0; j < c->n_limits; j++) {
			struct nlattr *nl_limit;

			nl_limit = nla_nest_start(msg, j + 1);
			if (!nl_limit)
				goto nla_put_failure;
			if (nla_put_u32(msg, NL80211_IFACE_LIMIT_MAX,
					c->limits[j].max))
				goto nla_put_failure;
			if (nl80211_put_iftypes(msg, NL80211_IFACE_LIMIT_TYPES,
						c->limits[j].types))
				goto nla_put_failure;
			nla_nest_end(msg, nl_limit);
		}

		nla_nest_end(msg, nl_limits);

		if (c->beacon_int_infra_match &&
		    nla_put_flag(msg, NL80211_IFACE_COMB_STA_AP_BI_MATCH))
			goto nla_put_failure;
		if (nla_put_u32(msg, NL80211_IFACE_COMB_NUM_CHANNELS,
				c->num_different_channels) ||
		    nla_put_u32(msg, NL80211_IFACE_COMB_MAXNUM,
				c->max_interfaces))
			goto nla_put_failure;
		if (large &&
		    (nla_put_u32(msg, NL80211_IFACE_COMB_RADAR_DETECT_WIDTHS,
				c->radar_detect_widths) ||
		     nla_put_u32(msg, NL80211_IFACE_COMB_RADAR_DETECT_REGIONS,
				c->radar_detect_regions)))
			goto nla_put_failure;
		if (c->beacon_int_min_gcd &&
		    nla_put_u32(msg, NL80211_IFACE_COMB_BI_MIN_GCD,
				c->beacon_int_min_gcd))
			goto nla_put_failure;

		nla_nest_end(msg, nl_combi);
	}

	nla_nest_end(msg, nl_combis);

	return 0;
nla_put_failure:
	return -ENOBUFS;
}

#ifdef CONFIG_PM
static int nl80211_send_wowlan_tcp_caps(struct cfg80211_registered_device *rdev,
					struct sk_buff *msg)
{
	const struct wiphy_wowlan_tcp_support *tcp = rdev->wiphy.wowlan->tcp;
	struct nlattr *nl_tcp;

	if (!tcp)
		return 0;

	nl_tcp = nla_nest_start(msg, NL80211_WOWLAN_TRIG_TCP_CONNECTION);
	if (!nl_tcp)
		return -ENOBUFS;

	if (nla_put_u32(msg, NL80211_WOWLAN_TCP_DATA_PAYLOAD,
			tcp->data_payload_max))
		return -ENOBUFS;

	if (nla_put_u32(msg, NL80211_WOWLAN_TCP_DATA_PAYLOAD,
			tcp->data_payload_max))
		return -ENOBUFS;

	if (tcp->seq && nla_put_flag(msg, NL80211_WOWLAN_TCP_DATA_PAYLOAD_SEQ))
		return -ENOBUFS;

	if (tcp->tok && nla_put(msg, NL80211_WOWLAN_TCP_DATA_PAYLOAD_TOKEN,
				sizeof(*tcp->tok), tcp->tok))
		return -ENOBUFS;

	if (nla_put_u32(msg, NL80211_WOWLAN_TCP_DATA_INTERVAL,
			tcp->data_interval_max))
		return -ENOBUFS;

	if (nla_put_u32(msg, NL80211_WOWLAN_TCP_WAKE_PAYLOAD,
			tcp->wake_payload_max))
		return -ENOBUFS;

	nla_nest_end(msg, nl_tcp);
	return 0;
}

static int nl80211_send_wowlan(struct sk_buff *msg,
			       struct cfg80211_registered_device *rdev,
			       bool large)
{
	struct nlattr *nl_wowlan;

	if (!rdev->wiphy.wowlan)
		return 0;

	nl_wowlan = nla_nest_start(msg, NL80211_ATTR_WOWLAN_TRIGGERS_SUPPORTED);
	if (!nl_wowlan)
		return -ENOBUFS;

	if (((rdev->wiphy.wowlan->flags & WIPHY_WOWLAN_ANY) &&
	     nla_put_flag(msg, NL80211_WOWLAN_TRIG_ANY)) ||
	    ((rdev->wiphy.wowlan->flags & WIPHY_WOWLAN_DISCONNECT) &&
	     nla_put_flag(msg, NL80211_WOWLAN_TRIG_DISCONNECT)) ||
	    ((rdev->wiphy.wowlan->flags & WIPHY_WOWLAN_MAGIC_PKT) &&
	     nla_put_flag(msg, NL80211_WOWLAN_TRIG_MAGIC_PKT)) ||
	    ((rdev->wiphy.wowlan->flags & WIPHY_WOWLAN_SUPPORTS_GTK_REKEY) &&
	     nla_put_flag(msg, NL80211_WOWLAN_TRIG_GTK_REKEY_SUPPORTED)) ||
	    ((rdev->wiphy.wowlan->flags & WIPHY_WOWLAN_GTK_REKEY_FAILURE) &&
	     nla_put_flag(msg, NL80211_WOWLAN_TRIG_GTK_REKEY_FAILURE)) ||
	    ((rdev->wiphy.wowlan->flags & WIPHY_WOWLAN_EAP_IDENTITY_REQ) &&
	     nla_put_flag(msg, NL80211_WOWLAN_TRIG_EAP_IDENT_REQUEST)) ||
	    ((rdev->wiphy.wowlan->flags & WIPHY_WOWLAN_4WAY_HANDSHAKE) &&
	     nla_put_flag(msg, NL80211_WOWLAN_TRIG_4WAY_HANDSHAKE)) ||
	    ((rdev->wiphy.wowlan->flags & WIPHY_WOWLAN_RFKILL_RELEASE) &&
	     nla_put_flag(msg, NL80211_WOWLAN_TRIG_RFKILL_RELEASE)))
		return -ENOBUFS;

	if (rdev->wiphy.wowlan->n_patterns) {
		struct nl80211_pattern_support pat = {
			.max_patterns = rdev->wiphy.wowlan->n_patterns,
			.min_pattern_len = rdev->wiphy.wowlan->pattern_min_len,
			.max_pattern_len = rdev->wiphy.wowlan->pattern_max_len,
			.max_pkt_offset = rdev->wiphy.wowlan->max_pkt_offset,
		};

		if (nla_put(msg, NL80211_WOWLAN_TRIG_PKT_PATTERN,
			    sizeof(pat), &pat))
			return -ENOBUFS;
	}

	if ((rdev->wiphy.wowlan->flags & WIPHY_WOWLAN_NET_DETECT) &&
	    nla_put_u32(msg, NL80211_WOWLAN_TRIG_NET_DETECT,
			rdev->wiphy.wowlan->max_nd_match_sets))
		return -ENOBUFS;

	if (large && nl80211_send_wowlan_tcp_caps(rdev, msg))
		return -ENOBUFS;

	nla_nest_end(msg, nl_wowlan);

	return 0;
}
#endif

static int nl80211_send_coalesce(struct sk_buff *msg,
				 struct cfg80211_registered_device *rdev)
{
	struct nl80211_coalesce_rule_support rule;

	if (!rdev->wiphy.coalesce)
		return 0;

	rule.max_rules = rdev->wiphy.coalesce->n_rules;
	rule.max_delay = rdev->wiphy.coalesce->max_delay;
	rule.pat.max_patterns = rdev->wiphy.coalesce->n_patterns;
	rule.pat.min_pattern_len = rdev->wiphy.coalesce->pattern_min_len;
	rule.pat.max_pattern_len = rdev->wiphy.coalesce->pattern_max_len;
	rule.pat.max_pkt_offset = rdev->wiphy.coalesce->max_pkt_offset;

	if (nla_put(msg, NL80211_ATTR_COALESCE_RULE, sizeof(rule), &rule))
		return -ENOBUFS;

	return 0;
}

static int nl80211_send_band_rateinfo(struct sk_buff *msg,
				      struct ieee80211_supported_band *sband)
{
	struct nlattr *nl_rates, *nl_rate;
	struct ieee80211_rate *rate;
	int i;

	/* add HT info */
	if (sband->ht_cap.ht_supported &&
	    (nla_put(msg, NL80211_BAND_ATTR_HT_MCS_SET,
		     sizeof(sband->ht_cap.mcs),
		     &sband->ht_cap.mcs) ||
	     nla_put_u16(msg, NL80211_BAND_ATTR_HT_CAPA,
			 sband->ht_cap.cap) ||
	     nla_put_u8(msg, NL80211_BAND_ATTR_HT_AMPDU_FACTOR,
			sband->ht_cap.ampdu_factor) ||
	     nla_put_u8(msg, NL80211_BAND_ATTR_HT_AMPDU_DENSITY,
			sband->ht_cap.ampdu_density)))
		return -ENOBUFS;

	/* add VHT info */
	if (sband->vht_cap.vht_supported &&
	    (nla_put(msg, NL80211_BAND_ATTR_VHT_MCS_SET,
		     sizeof(sband->vht_cap.vht_mcs),
		     &sband->vht_cap.vht_mcs) ||
	     nla_put_u32(msg, NL80211_BAND_ATTR_VHT_CAPA,
			 sband->vht_cap.cap)))
		return -ENOBUFS;

	/* add bitrates */
	nl_rates = nla_nest_start(msg, NL80211_BAND_ATTR_RATES);
	if (!nl_rates)
		return -ENOBUFS;

	for (i = 0; i < sband->n_bitrates; i++) {
		nl_rate = nla_nest_start(msg, i);
		if (!nl_rate)
			return -ENOBUFS;

		rate = &sband->bitrates[i];
		if (nla_put_u32(msg, NL80211_BITRATE_ATTR_RATE,
				rate->bitrate))
			return -ENOBUFS;
		if ((rate->flags & IEEE80211_RATE_SHORT_PREAMBLE) &&
		    nla_put_flag(msg,
				 NL80211_BITRATE_ATTR_2GHZ_SHORTPREAMBLE))
			return -ENOBUFS;

		nla_nest_end(msg, nl_rate);
	}

	nla_nest_end(msg, nl_rates);

	return 0;
}

static int
nl80211_send_mgmt_stypes(struct sk_buff *msg,
			 const struct ieee80211_txrx_stypes *mgmt_stypes)
{
	u16 stypes;
	struct nlattr *nl_ftypes, *nl_ifs;
	enum nl80211_iftype ift;
	int i;

	if (!mgmt_stypes)
		return 0;

	nl_ifs = nla_nest_start(msg, NL80211_ATTR_TX_FRAME_TYPES);
	if (!nl_ifs)
		return -ENOBUFS;

	for (ift = 0; ift < NUM_NL80211_IFTYPES; ift++) {
		nl_ftypes = nla_nest_start(msg, ift);
		if (!nl_ftypes)
			return -ENOBUFS;
		i = 0;
		stypes = mgmt_stypes[ift].tx;
		while (stypes) {
			if ((stypes & 1) &&
			    nla_put_u16(msg, NL80211_ATTR_FRAME_TYPE,
					(i << 4) | IEEE80211_FTYPE_MGMT))
				return -ENOBUFS;
			stypes >>= 1;
			i++;
		}
		nla_nest_end(msg, nl_ftypes);
	}

	nla_nest_end(msg, nl_ifs);

	nl_ifs = nla_nest_start(msg, NL80211_ATTR_RX_FRAME_TYPES);
	if (!nl_ifs)
		return -ENOBUFS;

	for (ift = 0; ift < NUM_NL80211_IFTYPES; ift++) {
		nl_ftypes = nla_nest_start(msg, ift);
		if (!nl_ftypes)
			return -ENOBUFS;
		i = 0;
		stypes = mgmt_stypes[ift].rx;
		while (stypes) {
			if ((stypes & 1) &&
			    nla_put_u16(msg, NL80211_ATTR_FRAME_TYPE,
					(i << 4) | IEEE80211_FTYPE_MGMT))
				return -ENOBUFS;
			stypes >>= 1;
			i++;
		}
		nla_nest_end(msg, nl_ftypes);
	}
	nla_nest_end(msg, nl_ifs);

	return 0;
}

struct nl80211_dump_wiphy_state {
	s64 filter_wiphy;
	long start;
	long split_start, band_start, chan_start, capa_start;
	bool split;
};

static int nl80211_send_wiphy(struct cfg80211_registered_device *rdev,
			      enum nl80211_commands cmd,
			      struct sk_buff *msg, u32 portid, u32 seq,
			      int flags, struct nl80211_dump_wiphy_state *state)
{
	void *hdr;
	struct nlattr *nl_bands, *nl_band;
	struct nlattr *nl_freqs, *nl_freq;
	struct nlattr *nl_cmds;
	enum nl80211_band band;
	struct ieee80211_channel *chan;
	int i;
	const struct ieee80211_txrx_stypes *mgmt_stypes =
				rdev->wiphy.mgmt_stypes;
	u32 features;

	hdr = nl80211hdr_put(msg, portid, seq, flags, cmd);
	if (!hdr)
		return -ENOBUFS;

	if (WARN_ON(!state))
		return -EINVAL;

	if (nla_put_u32(msg, NL80211_ATTR_WIPHY, rdev->wiphy_idx) ||
	    nla_put_string(msg, NL80211_ATTR_WIPHY_NAME,
			   wiphy_name(&rdev->wiphy)) ||
	    nla_put_u32(msg, NL80211_ATTR_GENERATION,
			cfg80211_rdev_list_generation))
		goto nla_put_failure;

	if (cmd != NL80211_CMD_NEW_WIPHY)
		goto finish;

	switch (state->split_start) {
	case 0:
		if (nla_put_u8(msg, NL80211_ATTR_WIPHY_RETRY_SHORT,
			       rdev->wiphy.retry_short) ||
		    nla_put_u8(msg, NL80211_ATTR_WIPHY_RETRY_LONG,
			       rdev->wiphy.retry_long) ||
		    nla_put_u32(msg, NL80211_ATTR_WIPHY_FRAG_THRESHOLD,
				rdev->wiphy.frag_threshold) ||
		    nla_put_u32(msg, NL80211_ATTR_WIPHY_RTS_THRESHOLD,
				rdev->wiphy.rts_threshold) ||
		    nla_put_u8(msg, NL80211_ATTR_WIPHY_COVERAGE_CLASS,
			       rdev->wiphy.coverage_class) ||
		    nla_put_u8(msg, NL80211_ATTR_MAX_NUM_SCAN_SSIDS,
			       rdev->wiphy.max_scan_ssids) ||
		    nla_put_u8(msg, NL80211_ATTR_MAX_NUM_SCHED_SCAN_SSIDS,
			       rdev->wiphy.max_sched_scan_ssids) ||
		    nla_put_u16(msg, NL80211_ATTR_MAX_SCAN_IE_LEN,
				rdev->wiphy.max_scan_ie_len) ||
		    nla_put_u16(msg, NL80211_ATTR_MAX_SCHED_SCAN_IE_LEN,
				rdev->wiphy.max_sched_scan_ie_len) ||
		    nla_put_u8(msg, NL80211_ATTR_MAX_MATCH_SETS,
			       rdev->wiphy.max_match_sets) ||
		    nla_put_u32(msg, NL80211_ATTR_MAX_NUM_SCHED_SCAN_PLANS,
				rdev->wiphy.max_sched_scan_plans) ||
		    nla_put_u32(msg, NL80211_ATTR_MAX_SCAN_PLAN_INTERVAL,
				rdev->wiphy.max_sched_scan_plan_interval) ||
		    nla_put_u32(msg, NL80211_ATTR_MAX_SCAN_PLAN_ITERATIONS,
				rdev->wiphy.max_sched_scan_plan_iterations))
			goto nla_put_failure;

		if ((rdev->wiphy.flags & WIPHY_FLAG_IBSS_RSN) &&
		    nla_put_flag(msg, NL80211_ATTR_SUPPORT_IBSS_RSN))
			goto nla_put_failure;
		if ((rdev->wiphy.flags & WIPHY_FLAG_MESH_AUTH) &&
		    nla_put_flag(msg, NL80211_ATTR_SUPPORT_MESH_AUTH))
			goto nla_put_failure;
		if ((rdev->wiphy.flags & WIPHY_FLAG_AP_UAPSD) &&
		    nla_put_flag(msg, NL80211_ATTR_SUPPORT_AP_UAPSD))
			goto nla_put_failure;
		if ((rdev->wiphy.flags & WIPHY_FLAG_SUPPORTS_FW_ROAM) &&
		    nla_put_flag(msg, NL80211_ATTR_ROAM_SUPPORT))
			goto nla_put_failure;
		if ((rdev->wiphy.flags & WIPHY_FLAG_SUPPORTS_TDLS) &&
		    nla_put_flag(msg, NL80211_ATTR_TDLS_SUPPORT))
			goto nla_put_failure;
		if ((rdev->wiphy.flags & WIPHY_FLAG_TDLS_EXTERNAL_SETUP) &&
		    nla_put_flag(msg, NL80211_ATTR_TDLS_EXTERNAL_SETUP))
			goto nla_put_failure;
		state->split_start++;
		if (state->split)
			break;
	case 1:
		if (nla_put(msg, NL80211_ATTR_CIPHER_SUITES,
			    sizeof(u32) * rdev->wiphy.n_cipher_suites,
			    rdev->wiphy.cipher_suites))
			goto nla_put_failure;

		if (nla_put_u8(msg, NL80211_ATTR_MAX_NUM_PMKIDS,
			       rdev->wiphy.max_num_pmkids))
			goto nla_put_failure;

		if ((rdev->wiphy.flags & WIPHY_FLAG_CONTROL_PORT_PROTOCOL) &&
		    nla_put_flag(msg, NL80211_ATTR_CONTROL_PORT_ETHERTYPE))
			goto nla_put_failure;

		if (nla_put_u32(msg, NL80211_ATTR_WIPHY_ANTENNA_AVAIL_TX,
				rdev->wiphy.available_antennas_tx) ||
		    nla_put_u32(msg, NL80211_ATTR_WIPHY_ANTENNA_AVAIL_RX,
				rdev->wiphy.available_antennas_rx))
			goto nla_put_failure;

		if ((rdev->wiphy.flags & WIPHY_FLAG_AP_PROBE_RESP_OFFLOAD) &&
		    nla_put_u32(msg, NL80211_ATTR_PROBE_RESP_OFFLOAD,
				rdev->wiphy.probe_resp_offload))
			goto nla_put_failure;

		if ((rdev->wiphy.available_antennas_tx ||
		     rdev->wiphy.available_antennas_rx) &&
		    rdev->ops->get_antenna) {
			u32 tx_ant = 0, rx_ant = 0;
			int res;

			res = rdev_get_antenna(rdev, &tx_ant, &rx_ant);
			if (!res) {
				if (nla_put_u32(msg,
						NL80211_ATTR_WIPHY_ANTENNA_TX,
						tx_ant) ||
				    nla_put_u32(msg,
						NL80211_ATTR_WIPHY_ANTENNA_RX,
						rx_ant))
					goto nla_put_failure;
			}
		}

		state->split_start++;
		if (state->split)
			break;
	case 2:
		if (nl80211_put_iftypes(msg, NL80211_ATTR_SUPPORTED_IFTYPES,
					rdev->wiphy.interface_modes))
				goto nla_put_failure;
		state->split_start++;
		if (state->split)
			break;
	case 3:
		nl_bands = nla_nest_start(msg, NL80211_ATTR_WIPHY_BANDS);
		if (!nl_bands)
			goto nla_put_failure;

		for (band = state->band_start;
		     band < NUM_NL80211_BANDS; band++) {
			struct ieee80211_supported_band *sband;

			sband = rdev->wiphy.bands[band];

			if (!sband)
				continue;

			nl_band = nla_nest_start(msg, band);
			if (!nl_band)
				goto nla_put_failure;

			switch (state->chan_start) {
			case 0:
				if (nl80211_send_band_rateinfo(msg, sband))
					goto nla_put_failure;
				state->chan_start++;
				if (state->split)
					break;
			default:
				/* add frequencies */
				nl_freqs = nla_nest_start(
					msg, NL80211_BAND_ATTR_FREQS);
				if (!nl_freqs)
					goto nla_put_failure;

				for (i = state->chan_start - 1;
				     i < sband->n_channels;
				     i++) {
					nl_freq = nla_nest_start(msg, i);
					if (!nl_freq)
						goto nla_put_failure;

					chan = &sband->channels[i];

					if (nl80211_msg_put_channel(
							msg, chan,
							state->split))
						goto nla_put_failure;

					nla_nest_end(msg, nl_freq);
					if (state->split)
						break;
				}
				if (i < sband->n_channels)
					state->chan_start = i + 2;
				else
					state->chan_start = 0;
				nla_nest_end(msg, nl_freqs);
			}

			nla_nest_end(msg, nl_band);

			if (state->split) {
				/* start again here */
				if (state->chan_start)
					band--;
				break;
			}
		}
		nla_nest_end(msg, nl_bands);

		if (band < NUM_NL80211_BANDS)
			state->band_start = band + 1;
		else
			state->band_start = 0;

		/* if bands & channels are done, continue outside */
		if (state->band_start == 0 && state->chan_start == 0)
			state->split_start++;
		if (state->split)
			break;
	case 4:
		nl_cmds = nla_nest_start(msg, NL80211_ATTR_SUPPORTED_COMMANDS);
		if (!nl_cmds)
			goto nla_put_failure;

		i = 0;
#define CMD(op, n)							\
		 do {							\
			if (rdev->ops->op) {				\
				i++;					\
				if (nla_put_u32(msg, i, NL80211_CMD_ ## n)) \
					goto nla_put_failure;		\
			}						\
		} while (0)

		CMD(add_virtual_intf, NEW_INTERFACE);
		CMD(change_virtual_intf, SET_INTERFACE);
		CMD(add_key, NEW_KEY);
		CMD(start_ap, START_AP);
		CMD(add_station, NEW_STATION);
		CMD(add_mpath, NEW_MPATH);
		CMD(update_mesh_config, SET_MESH_CONFIG);
		CMD(change_bss, SET_BSS);
		CMD(auth, AUTHENTICATE);
		CMD(assoc, ASSOCIATE);
		CMD(deauth, DEAUTHENTICATE);
		CMD(disassoc, DISASSOCIATE);
		CMD(join_ibss, JOIN_IBSS);
		CMD(join_mesh, JOIN_MESH);
		CMD(set_pmksa, SET_PMKSA);
		CMD(del_pmksa, DEL_PMKSA);
		CMD(flush_pmksa, FLUSH_PMKSA);
		if (rdev->wiphy.flags & WIPHY_FLAG_HAS_REMAIN_ON_CHANNEL)
			CMD(remain_on_channel, REMAIN_ON_CHANNEL);
		CMD(set_bitrate_mask, SET_TX_BITRATE_MASK);
		CMD(mgmt_tx, FRAME);
		CMD(mgmt_tx_cancel_wait, FRAME_WAIT_CANCEL);
		if (rdev->wiphy.flags & WIPHY_FLAG_NETNS_OK) {
			i++;
			if (nla_put_u32(msg, i, NL80211_CMD_SET_WIPHY_NETNS))
				goto nla_put_failure;
		}
		if (rdev->ops->set_monitor_channel || rdev->ops->start_ap ||
		    rdev->ops->join_mesh) {
			i++;
			if (nla_put_u32(msg, i, NL80211_CMD_SET_CHANNEL))
				goto nla_put_failure;
		}
		CMD(set_wds_peer, SET_WDS_PEER);
		if (rdev->wiphy.flags & WIPHY_FLAG_SUPPORTS_TDLS) {
			CMD(tdls_mgmt, TDLS_MGMT);
			CMD(tdls_oper, TDLS_OPER);
		}
		if (rdev->wiphy.flags & WIPHY_FLAG_SUPPORTS_SCHED_SCAN)
			CMD(sched_scan_start, START_SCHED_SCAN);
		CMD(probe_client, PROBE_CLIENT);
		CMD(set_noack_map, SET_NOACK_MAP);
		if (rdev->wiphy.flags & WIPHY_FLAG_REPORTS_OBSS) {
			i++;
			if (nla_put_u32(msg, i, NL80211_CMD_REGISTER_BEACONS))
				goto nla_put_failure;
		}
		CMD(start_p2p_device, START_P2P_DEVICE);
		CMD(set_mcast_rate, SET_MCAST_RATE);
#ifdef CONFIG_NL80211_TESTMODE
		CMD(testmode_cmd, TESTMODE);
#endif
		if (state->split) {
			CMD(crit_proto_start, CRIT_PROTOCOL_START);
			CMD(crit_proto_stop, CRIT_PROTOCOL_STOP);
			if (rdev->wiphy.flags & WIPHY_FLAG_HAS_CHANNEL_SWITCH)
				CMD(channel_switch, CHANNEL_SWITCH);
			CMD(set_qos_map, SET_QOS_MAP);
			if (rdev->wiphy.features &
					NL80211_FEATURE_SUPPORTS_WMM_ADMISSION)
				CMD(add_tx_ts, ADD_TX_TS);
			CMD(set_multicast_to_unicast, SET_MULTICAST_TO_UNICAST);
			CMD(update_connect_params, UPDATE_CONNECT_PARAMS);
		}
		/* add into the if now */
#undef CMD

		if (rdev->ops->connect || rdev->ops->auth) {
			i++;
			if (nla_put_u32(msg, i, NL80211_CMD_CONNECT))
				goto nla_put_failure;
		}

		if (rdev->ops->disconnect || rdev->ops->deauth) {
			i++;
			if (nla_put_u32(msg, i, NL80211_CMD_DISCONNECT))
				goto nla_put_failure;
		}

		nla_nest_end(msg, nl_cmds);
		state->split_start++;
		if (state->split)
			break;
	case 5:
		if (rdev->ops->remain_on_channel &&
		    (rdev->wiphy.flags & WIPHY_FLAG_HAS_REMAIN_ON_CHANNEL) &&
		    nla_put_u32(msg,
				NL80211_ATTR_MAX_REMAIN_ON_CHANNEL_DURATION,
				rdev->wiphy.max_remain_on_channel_duration))
			goto nla_put_failure;

		if ((rdev->wiphy.flags & WIPHY_FLAG_OFFCHAN_TX) &&
		    nla_put_flag(msg, NL80211_ATTR_OFFCHANNEL_TX_OK))
			goto nla_put_failure;

		if (nl80211_send_mgmt_stypes(msg, mgmt_stypes))
			goto nla_put_failure;
		state->split_start++;
		if (state->split)
			break;
	case 6:
#ifdef CONFIG_PM
		if (nl80211_send_wowlan(msg, rdev, state->split))
			goto nla_put_failure;
		state->split_start++;
		if (state->split)
			break;
#else
		state->split_start++;
#endif
	case 7:
		if (nl80211_put_iftypes(msg, NL80211_ATTR_SOFTWARE_IFTYPES,
					rdev->wiphy.software_iftypes))
			goto nla_put_failure;

		if (nl80211_put_iface_combinations(&rdev->wiphy, msg,
						   state->split))
			goto nla_put_failure;

		state->split_start++;
		if (state->split)
			break;
	case 8:
		if ((rdev->wiphy.flags & WIPHY_FLAG_HAVE_AP_SME) &&
		    nla_put_u32(msg, NL80211_ATTR_DEVICE_AP_SME,
				rdev->wiphy.ap_sme_capa))
			goto nla_put_failure;

		features = rdev->wiphy.features;
		/*
		 * We can only add the per-channel limit information if the
		 * dump is split, otherwise it makes it too big. Therefore
		 * only advertise it in that case.
		 */
		if (state->split)
			features |= NL80211_FEATURE_ADVERTISE_CHAN_LIMITS;
		if (nla_put_u32(msg, NL80211_ATTR_FEATURE_FLAGS, features))
			goto nla_put_failure;

		if (rdev->wiphy.ht_capa_mod_mask &&
		    nla_put(msg, NL80211_ATTR_HT_CAPABILITY_MASK,
			    sizeof(*rdev->wiphy.ht_capa_mod_mask),
			    rdev->wiphy.ht_capa_mod_mask))
			goto nla_put_failure;

		if (rdev->wiphy.flags & WIPHY_FLAG_HAVE_AP_SME &&
		    rdev->wiphy.max_acl_mac_addrs &&
		    nla_put_u32(msg, NL80211_ATTR_MAC_ACL_MAX,
				rdev->wiphy.max_acl_mac_addrs))
			goto nla_put_failure;

		/*
		 * Any information below this point is only available to
		 * applications that can deal with it being split. This
		 * helps ensure that newly added capabilities don't break
		 * older tools by overrunning their buffers.
		 *
		 * We still increment split_start so that in the split
		 * case we'll continue with more data in the next round,
		 * but break unconditionally so unsplit data stops here.
		 */
		state->split_start++;
		break;
	case 9:
		if (rdev->wiphy.extended_capabilities &&
		    (nla_put(msg, NL80211_ATTR_EXT_CAPA,
			     rdev->wiphy.extended_capabilities_len,
			     rdev->wiphy.extended_capabilities) ||
		     nla_put(msg, NL80211_ATTR_EXT_CAPA_MASK,
			     rdev->wiphy.extended_capabilities_len,
			     rdev->wiphy.extended_capabilities_mask)))
			goto nla_put_failure;

		if (rdev->wiphy.vht_capa_mod_mask &&
		    nla_put(msg, NL80211_ATTR_VHT_CAPABILITY_MASK,
			    sizeof(*rdev->wiphy.vht_capa_mod_mask),
			    rdev->wiphy.vht_capa_mod_mask))
			goto nla_put_failure;

		state->split_start++;
		break;
	case 10:
		if (nl80211_send_coalesce(msg, rdev))
			goto nla_put_failure;

		if ((rdev->wiphy.flags & WIPHY_FLAG_SUPPORTS_5_10_MHZ) &&
		    (nla_put_flag(msg, NL80211_ATTR_SUPPORT_5_MHZ) ||
		     nla_put_flag(msg, NL80211_ATTR_SUPPORT_10_MHZ)))
			goto nla_put_failure;

		if (rdev->wiphy.max_ap_assoc_sta &&
		    nla_put_u32(msg, NL80211_ATTR_MAX_AP_ASSOC_STA,
				rdev->wiphy.max_ap_assoc_sta))
			goto nla_put_failure;

		state->split_start++;
		break;
	case 11:
		if (rdev->wiphy.n_vendor_commands) {
			const struct nl80211_vendor_cmd_info *info;
			struct nlattr *nested;

			nested = nla_nest_start(msg, NL80211_ATTR_VENDOR_DATA);
			if (!nested)
				goto nla_put_failure;

			for (i = 0; i < rdev->wiphy.n_vendor_commands; i++) {
				info = &rdev->wiphy.vendor_commands[i].info;
				if (nla_put(msg, i + 1, sizeof(*info), info))
					goto nla_put_failure;
			}
			nla_nest_end(msg, nested);
		}

		if (rdev->wiphy.n_vendor_events) {
			const struct nl80211_vendor_cmd_info *info;
			struct nlattr *nested;

			nested = nla_nest_start(msg,
						NL80211_ATTR_VENDOR_EVENTS);
			if (!nested)
				goto nla_put_failure;

			for (i = 0; i < rdev->wiphy.n_vendor_events; i++) {
				info = &rdev->wiphy.vendor_events[i];
				if (nla_put(msg, i + 1, sizeof(*info), info))
					goto nla_put_failure;
			}
			nla_nest_end(msg, nested);
		}
		state->split_start++;
		break;
	case 12:
		if (rdev->wiphy.flags & WIPHY_FLAG_HAS_CHANNEL_SWITCH &&
		    nla_put_u8(msg, NL80211_ATTR_MAX_CSA_COUNTERS,
			       rdev->wiphy.max_num_csa_counters))
			goto nla_put_failure;

		if (rdev->wiphy.regulatory_flags & REGULATORY_WIPHY_SELF_MANAGED &&
		    nla_put_flag(msg, NL80211_ATTR_WIPHY_SELF_MANAGED_REG))
			goto nla_put_failure;

		if (nla_put(msg, NL80211_ATTR_EXT_FEATURES,
			    sizeof(rdev->wiphy.ext_features),
			    rdev->wiphy.ext_features))
			goto nla_put_failure;

		if (rdev->wiphy.bss_select_support) {
			struct nlattr *nested;
			u32 bss_select_support = rdev->wiphy.bss_select_support;

			nested = nla_nest_start(msg, NL80211_ATTR_BSS_SELECT);
			if (!nested)
				goto nla_put_failure;

			i = 0;
			while (bss_select_support) {
				if ((bss_select_support & 1) &&
				    nla_put_flag(msg, i))
					goto nla_put_failure;
				i++;
				bss_select_support >>= 1;
			}
			nla_nest_end(msg, nested);
		}

		state->split_start++;
		break;
	case 13:
		if (rdev->wiphy.num_iftype_ext_capab &&
		    rdev->wiphy.iftype_ext_capab) {
			struct nlattr *nested_ext_capab, *nested;

			nested = nla_nest_start(msg,
						NL80211_ATTR_IFTYPE_EXT_CAPA);
			if (!nested)
				goto nla_put_failure;

			for (i = state->capa_start;
			     i < rdev->wiphy.num_iftype_ext_capab; i++) {
				const struct wiphy_iftype_ext_capab *capab;

				capab = &rdev->wiphy.iftype_ext_capab[i];

				nested_ext_capab = nla_nest_start(msg, i);
				if (!nested_ext_capab ||
				    nla_put_u32(msg, NL80211_ATTR_IFTYPE,
						capab->iftype) ||
				    nla_put(msg, NL80211_ATTR_EXT_CAPA,
					    capab->extended_capabilities_len,
					    capab->extended_capabilities) ||
				    nla_put(msg, NL80211_ATTR_EXT_CAPA_MASK,
					    capab->extended_capabilities_len,
					    capab->extended_capabilities_mask))
					goto nla_put_failure;

				nla_nest_end(msg, nested_ext_capab);
				if (state->split)
					break;
			}
			nla_nest_end(msg, nested);
			if (i < rdev->wiphy.num_iftype_ext_capab) {
				state->capa_start = i + 1;
				break;
			}
		}

		/* done */
		state->split_start = 0;
		break;
	}
 finish:
	genlmsg_end(msg, hdr);
	return 0;

 nla_put_failure:
	genlmsg_cancel(msg, hdr);
	return -EMSGSIZE;
}

static int nl80211_dump_wiphy_parse(struct sk_buff *skb,
				    struct netlink_callback *cb,
				    struct nl80211_dump_wiphy_state *state)
{
	struct nlattr **tb = nl80211_fam.attrbuf;
	int ret = nlmsg_parse(cb->nlh, GENL_HDRLEN + nl80211_fam.hdrsize,
			      tb, nl80211_fam.maxattr, nl80211_policy);
	/* ignore parse errors for backward compatibility */
	if (ret)
		return 0;

	state->split = tb[NL80211_ATTR_SPLIT_WIPHY_DUMP];
	if (tb[NL80211_ATTR_WIPHY])
		state->filter_wiphy = nla_get_u32(tb[NL80211_ATTR_WIPHY]);
	if (tb[NL80211_ATTR_WDEV])
		state->filter_wiphy = nla_get_u64(tb[NL80211_ATTR_WDEV]) >> 32;
	if (tb[NL80211_ATTR_IFINDEX]) {
		struct net_device *netdev;
		struct cfg80211_registered_device *rdev;
		int ifidx = nla_get_u32(tb[NL80211_ATTR_IFINDEX]);

		netdev = __dev_get_by_index(sock_net(skb->sk), ifidx);
		if (!netdev)
			return -ENODEV;
		if (netdev->ieee80211_ptr) {
			rdev = wiphy_to_rdev(
				netdev->ieee80211_ptr->wiphy);
			state->filter_wiphy = rdev->wiphy_idx;
		}
	}

	return 0;
}

static int nl80211_dump_wiphy(struct sk_buff *skb, struct netlink_callback *cb)
{
	int idx = 0, ret;
	struct nl80211_dump_wiphy_state *state = (void *)cb->args[0];
	struct cfg80211_registered_device *rdev;

	rtnl_lock();
	if (!state) {
		state = kzalloc(sizeof(*state), GFP_KERNEL);
		if (!state) {
			rtnl_unlock();
			return -ENOMEM;
		}
		state->filter_wiphy = -1;
		ret = nl80211_dump_wiphy_parse(skb, cb, state);
		if (ret) {
			kfree(state);
			rtnl_unlock();
			return ret;
		}
		cb->args[0] = (long)state;
	}

	list_for_each_entry(rdev, &cfg80211_rdev_list, list) {
		if (!net_eq(wiphy_net(&rdev->wiphy), sock_net(skb->sk)))
			continue;
		if (++idx <= state->start)
			continue;
		if (state->filter_wiphy != -1 &&
		    state->filter_wiphy != rdev->wiphy_idx)
			continue;
		/* attempt to fit multiple wiphy data chunks into the skb */
		do {
			ret = nl80211_send_wiphy(rdev, NL80211_CMD_NEW_WIPHY,
						 skb,
						 NETLINK_CB(cb->skb).portid,
						 cb->nlh->nlmsg_seq,
						 NLM_F_MULTI, state);
			if (ret < 0) {
				/*
				 * If sending the wiphy data didn't fit (ENOBUFS
				 * or EMSGSIZE returned), this SKB is still
				 * empty (so it's not too big because another
				 * wiphy dataset is already in the skb) and
				 * we've not tried to adjust the dump allocation
				 * yet ... then adjust the alloc size to be
				 * bigger, and return 1 but with the empty skb.
				 * This results in an empty message being RX'ed
				 * in userspace, but that is ignored.
				 *
				 * We can then retry with the larger buffer.
				 */
				if ((ret == -ENOBUFS || ret == -EMSGSIZE) &&
				    !skb->len && !state->split &&
				    cb->min_dump_alloc < 4096) {
					cb->min_dump_alloc = 4096;
					state->split_start = 0;
					rtnl_unlock();
					return 1;
				}
				idx--;
				break;
			}
		} while (state->split_start > 0);
		break;
	}
	rtnl_unlock();

	state->start = idx;

	return skb->len;
}

static int nl80211_dump_wiphy_done(struct netlink_callback *cb)
{
	kfree((void *)cb->args[0]);
	return 0;
}

static int nl80211_get_wiphy(struct sk_buff *skb, struct genl_info *info)
{
	struct sk_buff *msg;
	struct cfg80211_registered_device *rdev = info->user_ptr[0];
	struct nl80211_dump_wiphy_state state = {};

	msg = nlmsg_new(4096, GFP_KERNEL);
	if (!msg)
		return -ENOMEM;

	if (nl80211_send_wiphy(rdev, NL80211_CMD_NEW_WIPHY, msg,
			       info->snd_portid, info->snd_seq, 0,
			       &state) < 0) {
		nlmsg_free(msg);
		return -ENOBUFS;
	}

	return genlmsg_reply(msg, info);
}

static const struct nla_policy txq_params_policy[NL80211_TXQ_ATTR_MAX + 1] = {
	[NL80211_TXQ_ATTR_QUEUE]		= { .type = NLA_U8 },
	[NL80211_TXQ_ATTR_TXOP]			= { .type = NLA_U16 },
	[NL80211_TXQ_ATTR_CWMIN]		= { .type = NLA_U16 },
	[NL80211_TXQ_ATTR_CWMAX]		= { .type = NLA_U16 },
	[NL80211_TXQ_ATTR_AIFS]			= { .type = NLA_U8 },
};

static int parse_txq_params(struct nlattr *tb[],
			    struct ieee80211_txq_params *txq_params)
{
	u8 ac;

	if (!tb[NL80211_TXQ_ATTR_AC] || !tb[NL80211_TXQ_ATTR_TXOP] ||
	    !tb[NL80211_TXQ_ATTR_CWMIN] || !tb[NL80211_TXQ_ATTR_CWMAX] ||
	    !tb[NL80211_TXQ_ATTR_AIFS])
		return -EINVAL;

	ac = nla_get_u8(tb[NL80211_TXQ_ATTR_AC]);
	txq_params->txop = nla_get_u16(tb[NL80211_TXQ_ATTR_TXOP]);
	txq_params->cwmin = nla_get_u16(tb[NL80211_TXQ_ATTR_CWMIN]);
	txq_params->cwmax = nla_get_u16(tb[NL80211_TXQ_ATTR_CWMAX]);
	txq_params->aifs = nla_get_u8(tb[NL80211_TXQ_ATTR_AIFS]);

	if (ac >= NL80211_NUM_ACS)
		return -EINVAL;
	txq_params->ac = array_index_nospec(ac, NL80211_NUM_ACS);
	return 0;
}

static bool nl80211_can_set_dev_channel(struct wireless_dev *wdev)
{
	/*
	 * You can only set the channel explicitly for WDS interfaces,
	 * all others have their channel managed via their respective
	 * "establish a connection" command (connect, join, ...)
	 *
	 * For AP/GO and mesh mode, the channel can be set with the
	 * channel userspace API, but is only stored and passed to the
	 * low-level driver when the AP starts or the mesh is joined.
	 * This is for backward compatibility, userspace can also give
	 * the channel in the start-ap or join-mesh commands instead.
	 *
	 * Monitors are special as they are normally slaved to
	 * whatever else is going on, so they have their own special
	 * operation to set the monitor channel if possible.
	 */
	return !wdev ||
		wdev->iftype == NL80211_IFTYPE_AP ||
		wdev->iftype == NL80211_IFTYPE_MESH_POINT ||
		wdev->iftype == NL80211_IFTYPE_MONITOR ||
		wdev->iftype == NL80211_IFTYPE_P2P_GO;
}

static int nl80211_parse_chandef(struct cfg80211_registered_device *rdev,
				 struct genl_info *info,
				 struct cfg80211_chan_def *chandef)
{
	u32 control_freq;

	if (!info->attrs[NL80211_ATTR_WIPHY_FREQ])
		return -EINVAL;

	control_freq = nla_get_u32(info->attrs[NL80211_ATTR_WIPHY_FREQ]);

	chandef->chan = ieee80211_get_channel(&rdev->wiphy, control_freq);
	chandef->width = NL80211_CHAN_WIDTH_20_NOHT;
	chandef->center_freq1 = control_freq;
	chandef->center_freq2 = 0;

	/* Primary channel not allowed */
	if (!chandef->chan || chandef->chan->flags & IEEE80211_CHAN_DISABLED)
		return -EINVAL;

	if (info->attrs[NL80211_ATTR_WIPHY_CHANNEL_TYPE]) {
		enum nl80211_channel_type chantype;

		chantype = nla_get_u32(
				info->attrs[NL80211_ATTR_WIPHY_CHANNEL_TYPE]);

		switch (chantype) {
		case NL80211_CHAN_NO_HT:
		case NL80211_CHAN_HT20:
		case NL80211_CHAN_HT40PLUS:
		case NL80211_CHAN_HT40MINUS:
			cfg80211_chandef_create(chandef, chandef->chan,
						chantype);
			break;
		default:
			return -EINVAL;
		}
	} else if (info->attrs[NL80211_ATTR_CHANNEL_WIDTH]) {
		chandef->width =
			nla_get_u32(info->attrs[NL80211_ATTR_CHANNEL_WIDTH]);
		if (info->attrs[NL80211_ATTR_CENTER_FREQ1])
			chandef->center_freq1 =
				nla_get_u32(
					info->attrs[NL80211_ATTR_CENTER_FREQ1]);
		if (info->attrs[NL80211_ATTR_CENTER_FREQ2])
			chandef->center_freq2 =
				nla_get_u32(
					info->attrs[NL80211_ATTR_CENTER_FREQ2]);
	}

	if (!cfg80211_chandef_valid(chandef))
		return -EINVAL;

	if (!cfg80211_chandef_usable(&rdev->wiphy, chandef,
				     IEEE80211_CHAN_DISABLED))
		return -EINVAL;

	if ((chandef->width == NL80211_CHAN_WIDTH_5 ||
	     chandef->width == NL80211_CHAN_WIDTH_10) &&
	    !(rdev->wiphy.flags & WIPHY_FLAG_SUPPORTS_5_10_MHZ))
		return -EINVAL;

	return 0;
}

static int __nl80211_set_channel(struct cfg80211_registered_device *rdev,
				 struct net_device *dev,
				 struct genl_info *info)
{
	struct cfg80211_chan_def chandef;
	int result;
	enum nl80211_iftype iftype = NL80211_IFTYPE_MONITOR;
	struct wireless_dev *wdev = NULL;

	if (dev)
		wdev = dev->ieee80211_ptr;
	if (!nl80211_can_set_dev_channel(wdev))
		return -EOPNOTSUPP;
	if (wdev)
		iftype = wdev->iftype;

	result = nl80211_parse_chandef(rdev, info, &chandef);
	if (result)
		return result;

	switch (iftype) {
	case NL80211_IFTYPE_AP:
	case NL80211_IFTYPE_P2P_GO:
		if (!cfg80211_reg_can_beacon_relax(&rdev->wiphy, &chandef,
						   iftype)) {
			result = -EINVAL;
			break;
		}
		if (wdev->beacon_interval) {
			if (!dev || !rdev->ops->set_ap_chanwidth ||
			    !(rdev->wiphy.features &
			      NL80211_FEATURE_AP_MODE_CHAN_WIDTH_CHANGE)) {
				result = -EBUSY;
				break;
			}

			/* Only allow dynamic channel width changes */
			if (chandef.chan != wdev->preset_chandef.chan) {
				result = -EBUSY;
				break;
			}
			result = rdev_set_ap_chanwidth(rdev, dev, &chandef);
			if (result)
				break;
		}
		wdev->preset_chandef = chandef;
		result = 0;
		break;
	case NL80211_IFTYPE_MESH_POINT:
		result = cfg80211_set_mesh_channel(rdev, wdev, &chandef);
		break;
	case NL80211_IFTYPE_MONITOR:
		result = cfg80211_set_monitor_channel(rdev, &chandef);
		break;
	default:
		result = -EINVAL;
	}

	return result;
}

static int nl80211_set_channel(struct sk_buff *skb, struct genl_info *info)
{
	struct cfg80211_registered_device *rdev = info->user_ptr[0];
	struct net_device *netdev = info->user_ptr[1];

	return __nl80211_set_channel(rdev, netdev, info);
}

static int nl80211_set_wds_peer(struct sk_buff *skb, struct genl_info *info)
{
	struct cfg80211_registered_device *rdev = info->user_ptr[0];
	struct net_device *dev = info->user_ptr[1];
	struct wireless_dev *wdev = dev->ieee80211_ptr;
	const u8 *bssid;

	if (!info->attrs[NL80211_ATTR_MAC])
		return -EINVAL;

	if (netif_running(dev))
		return -EBUSY;

	if (!rdev->ops->set_wds_peer)
		return -EOPNOTSUPP;

	if (wdev->iftype != NL80211_IFTYPE_WDS)
		return -EOPNOTSUPP;

	bssid = nla_data(info->attrs[NL80211_ATTR_MAC]);
	return rdev_set_wds_peer(rdev, dev, bssid);
}

static int nl80211_set_wiphy(struct sk_buff *skb, struct genl_info *info)
{
	struct cfg80211_registered_device *rdev;
	struct net_device *netdev = NULL;
	struct wireless_dev *wdev;
	int result = 0, rem_txq_params = 0;
	struct nlattr *nl_txq_params;
	u32 changed;
	u8 retry_short = 0, retry_long = 0;
	u32 frag_threshold = 0, rts_threshold = 0;
	u8 coverage_class = 0;

	ASSERT_RTNL();

	/*
	 * Try to find the wiphy and netdev. Normally this
	 * function shouldn't need the netdev, but this is
	 * done for backward compatibility -- previously
	 * setting the channel was done per wiphy, but now
	 * it is per netdev. Previous userland like hostapd
	 * also passed a netdev to set_wiphy, so that it is
	 * possible to let that go to the right netdev!
	 */

	if (info->attrs[NL80211_ATTR_IFINDEX]) {
		int ifindex = nla_get_u32(info->attrs[NL80211_ATTR_IFINDEX]);

		netdev = __dev_get_by_index(genl_info_net(info), ifindex);
		if (netdev && netdev->ieee80211_ptr)
			rdev = wiphy_to_rdev(netdev->ieee80211_ptr->wiphy);
		else
			netdev = NULL;
	}

	if (!netdev) {
		rdev = __cfg80211_rdev_from_attrs(genl_info_net(info),
						  info->attrs);
		if (IS_ERR(rdev))
			return PTR_ERR(rdev);
		wdev = NULL;
		netdev = NULL;
		result = 0;
	} else
		wdev = netdev->ieee80211_ptr;

	/*
	 * end workaround code, by now the rdev is available
	 * and locked, and wdev may or may not be NULL.
	 */

	if (info->attrs[NL80211_ATTR_WIPHY_NAME])
		result = cfg80211_dev_rename(
			rdev, nla_data(info->attrs[NL80211_ATTR_WIPHY_NAME]));

	if (result)
		return result;

	if (info->attrs[NL80211_ATTR_WIPHY_TXQ_PARAMS]) {
		struct ieee80211_txq_params txq_params;
		struct nlattr *tb[NL80211_TXQ_ATTR_MAX + 1];

		if (!rdev->ops->set_txq_params)
			return -EOPNOTSUPP;

		if (!netdev)
			return -EINVAL;

		if (netdev->ieee80211_ptr->iftype != NL80211_IFTYPE_AP &&
		    netdev->ieee80211_ptr->iftype != NL80211_IFTYPE_P2P_GO)
			return -EINVAL;

		if (!netif_running(netdev))
			return -ENETDOWN;

		nla_for_each_nested(nl_txq_params,
				    info->attrs[NL80211_ATTR_WIPHY_TXQ_PARAMS],
				    rem_txq_params) {
			result = nla_parse(tb, NL80211_TXQ_ATTR_MAX,
					   nla_data(nl_txq_params),
					   nla_len(nl_txq_params),
					   txq_params_policy);
			if (result)
				return result;
			result = parse_txq_params(tb, &txq_params);
			if (result)
				return result;

			result = rdev_set_txq_params(rdev, netdev,
						     &txq_params);
			if (result)
				return result;
		}
	}

	if (info->attrs[NL80211_ATTR_WIPHY_FREQ]) {
		result = __nl80211_set_channel(
			rdev,
			nl80211_can_set_dev_channel(wdev) ? netdev : NULL,
			info);
		if (result)
			return result;
	}

	if (info->attrs[NL80211_ATTR_WIPHY_TX_POWER_SETTING]) {
		struct wireless_dev *txp_wdev = wdev;
		enum nl80211_tx_power_setting type;
		int idx, mbm = 0;

		if (!(rdev->wiphy.features & NL80211_FEATURE_VIF_TXPOWER))
			txp_wdev = NULL;

		if (!rdev->ops->set_tx_power)
			return -EOPNOTSUPP;

		idx = NL80211_ATTR_WIPHY_TX_POWER_SETTING;
		type = nla_get_u32(info->attrs[idx]);

		if (!info->attrs[NL80211_ATTR_WIPHY_TX_POWER_LEVEL] &&
		    (type != NL80211_TX_POWER_AUTOMATIC))
			return -EINVAL;

		if (type != NL80211_TX_POWER_AUTOMATIC) {
			idx = NL80211_ATTR_WIPHY_TX_POWER_LEVEL;
			mbm = nla_get_u32(info->attrs[idx]);
		}

		result = rdev_set_tx_power(rdev, txp_wdev, type, mbm);
		if (result)
			return result;
	}

	if (info->attrs[NL80211_ATTR_WIPHY_ANTENNA_TX] &&
	    info->attrs[NL80211_ATTR_WIPHY_ANTENNA_RX]) {
		u32 tx_ant, rx_ant;

		if ((!rdev->wiphy.available_antennas_tx &&
		     !rdev->wiphy.available_antennas_rx) ||
		    !rdev->ops->set_antenna)
			return -EOPNOTSUPP;

		tx_ant = nla_get_u32(info->attrs[NL80211_ATTR_WIPHY_ANTENNA_TX]);
		rx_ant = nla_get_u32(info->attrs[NL80211_ATTR_WIPHY_ANTENNA_RX]);

		/* reject antenna configurations which don't match the
		 * available antenna masks, except for the "all" mask */
		if ((~tx_ant && (tx_ant & ~rdev->wiphy.available_antennas_tx)) ||
		    (~rx_ant && (rx_ant & ~rdev->wiphy.available_antennas_rx)))
			return -EINVAL;

		tx_ant = tx_ant & rdev->wiphy.available_antennas_tx;
		rx_ant = rx_ant & rdev->wiphy.available_antennas_rx;

		result = rdev_set_antenna(rdev, tx_ant, rx_ant);
		if (result)
			return result;
	}

	changed = 0;

	if (info->attrs[NL80211_ATTR_WIPHY_RETRY_SHORT]) {
		retry_short = nla_get_u8(
			info->attrs[NL80211_ATTR_WIPHY_RETRY_SHORT]);
		if (retry_short == 0)
			return -EINVAL;

		changed |= WIPHY_PARAM_RETRY_SHORT;
	}

	if (info->attrs[NL80211_ATTR_WIPHY_RETRY_LONG]) {
		retry_long = nla_get_u8(
			info->attrs[NL80211_ATTR_WIPHY_RETRY_LONG]);
		if (retry_long == 0)
			return -EINVAL;

		changed |= WIPHY_PARAM_RETRY_LONG;
	}

	if (info->attrs[NL80211_ATTR_WIPHY_FRAG_THRESHOLD]) {
		frag_threshold = nla_get_u32(
			info->attrs[NL80211_ATTR_WIPHY_FRAG_THRESHOLD]);
		if (frag_threshold < 256)
			return -EINVAL;

		if (frag_threshold != (u32) -1) {
			/*
			 * Fragments (apart from the last one) are required to
			 * have even length. Make the fragmentation code
			 * simpler by stripping LSB should someone try to use
			 * odd threshold value.
			 */
			frag_threshold &= ~0x1;
		}
		changed |= WIPHY_PARAM_FRAG_THRESHOLD;
	}

	if (info->attrs[NL80211_ATTR_WIPHY_RTS_THRESHOLD]) {
		rts_threshold = nla_get_u32(
			info->attrs[NL80211_ATTR_WIPHY_RTS_THRESHOLD]);
		changed |= WIPHY_PARAM_RTS_THRESHOLD;
	}

	if (info->attrs[NL80211_ATTR_WIPHY_COVERAGE_CLASS]) {
		if (info->attrs[NL80211_ATTR_WIPHY_DYN_ACK])
			return -EINVAL;

		coverage_class = nla_get_u8(
			info->attrs[NL80211_ATTR_WIPHY_COVERAGE_CLASS]);
		changed |= WIPHY_PARAM_COVERAGE_CLASS;
	}

	if (info->attrs[NL80211_ATTR_WIPHY_DYN_ACK]) {
		if (!(rdev->wiphy.features & NL80211_FEATURE_ACKTO_ESTIMATION))
			return -EOPNOTSUPP;

		changed |= WIPHY_PARAM_DYN_ACK;
	}

	if (changed) {
		u8 old_retry_short, old_retry_long;
		u32 old_frag_threshold, old_rts_threshold;
		u8 old_coverage_class;

		if (!rdev->ops->set_wiphy_params)
			return -EOPNOTSUPP;

		old_retry_short = rdev->wiphy.retry_short;
		old_retry_long = rdev->wiphy.retry_long;
		old_frag_threshold = rdev->wiphy.frag_threshold;
		old_rts_threshold = rdev->wiphy.rts_threshold;
		old_coverage_class = rdev->wiphy.coverage_class;

		if (changed & WIPHY_PARAM_RETRY_SHORT)
			rdev->wiphy.retry_short = retry_short;
		if (changed & WIPHY_PARAM_RETRY_LONG)
			rdev->wiphy.retry_long = retry_long;
		if (changed & WIPHY_PARAM_FRAG_THRESHOLD)
			rdev->wiphy.frag_threshold = frag_threshold;
		if (changed & WIPHY_PARAM_RTS_THRESHOLD)
			rdev->wiphy.rts_threshold = rts_threshold;
		if (changed & WIPHY_PARAM_COVERAGE_CLASS)
			rdev->wiphy.coverage_class = coverage_class;

		result = rdev_set_wiphy_params(rdev, changed);
		if (result) {
			rdev->wiphy.retry_short = old_retry_short;
			rdev->wiphy.retry_long = old_retry_long;
			rdev->wiphy.frag_threshold = old_frag_threshold;
			rdev->wiphy.rts_threshold = old_rts_threshold;
			rdev->wiphy.coverage_class = old_coverage_class;
			return result;
		}
	}
	return 0;
}

static inline u64 wdev_id(struct wireless_dev *wdev)
{
	return (u64)wdev->identifier |
	       ((u64)wiphy_to_rdev(wdev->wiphy)->wiphy_idx << 32);
}

static int nl80211_send_chandef(struct sk_buff *msg,
				const struct cfg80211_chan_def *chandef)
{
	if (WARN_ON(!cfg80211_chandef_valid(chandef)))
		return -EINVAL;

	if (nla_put_u32(msg, NL80211_ATTR_WIPHY_FREQ,
			chandef->chan->center_freq))
		return -ENOBUFS;
	switch (chandef->width) {
	case NL80211_CHAN_WIDTH_20_NOHT:
	case NL80211_CHAN_WIDTH_20:
	case NL80211_CHAN_WIDTH_40:
		if (nla_put_u32(msg, NL80211_ATTR_WIPHY_CHANNEL_TYPE,
				cfg80211_get_chandef_type(chandef)))
			return -ENOBUFS;
		break;
	default:
		break;
	}
	if (nla_put_u32(msg, NL80211_ATTR_CHANNEL_WIDTH, chandef->width))
		return -ENOBUFS;
	if (nla_put_u32(msg, NL80211_ATTR_CENTER_FREQ1, chandef->center_freq1))
		return -ENOBUFS;
	if (chandef->center_freq2 &&
	    nla_put_u32(msg, NL80211_ATTR_CENTER_FREQ2, chandef->center_freq2))
		return -ENOBUFS;
	return 0;
}

static int nl80211_send_iface(struct sk_buff *msg, u32 portid, u32 seq, int flags,
			      struct cfg80211_registered_device *rdev,
			      struct wireless_dev *wdev, bool removal)
{
	struct net_device *dev = wdev->netdev;
	u8 cmd = NL80211_CMD_NEW_INTERFACE;
	void *hdr;

	if (removal)
		cmd = NL80211_CMD_DEL_INTERFACE;

	hdr = nl80211hdr_put(msg, portid, seq, flags, cmd);
	if (!hdr)
		return -1;

	if (dev &&
	    (nla_put_u32(msg, NL80211_ATTR_IFINDEX, dev->ifindex) ||
	     nla_put_string(msg, NL80211_ATTR_IFNAME, dev->name)))
		goto nla_put_failure;

	if (nla_put_u32(msg, NL80211_ATTR_WIPHY, rdev->wiphy_idx) ||
	    nla_put_u32(msg, NL80211_ATTR_IFTYPE, wdev->iftype) ||
	    nla_put_u64_64bit(msg, NL80211_ATTR_WDEV, wdev_id(wdev),
			      NL80211_ATTR_PAD) ||
	    nla_put(msg, NL80211_ATTR_MAC, ETH_ALEN, wdev_address(wdev)) ||
	    nla_put_u32(msg, NL80211_ATTR_GENERATION,
			rdev->devlist_generation ^
			(cfg80211_rdev_list_generation << 2)))
		goto nla_put_failure;

	if (rdev->ops->get_channel) {
		int ret;
		struct cfg80211_chan_def chandef;

		ret = rdev_get_channel(rdev, wdev, &chandef);
		if (ret == 0) {
			if (nl80211_send_chandef(msg, &chandef))
				goto nla_put_failure;
		}
	}

	if (rdev->ops->get_tx_power) {
		int dbm, ret;

		ret = rdev_get_tx_power(rdev, wdev, &dbm);
		if (ret == 0 &&
		    nla_put_u32(msg, NL80211_ATTR_WIPHY_TX_POWER_LEVEL,
				DBM_TO_MBM(dbm)))
			goto nla_put_failure;
	}

	if (wdev->ssid_len) {
		if (nla_put(msg, NL80211_ATTR_SSID, wdev->ssid_len, wdev->ssid))
			goto nla_put_failure;
	}

	genlmsg_end(msg, hdr);
	return 0;

 nla_put_failure:
	genlmsg_cancel(msg, hdr);
	return -EMSGSIZE;
}

static int nl80211_dump_interface(struct sk_buff *skb, struct netlink_callback *cb)
{
	int wp_idx = 0;
	int if_idx = 0;
	int wp_start = cb->args[0];
	int if_start = cb->args[1];
	int filter_wiphy = -1;
	struct cfg80211_registered_device *rdev;
	struct wireless_dev *wdev;
	int ret;

	rtnl_lock();
	if (!cb->args[2]) {
		struct nl80211_dump_wiphy_state state = {
			.filter_wiphy = -1,
		};

		ret = nl80211_dump_wiphy_parse(skb, cb, &state);
		if (ret)
			goto out_unlock;

		filter_wiphy = state.filter_wiphy;

		/*
		 * if filtering, set cb->args[2] to +1 since 0 is the default
		 * value needed to determine that parsing is necessary.
		 */
		if (filter_wiphy >= 0)
			cb->args[2] = filter_wiphy + 1;
		else
			cb->args[2] = -1;
	} else if (cb->args[2] > 0) {
		filter_wiphy = cb->args[2] - 1;
	}

	list_for_each_entry(rdev, &cfg80211_rdev_list, list) {
		if (!net_eq(wiphy_net(&rdev->wiphy), sock_net(skb->sk)))
			continue;
		if (wp_idx < wp_start) {
			wp_idx++;
			continue;
		}

		if (filter_wiphy >= 0 && filter_wiphy != rdev->wiphy_idx)
			continue;

		if_idx = 0;

		list_for_each_entry(wdev, &rdev->wiphy.wdev_list, list) {
			if (if_idx < if_start) {
				if_idx++;
				continue;
			}
			if (nl80211_send_iface(skb, NETLINK_CB(cb->skb).portid,
					       cb->nlh->nlmsg_seq, NLM_F_MULTI,
					       rdev, wdev, false) < 0) {
				goto out;
			}
			if_idx++;
		}

		wp_idx++;
	}
 out:
	cb->args[0] = wp_idx;
	cb->args[1] = if_idx;

	ret = skb->len;
 out_unlock:
	rtnl_unlock();

	return ret;
}

static int nl80211_get_interface(struct sk_buff *skb, struct genl_info *info)
{
	struct sk_buff *msg;
	struct cfg80211_registered_device *rdev = info->user_ptr[0];
	struct wireless_dev *wdev = info->user_ptr[1];

	msg = nlmsg_new(NLMSG_DEFAULT_SIZE, GFP_KERNEL);
	if (!msg)
		return -ENOMEM;

	if (nl80211_send_iface(msg, info->snd_portid, info->snd_seq, 0,
			       rdev, wdev, false) < 0) {
		nlmsg_free(msg);
		return -ENOBUFS;
	}

	return genlmsg_reply(msg, info);
}

static const struct nla_policy mntr_flags_policy[NL80211_MNTR_FLAG_MAX + 1] = {
	[NL80211_MNTR_FLAG_FCSFAIL] = { .type = NLA_FLAG },
	[NL80211_MNTR_FLAG_PLCPFAIL] = { .type = NLA_FLAG },
	[NL80211_MNTR_FLAG_CONTROL] = { .type = NLA_FLAG },
	[NL80211_MNTR_FLAG_OTHER_BSS] = { .type = NLA_FLAG },
	[NL80211_MNTR_FLAG_COOK_FRAMES] = { .type = NLA_FLAG },
	[NL80211_MNTR_FLAG_ACTIVE] = { .type = NLA_FLAG },
};

static int parse_monitor_flags(struct nlattr *nla, u32 *mntrflags)
{
	struct nlattr *flags[NL80211_MNTR_FLAG_MAX + 1];
	int flag;

	*mntrflags = 0;

	if (!nla)
		return -EINVAL;

	if (nla_parse_nested(flags, NL80211_MNTR_FLAG_MAX,
			     nla, mntr_flags_policy))
		return -EINVAL;

	for (flag = 1; flag <= NL80211_MNTR_FLAG_MAX; flag++)
		if (flags[flag])
			*mntrflags |= (1<<flag);

	return 0;
}

static int nl80211_valid_4addr(struct cfg80211_registered_device *rdev,
			       struct net_device *netdev, u8 use_4addr,
			       enum nl80211_iftype iftype)
{
	if (!use_4addr) {
		if (netdev && (netdev->priv_flags & IFF_BRIDGE_PORT))
			return -EBUSY;
		return 0;
	}

	switch (iftype) {
	case NL80211_IFTYPE_AP_VLAN:
		if (rdev->wiphy.flags & WIPHY_FLAG_4ADDR_AP)
			return 0;
		break;
	case NL80211_IFTYPE_STATION:
		if (rdev->wiphy.flags & WIPHY_FLAG_4ADDR_STATION)
			return 0;
		break;
	default:
		break;
	}

	return -EOPNOTSUPP;
}

static int nl80211_set_interface(struct sk_buff *skb, struct genl_info *info)
{
	struct cfg80211_registered_device *rdev = info->user_ptr[0];
	struct vif_params params;
	int err;
	enum nl80211_iftype otype, ntype;
	struct net_device *dev = info->user_ptr[1];
	u32 _flags, *flags = NULL;
	bool change = false;

	memset(&params, 0, sizeof(params));

	otype = ntype = dev->ieee80211_ptr->iftype;

	if (info->attrs[NL80211_ATTR_IFTYPE]) {
		ntype = nla_get_u32(info->attrs[NL80211_ATTR_IFTYPE]);
		if (otype != ntype)
			change = true;
		if (ntype > NL80211_IFTYPE_MAX)
			return -EINVAL;
	}

	if (info->attrs[NL80211_ATTR_MESH_ID]) {
		struct wireless_dev *wdev = dev->ieee80211_ptr;

		if (ntype != NL80211_IFTYPE_MESH_POINT)
			return -EINVAL;
		if (netif_running(dev))
			return -EBUSY;

		wdev_lock(wdev);
		BUILD_BUG_ON(IEEE80211_MAX_SSID_LEN !=
			     IEEE80211_MAX_MESH_ID_LEN);
		wdev->mesh_id_up_len =
			nla_len(info->attrs[NL80211_ATTR_MESH_ID]);
		memcpy(wdev->ssid, nla_data(info->attrs[NL80211_ATTR_MESH_ID]),
		       wdev->mesh_id_up_len);
		wdev_unlock(wdev);
	}

	if (info->attrs[NL80211_ATTR_4ADDR]) {
		params.use_4addr = !!nla_get_u8(info->attrs[NL80211_ATTR_4ADDR]);
		change = true;
		err = nl80211_valid_4addr(rdev, dev, params.use_4addr, ntype);
		if (err)
			return err;
	} else {
		params.use_4addr = -1;
	}

	if (info->attrs[NL80211_ATTR_MNTR_FLAGS]) {
		if (ntype != NL80211_IFTYPE_MONITOR)
			return -EINVAL;
		err = parse_monitor_flags(info->attrs[NL80211_ATTR_MNTR_FLAGS],
					  &_flags);
		if (err)
			return err;

		flags = &_flags;
		change = true;
	}

	if (info->attrs[NL80211_ATTR_MU_MIMO_GROUP_DATA]) {
		const u8 *mumimo_groups;
		u32 cap_flag = NL80211_EXT_FEATURE_MU_MIMO_AIR_SNIFFER;

		if (!wiphy_ext_feature_isset(&rdev->wiphy, cap_flag))
			return -EOPNOTSUPP;

		mumimo_groups =
			nla_data(info->attrs[NL80211_ATTR_MU_MIMO_GROUP_DATA]);

		/* bits 0 and 63 are reserved and must be zero */
		if ((mumimo_groups[0] & BIT(7)) ||
		    (mumimo_groups[VHT_MUMIMO_GROUPS_DATA_LEN - 1] & BIT(0)))
			return -EINVAL;

		memcpy(params.vht_mumimo_groups, mumimo_groups,
		       VHT_MUMIMO_GROUPS_DATA_LEN);
		change = true;
	}

	if (info->attrs[NL80211_ATTR_MU_MIMO_FOLLOW_MAC_ADDR]) {
		u32 cap_flag = NL80211_EXT_FEATURE_MU_MIMO_AIR_SNIFFER;

		if (!wiphy_ext_feature_isset(&rdev->wiphy, cap_flag))
			return -EOPNOTSUPP;

		nla_memcpy(params.macaddr,
			   info->attrs[NL80211_ATTR_MU_MIMO_FOLLOW_MAC_ADDR],
			   ETH_ALEN);
		change = true;
	}

	if (flags && (*flags & MONITOR_FLAG_ACTIVE) &&
	    !(rdev->wiphy.features & NL80211_FEATURE_ACTIVE_MONITOR))
		return -EOPNOTSUPP;

	if (change)
		err = cfg80211_change_iface(rdev, dev, ntype, flags, &params);
	else
		err = 0;

	if (!err && params.use_4addr != -1)
		dev->ieee80211_ptr->use_4addr = params.use_4addr;

	return err;
}

static int nl80211_new_interface(struct sk_buff *skb, struct genl_info *info)
{
	struct cfg80211_registered_device *rdev = info->user_ptr[0];
	struct vif_params params;
	struct wireless_dev *wdev;
	struct sk_buff *msg;
	int err;
	enum nl80211_iftype type = NL80211_IFTYPE_UNSPECIFIED;
	u32 flags;

	/* to avoid failing a new interface creation due to pending removal */
	cfg80211_destroy_ifaces(rdev);

	memset(&params, 0, sizeof(params));

	if (!info->attrs[NL80211_ATTR_IFNAME])
		return -EINVAL;

	if (info->attrs[NL80211_ATTR_IFTYPE]) {
		type = nla_get_u32(info->attrs[NL80211_ATTR_IFTYPE]);
		if (type > NL80211_IFTYPE_MAX)
			return -EINVAL;
	}

	if (!rdev->ops->add_virtual_intf ||
	    !(rdev->wiphy.interface_modes & (1 << type)))
		return -EOPNOTSUPP;

	if ((type == NL80211_IFTYPE_P2P_DEVICE || type == NL80211_IFTYPE_NAN ||
	     rdev->wiphy.features & NL80211_FEATURE_MAC_ON_CREATE) &&
	    info->attrs[NL80211_ATTR_MAC]) {
		nla_memcpy(params.macaddr, info->attrs[NL80211_ATTR_MAC],
			   ETH_ALEN);
		if (!is_valid_ether_addr(params.macaddr))
			return -EADDRNOTAVAIL;
	}

	if (info->attrs[NL80211_ATTR_4ADDR]) {
		params.use_4addr = !!nla_get_u8(info->attrs[NL80211_ATTR_4ADDR]);
		err = nl80211_valid_4addr(rdev, NULL, params.use_4addr, type);
		if (err)
			return err;
	}

	err = parse_monitor_flags(type == NL80211_IFTYPE_MONITOR ?
				  info->attrs[NL80211_ATTR_MNTR_FLAGS] : NULL,
				  &flags);

	if (!err && (flags & MONITOR_FLAG_ACTIVE) &&
	    !(rdev->wiphy.features & NL80211_FEATURE_ACTIVE_MONITOR))
		return -EOPNOTSUPP;

	msg = nlmsg_new(NLMSG_DEFAULT_SIZE, GFP_KERNEL);
	if (!msg)
		return -ENOMEM;

	wdev = rdev_add_virtual_intf(rdev,
				nla_data(info->attrs[NL80211_ATTR_IFNAME]),
				NET_NAME_USER, type, err ? NULL : &flags,
				&params);
	if (WARN_ON(!wdev)) {
		nlmsg_free(msg);
		return -EPROTO;
	} else if (IS_ERR(wdev)) {
		nlmsg_free(msg);
		return PTR_ERR(wdev);
	}

	if (info->attrs[NL80211_ATTR_SOCKET_OWNER])
		wdev->owner_nlportid = info->snd_portid;

	switch (type) {
	case NL80211_IFTYPE_MESH_POINT:
		if (!info->attrs[NL80211_ATTR_MESH_ID])
			break;
		wdev_lock(wdev);
		BUILD_BUG_ON(IEEE80211_MAX_SSID_LEN !=
			     IEEE80211_MAX_MESH_ID_LEN);
		wdev->mesh_id_up_len =
			nla_len(info->attrs[NL80211_ATTR_MESH_ID]);
		memcpy(wdev->ssid, nla_data(info->attrs[NL80211_ATTR_MESH_ID]),
		       wdev->mesh_id_up_len);
		wdev_unlock(wdev);
		break;
	case NL80211_IFTYPE_NAN:
	case NL80211_IFTYPE_P2P_DEVICE:
		/*
		 * P2P Device and NAN do not have a netdev, so don't go
		 * through the netdev notifier and must be added here
		 */
		mutex_init(&wdev->mtx);
		INIT_LIST_HEAD(&wdev->event_list);
		spin_lock_init(&wdev->event_lock);
		INIT_LIST_HEAD(&wdev->mgmt_registrations);
		spin_lock_init(&wdev->mgmt_registrations_lock);

		wdev->identifier = ++rdev->wdev_id;
		list_add_rcu(&wdev->list, &rdev->wiphy.wdev_list);
		rdev->devlist_generation++;
		break;
	default:
		break;
	}

	if (nl80211_send_iface(msg, info->snd_portid, info->snd_seq, 0,
			       rdev, wdev, false) < 0) {
		nlmsg_free(msg);
		return -ENOBUFS;
	}

	/*
	 * For wdevs which have no associated netdev object (e.g. of type
	 * NL80211_IFTYPE_P2P_DEVICE), emit the NEW_INTERFACE event here.
	 * For all other types, the event will be generated from the
	 * netdev notifier
	 */
	if (!wdev->netdev)
		nl80211_notify_iface(rdev, wdev, NL80211_CMD_NEW_INTERFACE);

	return genlmsg_reply(msg, info);
}

static int nl80211_del_interface(struct sk_buff *skb, struct genl_info *info)
{
	struct cfg80211_registered_device *rdev = info->user_ptr[0];
	struct wireless_dev *wdev = info->user_ptr[1];

	if (!rdev->ops->del_virtual_intf)
		return -EOPNOTSUPP;

	/*
	 * If we remove a wireless device without a netdev then clear
	 * user_ptr[1] so that nl80211_post_doit won't dereference it
	 * to check if it needs to do dev_put(). Otherwise it crashes
	 * since the wdev has been freed, unlike with a netdev where
	 * we need the dev_put() for the netdev to really be freed.
	 */
	if (!wdev->netdev)
		info->user_ptr[1] = NULL;

	return rdev_del_virtual_intf(rdev, wdev);
}

static int nl80211_set_noack_map(struct sk_buff *skb, struct genl_info *info)
{
	struct cfg80211_registered_device *rdev = info->user_ptr[0];
	struct net_device *dev = info->user_ptr[1];
	u16 noack_map;

	if (!info->attrs[NL80211_ATTR_NOACK_MAP])
		return -EINVAL;

	if (!rdev->ops->set_noack_map)
		return -EOPNOTSUPP;

	noack_map = nla_get_u16(info->attrs[NL80211_ATTR_NOACK_MAP]);

	return rdev_set_noack_map(rdev, dev, noack_map);
}

struct get_key_cookie {
	struct sk_buff *msg;
	int error;
	int idx;
};

static void get_key_callback(void *c, struct key_params *params)
{
	struct nlattr *key;
	struct get_key_cookie *cookie = c;

	if ((params->key &&
	     nla_put(cookie->msg, NL80211_ATTR_KEY_DATA,
		     params->key_len, params->key)) ||
	    (params->seq &&
	     nla_put(cookie->msg, NL80211_ATTR_KEY_SEQ,
		     params->seq_len, params->seq)) ||
	    (params->cipher &&
	     nla_put_u32(cookie->msg, NL80211_ATTR_KEY_CIPHER,
			 params->cipher)))
		goto nla_put_failure;

	key = nla_nest_start(cookie->msg, NL80211_ATTR_KEY);
	if (!key)
		goto nla_put_failure;

	if ((params->key &&
	     nla_put(cookie->msg, NL80211_KEY_DATA,
		     params->key_len, params->key)) ||
	    (params->seq &&
	     nla_put(cookie->msg, NL80211_KEY_SEQ,
		     params->seq_len, params->seq)) ||
	    (params->cipher &&
	     nla_put_u32(cookie->msg, NL80211_KEY_CIPHER,
			 params->cipher)))
		goto nla_put_failure;

	if (nla_put_u8(cookie->msg, NL80211_ATTR_KEY_IDX, cookie->idx))
		goto nla_put_failure;

	nla_nest_end(cookie->msg, key);

	return;
 nla_put_failure:
	cookie->error = 1;
}

static int nl80211_get_key(struct sk_buff *skb, struct genl_info *info)
{
	struct cfg80211_registered_device *rdev = info->user_ptr[0];
	int err;
	struct net_device *dev = info->user_ptr[1];
	u8 key_idx = 0;
	const u8 *mac_addr = NULL;
	bool pairwise;
	struct get_key_cookie cookie = {
		.error = 0,
	};
	void *hdr;
	struct sk_buff *msg;

	if (info->attrs[NL80211_ATTR_KEY_IDX])
		key_idx = nla_get_u8(info->attrs[NL80211_ATTR_KEY_IDX]);

	if (key_idx > 5)
		return -EINVAL;

	if (info->attrs[NL80211_ATTR_MAC])
		mac_addr = nla_data(info->attrs[NL80211_ATTR_MAC]);

	pairwise = !!mac_addr;
	if (info->attrs[NL80211_ATTR_KEY_TYPE]) {
		u32 kt = nla_get_u32(info->attrs[NL80211_ATTR_KEY_TYPE]);

		if (kt >= NUM_NL80211_KEYTYPES)
			return -EINVAL;
		if (kt != NL80211_KEYTYPE_GROUP &&
		    kt != NL80211_KEYTYPE_PAIRWISE)
			return -EINVAL;
		pairwise = kt == NL80211_KEYTYPE_PAIRWISE;
	}

	if (!rdev->ops->get_key)
		return -EOPNOTSUPP;

	if (!pairwise && mac_addr && !(rdev->wiphy.flags & WIPHY_FLAG_IBSS_RSN))
		return -ENOENT;

	msg = nlmsg_new(NLMSG_DEFAULT_SIZE, GFP_KERNEL);
	if (!msg)
		return -ENOMEM;

	hdr = nl80211hdr_put(msg, info->snd_portid, info->snd_seq, 0,
			     NL80211_CMD_NEW_KEY);
	if (!hdr)
		goto nla_put_failure;

	cookie.msg = msg;
	cookie.idx = key_idx;

	if (nla_put_u32(msg, NL80211_ATTR_IFINDEX, dev->ifindex) ||
	    nla_put_u8(msg, NL80211_ATTR_KEY_IDX, key_idx))
		goto nla_put_failure;
	if (mac_addr &&
	    nla_put(msg, NL80211_ATTR_MAC, ETH_ALEN, mac_addr))
		goto nla_put_failure;

	err = rdev_get_key(rdev, dev, key_idx, pairwise, mac_addr, &cookie,
			   get_key_callback);

	if (err)
		goto free_msg;

	if (cookie.error)
		goto nla_put_failure;

	genlmsg_end(msg, hdr);
	return genlmsg_reply(msg, info);

 nla_put_failure:
	err = -ENOBUFS;
 free_msg:
	nlmsg_free(msg);
	return err;
}

static int nl80211_set_key(struct sk_buff *skb, struct genl_info *info)
{
	struct cfg80211_registered_device *rdev = info->user_ptr[0];
	struct key_parse key;
	int err;
	struct net_device *dev = info->user_ptr[1];

	err = nl80211_parse_key(info, &key);
	if (err)
		return err;

	if (key.idx < 0)
		return -EINVAL;

	/* only support setting default key */
	if (!key.def && !key.defmgmt)
		return -EINVAL;

	wdev_lock(dev->ieee80211_ptr);

	if (key.def) {
		if (!rdev->ops->set_default_key) {
			err = -EOPNOTSUPP;
			goto out;
		}

		err = nl80211_key_allowed(dev->ieee80211_ptr);
		if (err)
			goto out;

		err = rdev_set_default_key(rdev, dev, key.idx,
						 key.def_uni, key.def_multi);

		if (err)
			goto out;

#ifdef CONFIG_CFG80211_WEXT
		dev->ieee80211_ptr->wext.default_key = key.idx;
#endif
	} else {
		if (key.def_uni || !key.def_multi) {
			err = -EINVAL;
			goto out;
		}

		if (!rdev->ops->set_default_mgmt_key) {
			err = -EOPNOTSUPP;
			goto out;
		}

		err = nl80211_key_allowed(dev->ieee80211_ptr);
		if (err)
			goto out;

		err = rdev_set_default_mgmt_key(rdev, dev, key.idx);
		if (err)
			goto out;

#ifdef CONFIG_CFG80211_WEXT
		dev->ieee80211_ptr->wext.default_mgmt_key = key.idx;
#endif
	}

 out:
	wdev_unlock(dev->ieee80211_ptr);

	return err;
}

static int nl80211_new_key(struct sk_buff *skb, struct genl_info *info)
{
	struct cfg80211_registered_device *rdev = info->user_ptr[0];
	int err;
	struct net_device *dev = info->user_ptr[1];
	struct key_parse key;
	const u8 *mac_addr = NULL;

	err = nl80211_parse_key(info, &key);
	if (err)
		return err;

	if (!key.p.key)
		return -EINVAL;

	if (info->attrs[NL80211_ATTR_MAC])
		mac_addr = nla_data(info->attrs[NL80211_ATTR_MAC]);

	if (key.type == -1) {
		if (mac_addr)
			key.type = NL80211_KEYTYPE_PAIRWISE;
		else
			key.type = NL80211_KEYTYPE_GROUP;
	}

	/* for now */
	if (key.type != NL80211_KEYTYPE_PAIRWISE &&
	    key.type != NL80211_KEYTYPE_GROUP)
		return -EINVAL;

	if (!rdev->ops->add_key)
		return -EOPNOTSUPP;

	if (cfg80211_validate_key_settings(rdev, &key.p, key.idx,
					   key.type == NL80211_KEYTYPE_PAIRWISE,
					   mac_addr))
		return -EINVAL;

	wdev_lock(dev->ieee80211_ptr);
	err = nl80211_key_allowed(dev->ieee80211_ptr);
	if (!err)
		err = rdev_add_key(rdev, dev, key.idx,
				   key.type == NL80211_KEYTYPE_PAIRWISE,
				    mac_addr, &key.p);
	wdev_unlock(dev->ieee80211_ptr);

	return err;
}

static int nl80211_del_key(struct sk_buff *skb, struct genl_info *info)
{
	struct cfg80211_registered_device *rdev = info->user_ptr[0];
	int err;
	struct net_device *dev = info->user_ptr[1];
	u8 *mac_addr = NULL;
	struct key_parse key;

	err = nl80211_parse_key(info, &key);
	if (err)
		return err;

	if (info->attrs[NL80211_ATTR_MAC])
		mac_addr = nla_data(info->attrs[NL80211_ATTR_MAC]);

	if (key.type == -1) {
		if (mac_addr)
			key.type = NL80211_KEYTYPE_PAIRWISE;
		else
			key.type = NL80211_KEYTYPE_GROUP;
	}

	/* for now */
	if (key.type != NL80211_KEYTYPE_PAIRWISE &&
	    key.type != NL80211_KEYTYPE_GROUP)
		return -EINVAL;

	if (!rdev->ops->del_key)
		return -EOPNOTSUPP;

	wdev_lock(dev->ieee80211_ptr);
	err = nl80211_key_allowed(dev->ieee80211_ptr);

	if (key.type == NL80211_KEYTYPE_GROUP && mac_addr &&
	    !(rdev->wiphy.flags & WIPHY_FLAG_IBSS_RSN))
		err = -ENOENT;

	if (!err)
		err = rdev_del_key(rdev, dev, key.idx,
				   key.type == NL80211_KEYTYPE_PAIRWISE,
				   mac_addr);

#ifdef CONFIG_CFG80211_WEXT
	if (!err) {
		if (key.idx == dev->ieee80211_ptr->wext.default_key)
			dev->ieee80211_ptr->wext.default_key = -1;
		else if (key.idx == dev->ieee80211_ptr->wext.default_mgmt_key)
			dev->ieee80211_ptr->wext.default_mgmt_key = -1;
	}
#endif
	wdev_unlock(dev->ieee80211_ptr);

	return err;
}

/* This function returns an error or the number of nested attributes */
static int validate_acl_mac_addrs(struct nlattr *nl_attr)
{
	struct nlattr *attr;
	int n_entries = 0, tmp;

	nla_for_each_nested(attr, nl_attr, tmp) {
		if (nla_len(attr) != ETH_ALEN)
			return -EINVAL;

		n_entries++;
	}

	return n_entries;
}

/*
 * This function parses ACL information and allocates memory for ACL data.
 * On successful return, the calling function is responsible to free the
 * ACL buffer returned by this function.
 */
static struct cfg80211_acl_data *parse_acl_data(struct wiphy *wiphy,
						struct genl_info *info)
{
	enum nl80211_acl_policy acl_policy;
	struct nlattr *attr;
	struct cfg80211_acl_data *acl;
	int i = 0, n_entries, tmp;

	if (!wiphy->max_acl_mac_addrs)
		return ERR_PTR(-EOPNOTSUPP);

	if (!info->attrs[NL80211_ATTR_ACL_POLICY])
		return ERR_PTR(-EINVAL);

	acl_policy = nla_get_u32(info->attrs[NL80211_ATTR_ACL_POLICY]);
	if (acl_policy != NL80211_ACL_POLICY_ACCEPT_UNLESS_LISTED &&
	    acl_policy != NL80211_ACL_POLICY_DENY_UNLESS_LISTED)
		return ERR_PTR(-EINVAL);

	if (!info->attrs[NL80211_ATTR_MAC_ADDRS])
		return ERR_PTR(-EINVAL);

	n_entries = validate_acl_mac_addrs(info->attrs[NL80211_ATTR_MAC_ADDRS]);
	if (n_entries < 0)
		return ERR_PTR(n_entries);

	if (n_entries > wiphy->max_acl_mac_addrs)
		return ERR_PTR(-ENOTSUPP);

	acl = kzalloc(sizeof(*acl) + (sizeof(struct mac_address) * n_entries),
		      GFP_KERNEL);
	if (!acl)
		return ERR_PTR(-ENOMEM);

	nla_for_each_nested(attr, info->attrs[NL80211_ATTR_MAC_ADDRS], tmp) {
		memcpy(acl->mac_addrs[i].addr, nla_data(attr), ETH_ALEN);
		i++;
	}

	acl->n_acl_entries = n_entries;
	acl->acl_policy = acl_policy;

	return acl;
}

static int nl80211_set_mac_acl(struct sk_buff *skb, struct genl_info *info)
{
	struct cfg80211_registered_device *rdev = info->user_ptr[0];
	struct net_device *dev = info->user_ptr[1];
	struct cfg80211_acl_data *acl;
	int err;

	if (dev->ieee80211_ptr->iftype != NL80211_IFTYPE_AP &&
	    dev->ieee80211_ptr->iftype != NL80211_IFTYPE_P2P_GO)
		return -EOPNOTSUPP;

	if (!dev->ieee80211_ptr->beacon_interval)
		return -EINVAL;

	acl = parse_acl_data(&rdev->wiphy, info);
	if (IS_ERR(acl))
		return PTR_ERR(acl);

	err = rdev_set_mac_acl(rdev, dev, acl);

	kfree(acl);

	return err;
}

static u32 rateset_to_mask(struct ieee80211_supported_band *sband,
			   u8 *rates, u8 rates_len)
{
	u8 i;
	u32 mask = 0;

	for (i = 0; i < rates_len; i++) {
		int rate = (rates[i] & 0x7f) * 5;
		int ridx;

		for (ridx = 0; ridx < sband->n_bitrates; ridx++) {
			struct ieee80211_rate *srate =
				&sband->bitrates[ridx];
			if (rate == srate->bitrate) {
				mask |= 1 << ridx;
				break;
			}
		}
		if (ridx == sband->n_bitrates)
			return 0; /* rate not found */
	}

	return mask;
}

static bool ht_rateset_to_mask(struct ieee80211_supported_band *sband,
			       u8 *rates, u8 rates_len,
			       u8 mcs[IEEE80211_HT_MCS_MASK_LEN])
{
	u8 i;

	memset(mcs, 0, IEEE80211_HT_MCS_MASK_LEN);

	for (i = 0; i < rates_len; i++) {
		int ridx, rbit;

		ridx = rates[i] / 8;
		rbit = BIT(rates[i] % 8);

		/* check validity */
		if ((ridx < 0) || (ridx >= IEEE80211_HT_MCS_MASK_LEN))
			return false;

		/* check availability */
		ridx = array_index_nospec(ridx, IEEE80211_HT_MCS_MASK_LEN);
		if (sband->ht_cap.mcs.rx_mask[ridx] & rbit)
			mcs[ridx] |= rbit;
		else
			return false;
	}

	return true;
}

static u16 vht_mcs_map_to_mcs_mask(u8 vht_mcs_map)
{
	u16 mcs_mask = 0;

	switch (vht_mcs_map) {
	case IEEE80211_VHT_MCS_NOT_SUPPORTED:
		break;
	case IEEE80211_VHT_MCS_SUPPORT_0_7:
		mcs_mask = 0x00FF;
		break;
	case IEEE80211_VHT_MCS_SUPPORT_0_8:
		mcs_mask = 0x01FF;
		break;
	case IEEE80211_VHT_MCS_SUPPORT_0_9:
		mcs_mask = 0x03FF;
		break;
	default:
		break;
	}

	return mcs_mask;
}

static void vht_build_mcs_mask(u16 vht_mcs_map,
			       u16 vht_mcs_mask[NL80211_VHT_NSS_MAX])
{
	u8 nss;

	for (nss = 0; nss < NL80211_VHT_NSS_MAX; nss++) {
		vht_mcs_mask[nss] = vht_mcs_map_to_mcs_mask(vht_mcs_map & 0x03);
		vht_mcs_map >>= 2;
	}
}

static bool vht_set_mcs_mask(struct ieee80211_supported_band *sband,
			     struct nl80211_txrate_vht *txrate,
			     u16 mcs[NL80211_VHT_NSS_MAX])
{
	u16 tx_mcs_map = le16_to_cpu(sband->vht_cap.vht_mcs.tx_mcs_map);
	u16 tx_mcs_mask[NL80211_VHT_NSS_MAX] = {};
	u8 i;

	if (!sband->vht_cap.vht_supported)
		return false;

	memset(mcs, 0, sizeof(u16) * NL80211_VHT_NSS_MAX);

	/* Build vht_mcs_mask from VHT capabilities */
	vht_build_mcs_mask(tx_mcs_map, tx_mcs_mask);

	for (i = 0; i < NL80211_VHT_NSS_MAX; i++) {
		if ((tx_mcs_mask[i] & txrate->mcs[i]) == txrate->mcs[i])
			mcs[i] = txrate->mcs[i];
		else
			return false;
	}

	return true;
}

static const struct nla_policy nl80211_txattr_policy[NL80211_TXRATE_MAX + 1] = {
	[NL80211_TXRATE_LEGACY] = { .type = NLA_BINARY,
				    .len = NL80211_MAX_SUPP_RATES },
	[NL80211_TXRATE_HT] = { .type = NLA_BINARY,
				.len = NL80211_MAX_SUPP_HT_RATES },
	[NL80211_TXRATE_VHT] = { .len = sizeof(struct nl80211_txrate_vht)},
	[NL80211_TXRATE_GI] = { .type = NLA_U8 },
};

static int nl80211_parse_tx_bitrate_mask(struct genl_info *info,
					 struct cfg80211_bitrate_mask *mask)
{
	struct nlattr *tb[NL80211_TXRATE_MAX + 1];
	struct cfg80211_registered_device *rdev = info->user_ptr[0];
	int rem, i;
	struct nlattr *tx_rates;
	struct ieee80211_supported_band *sband;
	u16 vht_tx_mcs_map;

	memset(mask, 0, sizeof(*mask));
	/* Default to all rates enabled */
	for (i = 0; i < NUM_NL80211_BANDS; i++) {
		sband = rdev->wiphy.bands[i];

		if (!sband)
			continue;

		mask->control[i].legacy = (1 << sband->n_bitrates) - 1;
		memcpy(mask->control[i].ht_mcs,
		       sband->ht_cap.mcs.rx_mask,
		       sizeof(mask->control[i].ht_mcs));

		if (!sband->vht_cap.vht_supported)
			continue;

		vht_tx_mcs_map = le16_to_cpu(sband->vht_cap.vht_mcs.tx_mcs_map);
		vht_build_mcs_mask(vht_tx_mcs_map, mask->control[i].vht_mcs);
	}

	/* if no rates are given set it back to the defaults */
	if (!info->attrs[NL80211_ATTR_TX_RATES])
		goto out;

	/* The nested attribute uses enum nl80211_band as the index. This maps
	 * directly to the enum nl80211_band values used in cfg80211.
	 */
	BUILD_BUG_ON(NL80211_MAX_SUPP_HT_RATES > IEEE80211_HT_MCS_MASK_LEN * 8);
	nla_for_each_nested(tx_rates, info->attrs[NL80211_ATTR_TX_RATES], rem) {
		enum nl80211_band band = nla_type(tx_rates);
		int err;

		if (band < 0 || band >= NUM_NL80211_BANDS)
			return -EINVAL;
		sband = rdev->wiphy.bands[band];
		if (sband == NULL)
			return -EINVAL;
		err = nla_parse(tb, NL80211_TXRATE_MAX, nla_data(tx_rates),
				nla_len(tx_rates), nl80211_txattr_policy);
		if (err)
			return err;
		if (tb[NL80211_TXRATE_LEGACY]) {
			mask->control[band].legacy = rateset_to_mask(
				sband,
				nla_data(tb[NL80211_TXRATE_LEGACY]),
				nla_len(tb[NL80211_TXRATE_LEGACY]));
			if ((mask->control[band].legacy == 0) &&
			    nla_len(tb[NL80211_TXRATE_LEGACY]))
				return -EINVAL;
		}
		if (tb[NL80211_TXRATE_HT]) {
			if (!ht_rateset_to_mask(
					sband,
					nla_data(tb[NL80211_TXRATE_HT]),
					nla_len(tb[NL80211_TXRATE_HT]),
					mask->control[band].ht_mcs))
				return -EINVAL;
		}
		if (tb[NL80211_TXRATE_VHT]) {
			if (!vht_set_mcs_mask(
					sband,
					nla_data(tb[NL80211_TXRATE_VHT]),
					mask->control[band].vht_mcs))
				return -EINVAL;
		}
		if (tb[NL80211_TXRATE_GI]) {
			mask->control[band].gi =
				nla_get_u8(tb[NL80211_TXRATE_GI]);
			if (mask->control[band].gi > NL80211_TXRATE_FORCE_LGI)
				return -EINVAL;
		}

		if (mask->control[band].legacy == 0) {
			/* don't allow empty legacy rates if HT or VHT
			 * are not even supported.
			 */
			if (!(rdev->wiphy.bands[band]->ht_cap.ht_supported ||
			      rdev->wiphy.bands[band]->vht_cap.vht_supported))
				return -EINVAL;

			for (i = 0; i < IEEE80211_HT_MCS_MASK_LEN; i++)
				if (mask->control[band].ht_mcs[i])
					goto out;

			for (i = 0; i < NL80211_VHT_NSS_MAX; i++)
				if (mask->control[band].vht_mcs[i])
					goto out;

			/* legacy and mcs rates may not be both empty */
			return -EINVAL;
		}
	}

out:
	return 0;
}

static int validate_beacon_tx_rate(struct cfg80211_registered_device *rdev,
				   enum nl80211_band band,
				   struct cfg80211_bitrate_mask *beacon_rate)
{
	u32 count_ht, count_vht, i;
	u32 rate = beacon_rate->control[band].legacy;

	/* Allow only one rate */
	if (hweight32(rate) > 1)
		return -EINVAL;

	count_ht = 0;
	for (i = 0; i < IEEE80211_HT_MCS_MASK_LEN; i++) {
		if (hweight8(beacon_rate->control[band].ht_mcs[i]) > 1) {
			return -EINVAL;
		} else if (beacon_rate->control[band].ht_mcs[i]) {
			count_ht++;
			if (count_ht > 1)
				return -EINVAL;
		}
		if (count_ht && rate)
			return -EINVAL;
	}

	count_vht = 0;
	for (i = 0; i < NL80211_VHT_NSS_MAX; i++) {
		if (hweight16(beacon_rate->control[band].vht_mcs[i]) > 1) {
			return -EINVAL;
		} else if (beacon_rate->control[band].vht_mcs[i]) {
			count_vht++;
			if (count_vht > 1)
				return -EINVAL;
		}
		if (count_vht && rate)
			return -EINVAL;
	}

	if ((count_ht && count_vht) || (!rate && !count_ht && !count_vht))
		return -EINVAL;

	if (rate &&
	    !wiphy_ext_feature_isset(&rdev->wiphy,
				     NL80211_EXT_FEATURE_BEACON_RATE_LEGACY))
		return -EINVAL;
	if (count_ht &&
	    !wiphy_ext_feature_isset(&rdev->wiphy,
				     NL80211_EXT_FEATURE_BEACON_RATE_HT))
		return -EINVAL;
	if (count_vht &&
	    !wiphy_ext_feature_isset(&rdev->wiphy,
				     NL80211_EXT_FEATURE_BEACON_RATE_VHT))
		return -EINVAL;

	return 0;
}

static int nl80211_parse_beacon(struct nlattr *attrs[],
				struct cfg80211_beacon_data *bcn)
{
	bool haveinfo = false;

	if (!is_valid_ie_attr(attrs[NL80211_ATTR_BEACON_TAIL]) ||
	    !is_valid_ie_attr(attrs[NL80211_ATTR_IE]) ||
	    !is_valid_ie_attr(attrs[NL80211_ATTR_IE_PROBE_RESP]) ||
	    !is_valid_ie_attr(attrs[NL80211_ATTR_IE_ASSOC_RESP]))
		return -EINVAL;

	memset(bcn, 0, sizeof(*bcn));

	if (attrs[NL80211_ATTR_BEACON_HEAD]) {
		bcn->head = nla_data(attrs[NL80211_ATTR_BEACON_HEAD]);
		bcn->head_len = nla_len(attrs[NL80211_ATTR_BEACON_HEAD]);
		if (!bcn->head_len)
			return -EINVAL;
		haveinfo = true;
	}

	if (attrs[NL80211_ATTR_BEACON_TAIL]) {
		bcn->tail = nla_data(attrs[NL80211_ATTR_BEACON_TAIL]);
		bcn->tail_len = nla_len(attrs[NL80211_ATTR_BEACON_TAIL]);
		haveinfo = true;
	}

	if (!haveinfo)
		return -EINVAL;

	if (attrs[NL80211_ATTR_IE]) {
		bcn->beacon_ies = nla_data(attrs[NL80211_ATTR_IE]);
		bcn->beacon_ies_len = nla_len(attrs[NL80211_ATTR_IE]);
	}

	if (attrs[NL80211_ATTR_IE_PROBE_RESP]) {
		bcn->proberesp_ies =
			nla_data(attrs[NL80211_ATTR_IE_PROBE_RESP]);
		bcn->proberesp_ies_len =
			nla_len(attrs[NL80211_ATTR_IE_PROBE_RESP]);
	}

	if (attrs[NL80211_ATTR_IE_ASSOC_RESP]) {
		bcn->assocresp_ies =
			nla_data(attrs[NL80211_ATTR_IE_ASSOC_RESP]);
		bcn->assocresp_ies_len =
			nla_len(attrs[NL80211_ATTR_IE_ASSOC_RESP]);
	}

	if (attrs[NL80211_ATTR_PROBE_RESP]) {
		bcn->probe_resp = nla_data(attrs[NL80211_ATTR_PROBE_RESP]);
		bcn->probe_resp_len = nla_len(attrs[NL80211_ATTR_PROBE_RESP]);
	}

	return 0;
}

static bool nl80211_get_ap_channel(struct cfg80211_registered_device *rdev,
				   struct cfg80211_ap_settings *params)
{
	struct wireless_dev *wdev;
	bool ret = false;

	list_for_each_entry(wdev, &rdev->wiphy.wdev_list, list) {
		if (wdev->iftype != NL80211_IFTYPE_AP &&
		    wdev->iftype != NL80211_IFTYPE_P2P_GO)
			continue;

		if (!wdev->preset_chandef.chan)
			continue;

		params->chandef = wdev->preset_chandef;
		ret = true;
		break;
	}

	return ret;
}

static bool nl80211_valid_auth_type(struct cfg80211_registered_device *rdev,
				    enum nl80211_auth_type auth_type,
				    enum nl80211_commands cmd)
{
	if (auth_type > NL80211_AUTHTYPE_MAX)
		return false;

	switch (cmd) {
	case NL80211_CMD_AUTHENTICATE:
		if (!(rdev->wiphy.features & NL80211_FEATURE_SAE) &&
		    auth_type == NL80211_AUTHTYPE_SAE)
			return false;
		if (!wiphy_ext_feature_isset(&rdev->wiphy,
					     NL80211_EXT_FEATURE_FILS_STA) &&
		    (auth_type == NL80211_AUTHTYPE_FILS_SK ||
		     auth_type == NL80211_AUTHTYPE_FILS_SK_PFS ||
		     auth_type == NL80211_AUTHTYPE_FILS_PK))
			return false;
		return true;
	case NL80211_CMD_CONNECT:
		if (!(rdev->wiphy.features & NL80211_FEATURE_SAE) &&
		    auth_type == NL80211_AUTHTYPE_SAE)
			return false;

		/* FILS with SK PFS or PK not supported yet */
		if (auth_type == NL80211_AUTHTYPE_FILS_SK_PFS ||
		    auth_type == NL80211_AUTHTYPE_FILS_PK)
			return false;
		if (!wiphy_ext_feature_isset(
			    &rdev->wiphy,
			    NL80211_EXT_FEATURE_FILS_SK_OFFLOAD) &&
		    auth_type == NL80211_AUTHTYPE_FILS_SK)
			return false;
		return true;
	case NL80211_CMD_START_AP:
		/* SAE not supported yet */
		if (auth_type == NL80211_AUTHTYPE_SAE)
			return false;
		/* FILS not supported yet */
		if (auth_type == NL80211_AUTHTYPE_FILS_SK ||
		    auth_type == NL80211_AUTHTYPE_FILS_SK_PFS ||
		    auth_type == NL80211_AUTHTYPE_FILS_PK)
			return false;
		return true;
	default:
		return false;
	}
}

static int nl80211_start_ap(struct sk_buff *skb, struct genl_info *info)
{
	struct cfg80211_registered_device *rdev = info->user_ptr[0];
	struct net_device *dev = info->user_ptr[1];
	struct wireless_dev *wdev = dev->ieee80211_ptr;
	struct cfg80211_ap_settings params;
	int err;

	if (dev->ieee80211_ptr->iftype != NL80211_IFTYPE_AP &&
	    dev->ieee80211_ptr->iftype != NL80211_IFTYPE_P2P_GO)
		return -EOPNOTSUPP;

	if (!rdev->ops->start_ap)
		return -EOPNOTSUPP;

	if (wdev->beacon_interval)
		return -EALREADY;

	memset(&params, 0, sizeof(params));

	/* these are required for START_AP */
	if (!info->attrs[NL80211_ATTR_BEACON_INTERVAL] ||
	    !info->attrs[NL80211_ATTR_DTIM_PERIOD] ||
	    !info->attrs[NL80211_ATTR_BEACON_HEAD])
		return -EINVAL;

	err = nl80211_parse_beacon(info->attrs, &params.beacon);
	if (err)
		return err;

	params.beacon_interval =
		nla_get_u32(info->attrs[NL80211_ATTR_BEACON_INTERVAL]);
	params.dtim_period =
		nla_get_u32(info->attrs[NL80211_ATTR_DTIM_PERIOD]);

	err = cfg80211_validate_beacon_int(rdev, dev->ieee80211_ptr->iftype,
					   params.beacon_interval);
	if (err)
		return err;

	/*
	 * In theory, some of these attributes should be required here
	 * but since they were not used when the command was originally
	 * added, keep them optional for old user space programs to let
	 * them continue to work with drivers that do not need the
	 * additional information -- drivers must check!
	 */
	if (info->attrs[NL80211_ATTR_SSID]) {
		params.ssid = nla_data(info->attrs[NL80211_ATTR_SSID]);
		params.ssid_len =
			nla_len(info->attrs[NL80211_ATTR_SSID]);
		if (params.ssid_len == 0 ||
		    params.ssid_len > IEEE80211_MAX_SSID_LEN)
			return -EINVAL;
	}

	if (info->attrs[NL80211_ATTR_HIDDEN_SSID]) {
		params.hidden_ssid = nla_get_u32(
			info->attrs[NL80211_ATTR_HIDDEN_SSID]);
		if (params.hidden_ssid != NL80211_HIDDEN_SSID_NOT_IN_USE &&
		    params.hidden_ssid != NL80211_HIDDEN_SSID_ZERO_LEN &&
		    params.hidden_ssid != NL80211_HIDDEN_SSID_ZERO_CONTENTS)
			return -EINVAL;
	}

	params.privacy = !!info->attrs[NL80211_ATTR_PRIVACY];

	if (info->attrs[NL80211_ATTR_AUTH_TYPE]) {
		params.auth_type = nla_get_u32(
			info->attrs[NL80211_ATTR_AUTH_TYPE]);
		if (!nl80211_valid_auth_type(rdev, params.auth_type,
					     NL80211_CMD_START_AP))
			return -EINVAL;
	} else
		params.auth_type = NL80211_AUTHTYPE_AUTOMATIC;

	err = nl80211_crypto_settings(rdev, info, &params.crypto,
				      NL80211_MAX_NR_CIPHER_SUITES);
	if (err)
		return err;

	if (info->attrs[NL80211_ATTR_INACTIVITY_TIMEOUT]) {
		if (!(rdev->wiphy.features & NL80211_FEATURE_INACTIVITY_TIMER))
			return -EOPNOTSUPP;
		params.inactivity_timeout = nla_get_u16(
			info->attrs[NL80211_ATTR_INACTIVITY_TIMEOUT]);
	}

	if (info->attrs[NL80211_ATTR_P2P_CTWINDOW]) {
		if (dev->ieee80211_ptr->iftype != NL80211_IFTYPE_P2P_GO)
			return -EINVAL;
		params.p2p_ctwindow =
			nla_get_u8(info->attrs[NL80211_ATTR_P2P_CTWINDOW]);
		if (params.p2p_ctwindow > 127)
			return -EINVAL;
		if (params.p2p_ctwindow != 0 &&
		    !(rdev->wiphy.features & NL80211_FEATURE_P2P_GO_CTWIN))
			return -EINVAL;
	}

	if (info->attrs[NL80211_ATTR_P2P_OPPPS]) {
		u8 tmp;

		if (dev->ieee80211_ptr->iftype != NL80211_IFTYPE_P2P_GO)
			return -EINVAL;
		tmp = nla_get_u8(info->attrs[NL80211_ATTR_P2P_OPPPS]);
		if (tmp > 1)
			return -EINVAL;
		params.p2p_opp_ps = tmp;
		if (params.p2p_opp_ps != 0 &&
		    !(rdev->wiphy.features & NL80211_FEATURE_P2P_GO_OPPPS))
			return -EINVAL;
	}

	if (info->attrs[NL80211_ATTR_WIPHY_FREQ]) {
		err = nl80211_parse_chandef(rdev, info, &params.chandef);
		if (err)
			return err;
	} else if (wdev->preset_chandef.chan) {
		params.chandef = wdev->preset_chandef;
	} else if (!nl80211_get_ap_channel(rdev, &params))
		return -EINVAL;

	if (!cfg80211_reg_can_beacon_relax(&rdev->wiphy, &params.chandef,
					   wdev->iftype))
		return -EINVAL;

	if (info->attrs[NL80211_ATTR_TX_RATES]) {
		err = nl80211_parse_tx_bitrate_mask(info, &params.beacon_rate);
		if (err)
			return err;

		err = validate_beacon_tx_rate(rdev, params.chandef.chan->band,
					      &params.beacon_rate);
		if (err)
			return err;
	}

	if (info->attrs[NL80211_ATTR_SMPS_MODE]) {
		params.smps_mode =
			nla_get_u8(info->attrs[NL80211_ATTR_SMPS_MODE]);
		switch (params.smps_mode) {
		case NL80211_SMPS_OFF:
			break;
		case NL80211_SMPS_STATIC:
			if (!(rdev->wiphy.features &
			      NL80211_FEATURE_STATIC_SMPS))
				return -EINVAL;
			break;
		case NL80211_SMPS_DYNAMIC:
			if (!(rdev->wiphy.features &
			      NL80211_FEATURE_DYNAMIC_SMPS))
				return -EINVAL;
			break;
		default:
			return -EINVAL;
		}
	} else {
		params.smps_mode = NL80211_SMPS_OFF;
	}

	params.pbss = nla_get_flag(info->attrs[NL80211_ATTR_PBSS]);
	if (params.pbss && !rdev->wiphy.bands[NL80211_BAND_60GHZ])
		return -EOPNOTSUPP;

	if (info->attrs[NL80211_ATTR_ACL_POLICY]) {
		params.acl = parse_acl_data(&rdev->wiphy, info);
		if (IS_ERR(params.acl))
			return PTR_ERR(params.acl);
	}

	wdev_lock(wdev);
	err = rdev_start_ap(rdev, dev, &params);
	if (!err) {
		wdev->preset_chandef = params.chandef;
		wdev->beacon_interval = params.beacon_interval;
		wdev->chandef = params.chandef;
		wdev->ssid_len = params.ssid_len;
		memcpy(wdev->ssid, params.ssid, wdev->ssid_len);
	}
	wdev_unlock(wdev);

	kfree(params.acl);

	return err;
}

static int nl80211_set_beacon(struct sk_buff *skb, struct genl_info *info)
{
	struct cfg80211_registered_device *rdev = info->user_ptr[0];
	struct net_device *dev = info->user_ptr[1];
	struct wireless_dev *wdev = dev->ieee80211_ptr;
	struct cfg80211_beacon_data params;
	int err;

	if (dev->ieee80211_ptr->iftype != NL80211_IFTYPE_AP &&
	    dev->ieee80211_ptr->iftype != NL80211_IFTYPE_P2P_GO)
		return -EOPNOTSUPP;

	if (!rdev->ops->change_beacon)
		return -EOPNOTSUPP;

	if (!wdev->beacon_interval)
		return -EINVAL;

	err = nl80211_parse_beacon(info->attrs, &params);
	if (err)
		return err;

	wdev_lock(wdev);
	err = rdev_change_beacon(rdev, dev, &params);
	wdev_unlock(wdev);

	return err;
}

static int nl80211_stop_ap(struct sk_buff *skb, struct genl_info *info)
{
	struct cfg80211_registered_device *rdev = info->user_ptr[0];
	struct net_device *dev = info->user_ptr[1];

	return cfg80211_stop_ap(rdev, dev, false);
}

static const struct nla_policy sta_flags_policy[NL80211_STA_FLAG_MAX + 1] = {
	[NL80211_STA_FLAG_AUTHORIZED] = { .type = NLA_FLAG },
	[NL80211_STA_FLAG_SHORT_PREAMBLE] = { .type = NLA_FLAG },
	[NL80211_STA_FLAG_WME] = { .type = NLA_FLAG },
	[NL80211_STA_FLAG_MFP] = { .type = NLA_FLAG },
	[NL80211_STA_FLAG_AUTHENTICATED] = { .type = NLA_FLAG },
	[NL80211_STA_FLAG_TDLS_PEER] = { .type = NLA_FLAG },
};

static int parse_station_flags(struct genl_info *info,
			       enum nl80211_iftype iftype,
			       struct station_parameters *params)
{
	struct nlattr *flags[NL80211_STA_FLAG_MAX + 1];
	struct nlattr *nla;
	int flag;

	/*
	 * Try parsing the new attribute first so userspace
	 * can specify both for older kernels.
	 */
	nla = info->attrs[NL80211_ATTR_STA_FLAGS2];
	if (nla) {
		struct nl80211_sta_flag_update *sta_flags;

		sta_flags = nla_data(nla);
		params->sta_flags_mask = sta_flags->mask;
		params->sta_flags_set = sta_flags->set;
		params->sta_flags_set &= params->sta_flags_mask;
		if ((params->sta_flags_mask |
		     params->sta_flags_set) & BIT(__NL80211_STA_FLAG_INVALID))
			return -EINVAL;
		return 0;
	}

	/* if present, parse the old attribute */

	nla = info->attrs[NL80211_ATTR_STA_FLAGS];
	if (!nla)
		return 0;

	if (nla_parse_nested(flags, NL80211_STA_FLAG_MAX,
			     nla, sta_flags_policy))
		return -EINVAL;

	/*
	 * Only allow certain flags for interface types so that
	 * other attributes are silently ignored. Remember that
	 * this is backward compatibility code with old userspace
	 * and shouldn't be hit in other cases anyway.
	 */
	switch (iftype) {
	case NL80211_IFTYPE_AP:
	case NL80211_IFTYPE_AP_VLAN:
	case NL80211_IFTYPE_P2P_GO:
		params->sta_flags_mask = BIT(NL80211_STA_FLAG_AUTHORIZED) |
					 BIT(NL80211_STA_FLAG_SHORT_PREAMBLE) |
					 BIT(NL80211_STA_FLAG_WME) |
					 BIT(NL80211_STA_FLAG_MFP);
		break;
	case NL80211_IFTYPE_P2P_CLIENT:
	case NL80211_IFTYPE_STATION:
		params->sta_flags_mask = BIT(NL80211_STA_FLAG_AUTHORIZED) |
					 BIT(NL80211_STA_FLAG_TDLS_PEER);
		break;
	case NL80211_IFTYPE_MESH_POINT:
		params->sta_flags_mask = BIT(NL80211_STA_FLAG_AUTHENTICATED) |
					 BIT(NL80211_STA_FLAG_MFP) |
					 BIT(NL80211_STA_FLAG_AUTHORIZED);
		break;
	default:
		return -EINVAL;
	}

	for (flag = 1; flag <= NL80211_STA_FLAG_MAX; flag++) {
		if (flags[flag]) {
			params->sta_flags_set |= (1<<flag);

			/* no longer support new API additions in old API */
			if (flag > NL80211_STA_FLAG_MAX_OLD_API)
				return -EINVAL;
		}
	}

	return 0;
}

static bool nl80211_put_sta_rate(struct sk_buff *msg, struct rate_info *info,
				 int attr)
{
	struct nlattr *rate;
	u32 bitrate;
	u16 bitrate_compat;
	enum nl80211_rate_info rate_flg;

	rate = nla_nest_start(msg, attr);
	if (!rate)
		return false;

	/* cfg80211_calculate_bitrate will return 0 for mcs >= 32 */
	bitrate = cfg80211_calculate_bitrate(info);
	/* report 16-bit bitrate only if we can */
	bitrate_compat = bitrate < (1UL << 16) ? bitrate : 0;
	if (bitrate > 0 &&
	    nla_put_u32(msg, NL80211_RATE_INFO_BITRATE32, bitrate))
		return false;
	if (bitrate_compat > 0 &&
	    nla_put_u16(msg, NL80211_RATE_INFO_BITRATE, bitrate_compat))
		return false;

	switch (info->bw) {
	case RATE_INFO_BW_5:
		rate_flg = NL80211_RATE_INFO_5_MHZ_WIDTH;
		break;
	case RATE_INFO_BW_10:
		rate_flg = NL80211_RATE_INFO_10_MHZ_WIDTH;
		break;
	default:
		WARN_ON(1);
		/* fall through */
	case RATE_INFO_BW_20:
		rate_flg = 0;
		break;
	case RATE_INFO_BW_40:
		rate_flg = NL80211_RATE_INFO_40_MHZ_WIDTH;
		break;
	case RATE_INFO_BW_80:
		rate_flg = NL80211_RATE_INFO_80_MHZ_WIDTH;
		break;
	case RATE_INFO_BW_160:
		rate_flg = NL80211_RATE_INFO_160_MHZ_WIDTH;
		break;
	}

	if (rate_flg && nla_put_flag(msg, rate_flg))
		return false;

	if (info->flags & RATE_INFO_FLAGS_MCS) {
		if (nla_put_u8(msg, NL80211_RATE_INFO_MCS, info->mcs))
			return false;
		if (info->flags & RATE_INFO_FLAGS_SHORT_GI &&
		    nla_put_flag(msg, NL80211_RATE_INFO_SHORT_GI))
			return false;
	} else if (info->flags & RATE_INFO_FLAGS_VHT_MCS) {
		if (nla_put_u8(msg, NL80211_RATE_INFO_VHT_MCS, info->mcs))
			return false;
		if (nla_put_u8(msg, NL80211_RATE_INFO_VHT_NSS, info->nss))
			return false;
		if (info->flags & RATE_INFO_FLAGS_SHORT_GI &&
		    nla_put_flag(msg, NL80211_RATE_INFO_SHORT_GI))
			return false;
	}

	nla_nest_end(msg, rate);
	return true;
}

static bool nl80211_put_signal(struct sk_buff *msg, u8 mask, s8 *signal,
			       int id)
{
	void *attr;
	int i = 0;

	if (!mask)
		return true;

	attr = nla_nest_start(msg, id);
	if (!attr)
		return false;

	for (i = 0; i < IEEE80211_MAX_CHAINS; i++) {
		if (!(mask & BIT(i)))
			continue;

		if (nla_put_u8(msg, i, signal[i]))
			return false;
	}

	nla_nest_end(msg, attr);

	return true;
}

static int nl80211_send_station(struct sk_buff *msg, u32 cmd, u32 portid,
				u32 seq, int flags,
				struct cfg80211_registered_device *rdev,
				struct net_device *dev,
				const u8 *mac_addr, struct station_info *sinfo)
{
	void *hdr;
	struct nlattr *sinfoattr, *bss_param;

	hdr = nl80211hdr_put(msg, portid, seq, flags, cmd);
	if (!hdr)
		return -1;

	if (nla_put_u32(msg, NL80211_ATTR_IFINDEX, dev->ifindex) ||
	    nla_put(msg, NL80211_ATTR_MAC, ETH_ALEN, mac_addr) ||
	    nla_put_u32(msg, NL80211_ATTR_GENERATION, sinfo->generation))
		goto nla_put_failure;

	sinfoattr = nla_nest_start(msg, NL80211_ATTR_STA_INFO);
	if (!sinfoattr)
		goto nla_put_failure;

#define PUT_SINFO(attr, memb, type) do {				\
	BUILD_BUG_ON(sizeof(type) == sizeof(u64));			\
	if (sinfo->filled & (1ULL << NL80211_STA_INFO_ ## attr) &&	\
	    nla_put_ ## type(msg, NL80211_STA_INFO_ ## attr,		\
			     sinfo->memb))				\
		goto nla_put_failure;					\
	} while (0)
#define PUT_SINFO_U64(attr, memb) do {					\
	if (sinfo->filled & (1ULL << NL80211_STA_INFO_ ## attr) &&	\
	    nla_put_u64_64bit(msg, NL80211_STA_INFO_ ## attr,		\
			      sinfo->memb, NL80211_STA_INFO_PAD))	\
		goto nla_put_failure;					\
	} while (0)

	PUT_SINFO(CONNECTED_TIME, connected_time, u32);
	PUT_SINFO(INACTIVE_TIME, inactive_time, u32);

	if (sinfo->filled & (BIT(NL80211_STA_INFO_RX_BYTES) |
			     BIT(NL80211_STA_INFO_RX_BYTES64)) &&
	    nla_put_u32(msg, NL80211_STA_INFO_RX_BYTES,
			(u32)sinfo->rx_bytes))
		goto nla_put_failure;

	if (sinfo->filled & (BIT(NL80211_STA_INFO_TX_BYTES) |
			     BIT(NL80211_STA_INFO_TX_BYTES64)) &&
	    nla_put_u32(msg, NL80211_STA_INFO_TX_BYTES,
			(u32)sinfo->tx_bytes))
		goto nla_put_failure;

	PUT_SINFO_U64(RX_BYTES64, rx_bytes);
	PUT_SINFO_U64(TX_BYTES64, tx_bytes);
	PUT_SINFO(LLID, llid, u16);
	PUT_SINFO(PLID, plid, u16);
	PUT_SINFO(PLINK_STATE, plink_state, u8);
	PUT_SINFO_U64(RX_DURATION, rx_duration);

	switch (rdev->wiphy.signal_type) {
	case CFG80211_SIGNAL_TYPE_MBM:
		PUT_SINFO(SIGNAL, signal, u8);
		PUT_SINFO(SIGNAL_AVG, signal_avg, u8);
		break;
	default:
		break;
	}
	if (sinfo->filled & BIT(NL80211_STA_INFO_CHAIN_SIGNAL)) {
		if (!nl80211_put_signal(msg, sinfo->chains,
					sinfo->chain_signal,
					NL80211_STA_INFO_CHAIN_SIGNAL))
			goto nla_put_failure;
	}
	if (sinfo->filled & BIT(NL80211_STA_INFO_CHAIN_SIGNAL_AVG)) {
		if (!nl80211_put_signal(msg, sinfo->chains,
					sinfo->chain_signal_avg,
					NL80211_STA_INFO_CHAIN_SIGNAL_AVG))
			goto nla_put_failure;
	}
	if (sinfo->filled & BIT(NL80211_STA_INFO_TX_BITRATE)) {
		if (!nl80211_put_sta_rate(msg, &sinfo->txrate,
					  NL80211_STA_INFO_TX_BITRATE))
			goto nla_put_failure;
	}
	if (sinfo->filled & BIT(NL80211_STA_INFO_RX_BITRATE)) {
		if (!nl80211_put_sta_rate(msg, &sinfo->rxrate,
					  NL80211_STA_INFO_RX_BITRATE))
			goto nla_put_failure;
	}

	PUT_SINFO(RX_PACKETS, rx_packets, u32);
	PUT_SINFO(TX_PACKETS, tx_packets, u32);
	PUT_SINFO(TX_RETRIES, tx_retries, u32);
	PUT_SINFO(TX_FAILED, tx_failed, u32);
	PUT_SINFO(EXPECTED_THROUGHPUT, expected_throughput, u32);
	PUT_SINFO(BEACON_LOSS, beacon_loss_count, u32);
	PUT_SINFO(LOCAL_PM, local_pm, u32);
	PUT_SINFO(PEER_PM, peer_pm, u32);
	PUT_SINFO(NONPEER_PM, nonpeer_pm, u32);

	if (sinfo->filled & BIT(NL80211_STA_INFO_BSS_PARAM)) {
		bss_param = nla_nest_start(msg, NL80211_STA_INFO_BSS_PARAM);
		if (!bss_param)
			goto nla_put_failure;

		if (((sinfo->bss_param.flags & BSS_PARAM_FLAGS_CTS_PROT) &&
		     nla_put_flag(msg, NL80211_STA_BSS_PARAM_CTS_PROT)) ||
		    ((sinfo->bss_param.flags & BSS_PARAM_FLAGS_SHORT_PREAMBLE) &&
		     nla_put_flag(msg, NL80211_STA_BSS_PARAM_SHORT_PREAMBLE)) ||
		    ((sinfo->bss_param.flags & BSS_PARAM_FLAGS_SHORT_SLOT_TIME) &&
		     nla_put_flag(msg, NL80211_STA_BSS_PARAM_SHORT_SLOT_TIME)) ||
		    nla_put_u8(msg, NL80211_STA_BSS_PARAM_DTIM_PERIOD,
			       sinfo->bss_param.dtim_period) ||
		    nla_put_u16(msg, NL80211_STA_BSS_PARAM_BEACON_INTERVAL,
				sinfo->bss_param.beacon_interval))
			goto nla_put_failure;

		nla_nest_end(msg, bss_param);
	}
	if ((sinfo->filled & BIT(NL80211_STA_INFO_STA_FLAGS)) &&
	    nla_put(msg, NL80211_STA_INFO_STA_FLAGS,
		    sizeof(struct nl80211_sta_flag_update),
		    &sinfo->sta_flags))
		goto nla_put_failure;

	PUT_SINFO_U64(T_OFFSET, t_offset);
	PUT_SINFO_U64(RX_DROP_MISC, rx_dropped_misc);
	PUT_SINFO_U64(BEACON_RX, rx_beacon);
	PUT_SINFO(BEACON_SIGNAL_AVG, rx_beacon_signal_avg, u8);

#undef PUT_SINFO
#undef PUT_SINFO_U64

	if (sinfo->filled & BIT(NL80211_STA_INFO_TID_STATS)) {
		struct nlattr *tidsattr;
		int tid;

		tidsattr = nla_nest_start(msg, NL80211_STA_INFO_TID_STATS);
		if (!tidsattr)
			goto nla_put_failure;

		for (tid = 0; tid < IEEE80211_NUM_TIDS + 1; tid++) {
			struct cfg80211_tid_stats *tidstats;
			struct nlattr *tidattr;

			tidstats = &sinfo->pertid[tid];

			if (!tidstats->filled)
				continue;

			tidattr = nla_nest_start(msg, tid + 1);
			if (!tidattr)
				goto nla_put_failure;

#define PUT_TIDVAL_U64(attr, memb) do {					\
	if (tidstats->filled & BIT(NL80211_TID_STATS_ ## attr) &&	\
	    nla_put_u64_64bit(msg, NL80211_TID_STATS_ ## attr,		\
			      tidstats->memb, NL80211_TID_STATS_PAD))	\
		goto nla_put_failure;					\
	} while (0)

			PUT_TIDVAL_U64(RX_MSDU, rx_msdu);
			PUT_TIDVAL_U64(TX_MSDU, tx_msdu);
			PUT_TIDVAL_U64(TX_MSDU_RETRIES, tx_msdu_retries);
			PUT_TIDVAL_U64(TX_MSDU_FAILED, tx_msdu_failed);

#undef PUT_TIDVAL_U64
			nla_nest_end(msg, tidattr);
		}

		nla_nest_end(msg, tidsattr);
	}

	nla_nest_end(msg, sinfoattr);

	if (sinfo->assoc_req_ies_len &&
	    nla_put(msg, NL80211_ATTR_IE, sinfo->assoc_req_ies_len,
		    sinfo->assoc_req_ies))
		goto nla_put_failure;

	genlmsg_end(msg, hdr);
	return 0;

 nla_put_failure:
	genlmsg_cancel(msg, hdr);
	return -EMSGSIZE;
}

static int nl80211_dump_station(struct sk_buff *skb,
				struct netlink_callback *cb)
{
	struct station_info sinfo;
	struct cfg80211_registered_device *rdev;
	struct wireless_dev *wdev;
	u8 mac_addr[ETH_ALEN];
	int sta_idx = cb->args[2];
	int err;

	rtnl_lock();
	err = nl80211_prepare_wdev_dump(skb, cb, &rdev, &wdev);
	if (err)
		goto out_err;

	if (!wdev->netdev) {
		err = -EINVAL;
		goto out_err;
	}

	if (!rdev->ops->dump_station) {
		err = -EOPNOTSUPP;
		goto out_err;
	}

	while (1) {
		memset(&sinfo, 0, sizeof(sinfo));
		err = rdev_dump_station(rdev, wdev->netdev, sta_idx,
					mac_addr, &sinfo);
		if (err == -ENOENT)
			break;
		if (err)
			goto out_err;

		if (nl80211_send_station(skb, NL80211_CMD_NEW_STATION,
				NETLINK_CB(cb->skb).portid,
				cb->nlh->nlmsg_seq, NLM_F_MULTI,
				rdev, wdev->netdev, mac_addr,
				&sinfo) < 0)
			goto out;

		sta_idx++;
	}

 out:
	cb->args[2] = sta_idx;
	err = skb->len;
 out_err:
	rtnl_unlock();

	return err;
}

static int nl80211_get_station(struct sk_buff *skb, struct genl_info *info)
{
	struct cfg80211_registered_device *rdev = info->user_ptr[0];
	struct net_device *dev = info->user_ptr[1];
	struct station_info sinfo;
	struct sk_buff *msg;
	u8 *mac_addr = NULL;
	int err;

	memset(&sinfo, 0, sizeof(sinfo));

	if (!info->attrs[NL80211_ATTR_MAC])
		return -EINVAL;

	mac_addr = nla_data(info->attrs[NL80211_ATTR_MAC]);

	if (!rdev->ops->get_station)
		return -EOPNOTSUPP;

	err = rdev_get_station(rdev, dev, mac_addr, &sinfo);
	if (err)
		return err;

	msg = nlmsg_new(NLMSG_DEFAULT_SIZE, GFP_KERNEL);
	if (!msg)
		return -ENOMEM;

	if (nl80211_send_station(msg, NL80211_CMD_NEW_STATION,
				 info->snd_portid, info->snd_seq, 0,
				 rdev, dev, mac_addr, &sinfo) < 0) {
		nlmsg_free(msg);
		return -ENOBUFS;
	}

	return genlmsg_reply(msg, info);
}

int cfg80211_check_station_change(struct wiphy *wiphy,
				  struct station_parameters *params,
				  enum cfg80211_station_type statype)
{
	if (params->listen_interval != -1 &&
	    statype != CFG80211_STA_AP_CLIENT_UNASSOC)
		return -EINVAL;

	if (params->support_p2p_ps != -1 &&
	    statype != CFG80211_STA_AP_CLIENT_UNASSOC)
		return -EINVAL;

	if (params->aid &&
	    !(params->sta_flags_set & BIT(NL80211_STA_FLAG_TDLS_PEER)) &&
	    statype != CFG80211_STA_AP_CLIENT_UNASSOC)
		return -EINVAL;

	/* When you run into this, adjust the code below for the new flag */
	BUILD_BUG_ON(NL80211_STA_FLAG_MAX != 7);

	switch (statype) {
	case CFG80211_STA_MESH_PEER_KERNEL:
	case CFG80211_STA_MESH_PEER_USER:
		/*
		 * No ignoring the TDLS flag here -- the userspace mesh
		 * code doesn't have the bug of including TDLS in the
		 * mask everywhere.
		 */
		if (params->sta_flags_mask &
				~(BIT(NL80211_STA_FLAG_AUTHENTICATED) |
				  BIT(NL80211_STA_FLAG_MFP) |
				  BIT(NL80211_STA_FLAG_AUTHORIZED)))
			return -EINVAL;
		break;
	case CFG80211_STA_TDLS_PEER_SETUP:
	case CFG80211_STA_TDLS_PEER_ACTIVE:
		if (!(params->sta_flags_set & BIT(NL80211_STA_FLAG_TDLS_PEER)))
			return -EINVAL;
		/* ignore since it can't change */
		params->sta_flags_mask &= ~BIT(NL80211_STA_FLAG_TDLS_PEER);
		break;
	default:
		/* disallow mesh-specific things */
		if (params->plink_action != NL80211_PLINK_ACTION_NO_ACTION)
			return -EINVAL;
		if (params->local_pm)
			return -EINVAL;
		if (params->sta_modify_mask & STATION_PARAM_APPLY_PLINK_STATE)
			return -EINVAL;
	}

	if (statype != CFG80211_STA_TDLS_PEER_SETUP &&
	    statype != CFG80211_STA_TDLS_PEER_ACTIVE) {
		/* TDLS can't be set, ... */
		if (params->sta_flags_set & BIT(NL80211_STA_FLAG_TDLS_PEER))
			return -EINVAL;
		/*
		 * ... but don't bother the driver with it. This works around
		 * a hostapd/wpa_supplicant issue -- it always includes the
		 * TLDS_PEER flag in the mask even for AP mode.
		 */
		params->sta_flags_mask &= ~BIT(NL80211_STA_FLAG_TDLS_PEER);
	}

	if (statype != CFG80211_STA_TDLS_PEER_SETUP &&
	    statype != CFG80211_STA_AP_CLIENT_UNASSOC) {
		/* reject other things that can't change */
		if (params->sta_modify_mask & STATION_PARAM_APPLY_UAPSD)
			return -EINVAL;
		if (params->sta_modify_mask & STATION_PARAM_APPLY_CAPABILITY)
			return -EINVAL;
		if (params->supported_rates)
			return -EINVAL;
		if (params->ext_capab || params->ht_capa || params->vht_capa)
			return -EINVAL;
	}

	if (statype != CFG80211_STA_AP_CLIENT &&
	    statype != CFG80211_STA_AP_CLIENT_UNASSOC) {
		if (params->vlan)
			return -EINVAL;
	}

	switch (statype) {
	case CFG80211_STA_AP_MLME_CLIENT:
		/* Use this only for authorizing/unauthorizing a station */
		if (!(params->sta_flags_mask & BIT(NL80211_STA_FLAG_AUTHORIZED)))
			return -EOPNOTSUPP;
		break;
	case CFG80211_STA_AP_CLIENT:
	case CFG80211_STA_AP_CLIENT_UNASSOC:
		/* accept only the listed bits */
		if (params->sta_flags_mask &
				~(BIT(NL80211_STA_FLAG_AUTHORIZED) |
				  BIT(NL80211_STA_FLAG_AUTHENTICATED) |
				  BIT(NL80211_STA_FLAG_ASSOCIATED) |
				  BIT(NL80211_STA_FLAG_SHORT_PREAMBLE) |
				  BIT(NL80211_STA_FLAG_WME) |
				  BIT(NL80211_STA_FLAG_MFP)))
			return -EINVAL;

		/* but authenticated/associated only if driver handles it */
		if (!(wiphy->features & NL80211_FEATURE_FULL_AP_CLIENT_STATE) &&
		    params->sta_flags_mask &
				(BIT(NL80211_STA_FLAG_AUTHENTICATED) |
				 BIT(NL80211_STA_FLAG_ASSOCIATED)))
			return -EINVAL;
		break;
	case CFG80211_STA_IBSS:
	case CFG80211_STA_AP_STA:
		/* reject any changes other than AUTHORIZED */
		if (params->sta_flags_mask & ~BIT(NL80211_STA_FLAG_AUTHORIZED))
			return -EINVAL;
		break;
	case CFG80211_STA_TDLS_PEER_SETUP:
		/* reject any changes other than AUTHORIZED or WME */
		if (params->sta_flags_mask & ~(BIT(NL80211_STA_FLAG_AUTHORIZED) |
					       BIT(NL80211_STA_FLAG_WME)))
			return -EINVAL;
		/* force (at least) rates when authorizing */
		if (params->sta_flags_set & BIT(NL80211_STA_FLAG_AUTHORIZED) &&
		    !params->supported_rates)
			return -EINVAL;
		break;
	case CFG80211_STA_TDLS_PEER_ACTIVE:
		/* reject any changes */
		return -EINVAL;
	case CFG80211_STA_MESH_PEER_KERNEL:
		if (params->sta_modify_mask & STATION_PARAM_APPLY_PLINK_STATE)
			return -EINVAL;
		break;
	case CFG80211_STA_MESH_PEER_USER:
		if (params->plink_action != NL80211_PLINK_ACTION_NO_ACTION &&
		    params->plink_action != NL80211_PLINK_ACTION_BLOCK)
			return -EINVAL;
		break;
	}

	return 0;
}
EXPORT_SYMBOL(cfg80211_check_station_change);

/*
 * Get vlan interface making sure it is running and on the right wiphy.
 */
static struct net_device *get_vlan(struct genl_info *info,
				   struct cfg80211_registered_device *rdev)
{
	struct nlattr *vlanattr = info->attrs[NL80211_ATTR_STA_VLAN];
	struct net_device *v;
	int ret;

	if (!vlanattr)
		return NULL;

	v = dev_get_by_index(genl_info_net(info), nla_get_u32(vlanattr));
	if (!v)
		return ERR_PTR(-ENODEV);

	if (!v->ieee80211_ptr || v->ieee80211_ptr->wiphy != &rdev->wiphy) {
		ret = -EINVAL;
		goto error;
	}

	if (v->ieee80211_ptr->iftype != NL80211_IFTYPE_AP_VLAN &&
	    v->ieee80211_ptr->iftype != NL80211_IFTYPE_AP &&
	    v->ieee80211_ptr->iftype != NL80211_IFTYPE_P2P_GO) {
		ret = -EINVAL;
		goto error;
	}

	if (!netif_running(v)) {
		ret = -ENETDOWN;
		goto error;
	}

	return v;
 error:
	dev_put(v);
	return ERR_PTR(ret);
}

static const struct nla_policy
nl80211_sta_wme_policy[NL80211_STA_WME_MAX + 1] = {
	[NL80211_STA_WME_UAPSD_QUEUES] = { .type = NLA_U8 },
	[NL80211_STA_WME_MAX_SP] = { .type = NLA_U8 },
};

static int nl80211_parse_sta_wme(struct genl_info *info,
				 struct station_parameters *params)
{
	struct nlattr *tb[NL80211_STA_WME_MAX + 1];
	struct nlattr *nla;
	int err;

	/* parse WME attributes if present */
	if (!info->attrs[NL80211_ATTR_STA_WME])
		return 0;

	nla = info->attrs[NL80211_ATTR_STA_WME];
	err = nla_parse_nested(tb, NL80211_STA_WME_MAX, nla,
			       nl80211_sta_wme_policy);
	if (err)
		return err;

	if (tb[NL80211_STA_WME_UAPSD_QUEUES])
		params->uapsd_queues = nla_get_u8(
			tb[NL80211_STA_WME_UAPSD_QUEUES]);
	if (params->uapsd_queues & ~IEEE80211_WMM_IE_STA_QOSINFO_AC_MASK)
		return -EINVAL;

	if (tb[NL80211_STA_WME_MAX_SP])
		params->max_sp = nla_get_u8(tb[NL80211_STA_WME_MAX_SP]);

	if (params->max_sp & ~IEEE80211_WMM_IE_STA_QOSINFO_SP_MASK)
		return -EINVAL;

	params->sta_modify_mask |= STATION_PARAM_APPLY_UAPSD;

	return 0;
}

static int nl80211_parse_sta_channel_info(struct genl_info *info,
				      struct station_parameters *params)
{
	if (info->attrs[NL80211_ATTR_STA_SUPPORTED_CHANNELS]) {
		params->supported_channels =
		     nla_data(info->attrs[NL80211_ATTR_STA_SUPPORTED_CHANNELS]);
		params->supported_channels_len =
		     nla_len(info->attrs[NL80211_ATTR_STA_SUPPORTED_CHANNELS]);
		/*
		 * Need to include at least one (first channel, number of
		 * channels) tuple for each subband, and must have proper
		 * tuples for the rest of the data as well.
		 */
		if (params->supported_channels_len < 2)
			return -EINVAL;
		if (params->supported_channels_len % 2)
			return -EINVAL;
	}

	if (info->attrs[NL80211_ATTR_STA_SUPPORTED_OPER_CLASSES]) {
		params->supported_oper_classes =
		 nla_data(info->attrs[NL80211_ATTR_STA_SUPPORTED_OPER_CLASSES]);
		params->supported_oper_classes_len =
		  nla_len(info->attrs[NL80211_ATTR_STA_SUPPORTED_OPER_CLASSES]);
		/*
		 * The value of the Length field of the Supported Operating
		 * Classes element is between 2 and 253.
		 */
		if (params->supported_oper_classes_len < 2 ||
		    params->supported_oper_classes_len > 253)
			return -EINVAL;
	}
	return 0;
}

static int nl80211_set_station_tdls(struct genl_info *info,
				    struct station_parameters *params)
{
	int err;
	/* Dummy STA entry gets updated once the peer capabilities are known */
	if (info->attrs[NL80211_ATTR_PEER_AID])
		params->aid = nla_get_u16(info->attrs[NL80211_ATTR_PEER_AID]);
	if (info->attrs[NL80211_ATTR_HT_CAPABILITY])
		params->ht_capa =
			nla_data(info->attrs[NL80211_ATTR_HT_CAPABILITY]);
	if (info->attrs[NL80211_ATTR_VHT_CAPABILITY])
		params->vht_capa =
			nla_data(info->attrs[NL80211_ATTR_VHT_CAPABILITY]);

	err = nl80211_parse_sta_channel_info(info, params);
	if (err)
		return err;

	return nl80211_parse_sta_wme(info, params);
}

static int nl80211_set_station(struct sk_buff *skb, struct genl_info *info)
{
	struct cfg80211_registered_device *rdev = info->user_ptr[0];
	struct net_device *dev = info->user_ptr[1];
	struct station_parameters params;
	u8 *mac_addr;
	int err;

	memset(&params, 0, sizeof(params));

	if (!rdev->ops->change_station)
		return -EOPNOTSUPP;

	/*
	 * AID and listen_interval properties can be set only for unassociated
	 * station. Include these parameters here and will check them in
	 * cfg80211_check_station_change().
	 */
	if (info->attrs[NL80211_ATTR_STA_AID])
		params.aid = nla_get_u16(info->attrs[NL80211_ATTR_STA_AID]);

	if (info->attrs[NL80211_ATTR_STA_LISTEN_INTERVAL])
		params.listen_interval =
		     nla_get_u16(info->attrs[NL80211_ATTR_STA_LISTEN_INTERVAL]);
	else
		params.listen_interval = -1;

	if (info->attrs[NL80211_ATTR_STA_SUPPORT_P2P_PS]) {
		u8 tmp;

		tmp = nla_get_u8(info->attrs[NL80211_ATTR_STA_SUPPORT_P2P_PS]);
		if (tmp >= NUM_NL80211_P2P_PS_STATUS)
			return -EINVAL;

		params.support_p2p_ps = tmp;
	} else {
		params.support_p2p_ps = -1;
	}

	if (!info->attrs[NL80211_ATTR_MAC])
		return -EINVAL;

	mac_addr = nla_data(info->attrs[NL80211_ATTR_MAC]);

	if (info->attrs[NL80211_ATTR_STA_SUPPORTED_RATES]) {
		params.supported_rates =
			nla_data(info->attrs[NL80211_ATTR_STA_SUPPORTED_RATES]);
		params.supported_rates_len =
			nla_len(info->attrs[NL80211_ATTR_STA_SUPPORTED_RATES]);
	}

	if (info->attrs[NL80211_ATTR_STA_CAPABILITY]) {
		params.capability =
			nla_get_u16(info->attrs[NL80211_ATTR_STA_CAPABILITY]);
		params.sta_modify_mask |= STATION_PARAM_APPLY_CAPABILITY;
	}

	if (info->attrs[NL80211_ATTR_STA_EXT_CAPABILITY]) {
		params.ext_capab =
			nla_data(info->attrs[NL80211_ATTR_STA_EXT_CAPABILITY]);
		params.ext_capab_len =
			nla_len(info->attrs[NL80211_ATTR_STA_EXT_CAPABILITY]);
	}

	if (parse_station_flags(info, dev->ieee80211_ptr->iftype, &params))
		return -EINVAL;

	if (info->attrs[NL80211_ATTR_STA_PLINK_ACTION]) {
		params.plink_action =
			nla_get_u8(info->attrs[NL80211_ATTR_STA_PLINK_ACTION]);
		if (params.plink_action >= NUM_NL80211_PLINK_ACTIONS)
			return -EINVAL;
	}

	if (info->attrs[NL80211_ATTR_STA_PLINK_STATE]) {
		params.plink_state =
			nla_get_u8(info->attrs[NL80211_ATTR_STA_PLINK_STATE]);
		if (params.plink_state >= NUM_NL80211_PLINK_STATES)
			return -EINVAL;
		if (info->attrs[NL80211_ATTR_MESH_PEER_AID]) {
			params.peer_aid = nla_get_u16(
				info->attrs[NL80211_ATTR_MESH_PEER_AID]);
			if (params.peer_aid > IEEE80211_MAX_AID)
				return -EINVAL;
		}
		params.sta_modify_mask |= STATION_PARAM_APPLY_PLINK_STATE;
	}

	if (info->attrs[NL80211_ATTR_LOCAL_MESH_POWER_MODE]) {
		enum nl80211_mesh_power_mode pm = nla_get_u32(
			info->attrs[NL80211_ATTR_LOCAL_MESH_POWER_MODE]);

		if (pm <= NL80211_MESH_POWER_UNKNOWN ||
		    pm > NL80211_MESH_POWER_MAX)
			return -EINVAL;

		params.local_pm = pm;
	}

	/* Include parameters for TDLS peer (will check later) */
	err = nl80211_set_station_tdls(info, &params);
	if (err)
		return err;

	params.vlan = get_vlan(info, rdev);
	if (IS_ERR(params.vlan))
		return PTR_ERR(params.vlan);

	switch (dev->ieee80211_ptr->iftype) {
	case NL80211_IFTYPE_AP:
	case NL80211_IFTYPE_AP_VLAN:
	case NL80211_IFTYPE_P2P_GO:
	case NL80211_IFTYPE_P2P_CLIENT:
	case NL80211_IFTYPE_STATION:
	case NL80211_IFTYPE_ADHOC:
	case NL80211_IFTYPE_MESH_POINT:
		break;
	default:
		err = -EOPNOTSUPP;
		goto out_put_vlan;
	}

	/* driver will call cfg80211_check_station_change() */
	err = rdev_change_station(rdev, dev, mac_addr, &params);

 out_put_vlan:
	if (params.vlan)
		dev_put(params.vlan);

	return err;
}

static int nl80211_new_station(struct sk_buff *skb, struct genl_info *info)
{
	struct cfg80211_registered_device *rdev = info->user_ptr[0];
	int err;
	struct net_device *dev = info->user_ptr[1];
	struct station_parameters params;
	u8 *mac_addr = NULL;
	u32 auth_assoc = BIT(NL80211_STA_FLAG_AUTHENTICATED) |
			 BIT(NL80211_STA_FLAG_ASSOCIATED);

	memset(&params, 0, sizeof(params));

	if (!rdev->ops->add_station)
		return -EOPNOTSUPP;

	if (!info->attrs[NL80211_ATTR_MAC])
		return -EINVAL;

	if (!info->attrs[NL80211_ATTR_STA_LISTEN_INTERVAL])
		return -EINVAL;

	if (!info->attrs[NL80211_ATTR_STA_SUPPORTED_RATES])
		return -EINVAL;

	if (!info->attrs[NL80211_ATTR_STA_AID] &&
	    !info->attrs[NL80211_ATTR_PEER_AID])
		return -EINVAL;

	mac_addr = nla_data(info->attrs[NL80211_ATTR_MAC]);
	params.supported_rates =
		nla_data(info->attrs[NL80211_ATTR_STA_SUPPORTED_RATES]);
	params.supported_rates_len =
		nla_len(info->attrs[NL80211_ATTR_STA_SUPPORTED_RATES]);
	params.listen_interval =
		nla_get_u16(info->attrs[NL80211_ATTR_STA_LISTEN_INTERVAL]);

	if (info->attrs[NL80211_ATTR_STA_SUPPORT_P2P_PS]) {
		u8 tmp;

		tmp = nla_get_u8(info->attrs[NL80211_ATTR_STA_SUPPORT_P2P_PS]);
		if (tmp >= NUM_NL80211_P2P_PS_STATUS)
			return -EINVAL;

		params.support_p2p_ps = tmp;
	} else {
		/*
		 * if not specified, assume it's supported for P2P GO interface,
		 * and is NOT supported for AP interface
		 */
		params.support_p2p_ps =
			dev->ieee80211_ptr->iftype == NL80211_IFTYPE_P2P_GO;
	}

	if (info->attrs[NL80211_ATTR_PEER_AID])
		params.aid = nla_get_u16(info->attrs[NL80211_ATTR_PEER_AID]);
	else
		params.aid = nla_get_u16(info->attrs[NL80211_ATTR_STA_AID]);
	if (!params.aid || params.aid > IEEE80211_MAX_AID)
		return -EINVAL;

	if (info->attrs[NL80211_ATTR_STA_CAPABILITY]) {
		params.capability =
			nla_get_u16(info->attrs[NL80211_ATTR_STA_CAPABILITY]);
		params.sta_modify_mask |= STATION_PARAM_APPLY_CAPABILITY;
	}

	if (info->attrs[NL80211_ATTR_STA_EXT_CAPABILITY]) {
		params.ext_capab =
			nla_data(info->attrs[NL80211_ATTR_STA_EXT_CAPABILITY]);
		params.ext_capab_len =
			nla_len(info->attrs[NL80211_ATTR_STA_EXT_CAPABILITY]);
	}

	if (info->attrs[NL80211_ATTR_HT_CAPABILITY])
		params.ht_capa =
			nla_data(info->attrs[NL80211_ATTR_HT_CAPABILITY]);

	if (info->attrs[NL80211_ATTR_VHT_CAPABILITY])
		params.vht_capa =
			nla_data(info->attrs[NL80211_ATTR_VHT_CAPABILITY]);

	if (info->attrs[NL80211_ATTR_OPMODE_NOTIF]) {
		params.opmode_notif_used = true;
		params.opmode_notif =
			nla_get_u8(info->attrs[NL80211_ATTR_OPMODE_NOTIF]);
	}

	if (info->attrs[NL80211_ATTR_STA_PLINK_ACTION]) {
		params.plink_action =
			nla_get_u8(info->attrs[NL80211_ATTR_STA_PLINK_ACTION]);
		if (params.plink_action >= NUM_NL80211_PLINK_ACTIONS)
			return -EINVAL;
	}

	err = nl80211_parse_sta_channel_info(info, &params);
	if (err)
		return err;

	err = nl80211_parse_sta_wme(info, &params);
	if (err)
		return err;

	if (parse_station_flags(info, dev->ieee80211_ptr->iftype, &params))
		return -EINVAL;

	/* HT/VHT requires QoS, but if we don't have that just ignore HT/VHT
	 * as userspace might just pass through the capabilities from the IEs
	 * directly, rather than enforcing this restriction and returning an
	 * error in this case.
	 */
	if (!(params.sta_flags_set & BIT(NL80211_STA_FLAG_WME))) {
		params.ht_capa = NULL;
		params.vht_capa = NULL;
	}

	/* When you run into this, adjust the code below for the new flag */
	BUILD_BUG_ON(NL80211_STA_FLAG_MAX != 7);

	switch (dev->ieee80211_ptr->iftype) {
	case NL80211_IFTYPE_AP:
	case NL80211_IFTYPE_AP_VLAN:
	case NL80211_IFTYPE_P2P_GO:
		/* ignore WME attributes if iface/sta is not capable */
		if (!(rdev->wiphy.flags & WIPHY_FLAG_AP_UAPSD) ||
		    !(params.sta_flags_set & BIT(NL80211_STA_FLAG_WME)))
			params.sta_modify_mask &= ~STATION_PARAM_APPLY_UAPSD;

		/* TDLS peers cannot be added */
		if ((params.sta_flags_set & BIT(NL80211_STA_FLAG_TDLS_PEER)) ||
		    info->attrs[NL80211_ATTR_PEER_AID])
			return -EINVAL;
		/* but don't bother the driver with it */
		params.sta_flags_mask &= ~BIT(NL80211_STA_FLAG_TDLS_PEER);

		/* allow authenticated/associated only if driver handles it */
		if (!(rdev->wiphy.features &
				NL80211_FEATURE_FULL_AP_CLIENT_STATE) &&
		    params.sta_flags_mask & auth_assoc)
			return -EINVAL;

		/* Older userspace, or userspace wanting to be compatible with
		 * !NL80211_FEATURE_FULL_AP_CLIENT_STATE, will not set the auth
		 * and assoc flags in the mask, but assumes the station will be
		 * added as associated anyway since this was the required driver
		 * behaviour before NL80211_FEATURE_FULL_AP_CLIENT_STATE was
		 * introduced.
		 * In order to not bother drivers with this quirk in the API
		 * set the flags in both the mask and set for new stations in
		 * this case.
		 */
		if (!(params.sta_flags_mask & auth_assoc)) {
			params.sta_flags_mask |= auth_assoc;
			params.sta_flags_set |= auth_assoc;
		}

		/* must be last in here for error handling */
		params.vlan = get_vlan(info, rdev);
		if (IS_ERR(params.vlan))
			return PTR_ERR(params.vlan);
		break;
	case NL80211_IFTYPE_MESH_POINT:
		/* ignore uAPSD data */
		params.sta_modify_mask &= ~STATION_PARAM_APPLY_UAPSD;

		/* associated is disallowed */
		if (params.sta_flags_mask & BIT(NL80211_STA_FLAG_ASSOCIATED))
			return -EINVAL;
		/* TDLS peers cannot be added */
		if ((params.sta_flags_set & BIT(NL80211_STA_FLAG_TDLS_PEER)) ||
		    info->attrs[NL80211_ATTR_PEER_AID])
			return -EINVAL;
		break;
	case NL80211_IFTYPE_STATION:
	case NL80211_IFTYPE_P2P_CLIENT:
		/* ignore uAPSD data */
		params.sta_modify_mask &= ~STATION_PARAM_APPLY_UAPSD;

		/* these are disallowed */
		if (params.sta_flags_mask &
				(BIT(NL80211_STA_FLAG_ASSOCIATED) |
				 BIT(NL80211_STA_FLAG_AUTHENTICATED)))
			return -EINVAL;
		/* Only TDLS peers can be added */
		if (!(params.sta_flags_set & BIT(NL80211_STA_FLAG_TDLS_PEER)))
			return -EINVAL;
		/* Can only add if TDLS ... */
		if (!(rdev->wiphy.flags & WIPHY_FLAG_SUPPORTS_TDLS))
			return -EOPNOTSUPP;
		/* ... with external setup is supported */
		if (!(rdev->wiphy.flags & WIPHY_FLAG_TDLS_EXTERNAL_SETUP))
			return -EOPNOTSUPP;
		/*
		 * Older wpa_supplicant versions always mark the TDLS peer
		 * as authorized, but it shouldn't yet be.
		 */
		params.sta_flags_mask &= ~BIT(NL80211_STA_FLAG_AUTHORIZED);
		break;
	default:
		return -EOPNOTSUPP;
	}

	/* be aware of params.vlan when changing code here */

	err = rdev_add_station(rdev, dev, mac_addr, &params);

	if (params.vlan)
		dev_put(params.vlan);
	return err;
}

static int nl80211_del_station(struct sk_buff *skb, struct genl_info *info)
{
	struct cfg80211_registered_device *rdev = info->user_ptr[0];
	struct net_device *dev = info->user_ptr[1];
	struct station_del_parameters params;

	memset(&params, 0, sizeof(params));

	if (info->attrs[NL80211_ATTR_MAC])
		params.mac = nla_data(info->attrs[NL80211_ATTR_MAC]);

	if (dev->ieee80211_ptr->iftype != NL80211_IFTYPE_AP &&
	    dev->ieee80211_ptr->iftype != NL80211_IFTYPE_AP_VLAN &&
	    dev->ieee80211_ptr->iftype != NL80211_IFTYPE_MESH_POINT &&
	    dev->ieee80211_ptr->iftype != NL80211_IFTYPE_P2P_GO)
		return -EINVAL;

	if (!rdev->ops->del_station)
		return -EOPNOTSUPP;

	if (info->attrs[NL80211_ATTR_MGMT_SUBTYPE]) {
		params.subtype =
			nla_get_u8(info->attrs[NL80211_ATTR_MGMT_SUBTYPE]);
		if (params.subtype != IEEE80211_STYPE_DISASSOC >> 4 &&
		    params.subtype != IEEE80211_STYPE_DEAUTH >> 4)
			return -EINVAL;
	} else {
		/* Default to Deauthentication frame */
		params.subtype = IEEE80211_STYPE_DEAUTH >> 4;
	}

	if (info->attrs[NL80211_ATTR_REASON_CODE]) {
		params.reason_code =
			nla_get_u16(info->attrs[NL80211_ATTR_REASON_CODE]);
		if (params.reason_code == 0)
			return -EINVAL; /* 0 is reserved */
	} else {
		/* Default to reason code 2 */
		params.reason_code = WLAN_REASON_PREV_AUTH_NOT_VALID;
	}

	return rdev_del_station(rdev, dev, &params);
}

static int nl80211_send_mpath(struct sk_buff *msg, u32 portid, u32 seq,
				int flags, struct net_device *dev,
				u8 *dst, u8 *next_hop,
				struct mpath_info *pinfo)
{
	void *hdr;
	struct nlattr *pinfoattr;

	hdr = nl80211hdr_put(msg, portid, seq, flags, NL80211_CMD_NEW_MPATH);
	if (!hdr)
		return -1;

	if (nla_put_u32(msg, NL80211_ATTR_IFINDEX, dev->ifindex) ||
	    nla_put(msg, NL80211_ATTR_MAC, ETH_ALEN, dst) ||
	    nla_put(msg, NL80211_ATTR_MPATH_NEXT_HOP, ETH_ALEN, next_hop) ||
	    nla_put_u32(msg, NL80211_ATTR_GENERATION, pinfo->generation))
		goto nla_put_failure;

	pinfoattr = nla_nest_start(msg, NL80211_ATTR_MPATH_INFO);
	if (!pinfoattr)
		goto nla_put_failure;
	if ((pinfo->filled & MPATH_INFO_FRAME_QLEN) &&
	    nla_put_u32(msg, NL80211_MPATH_INFO_FRAME_QLEN,
			pinfo->frame_qlen))
		goto nla_put_failure;
	if (((pinfo->filled & MPATH_INFO_SN) &&
	     nla_put_u32(msg, NL80211_MPATH_INFO_SN, pinfo->sn)) ||
	    ((pinfo->filled & MPATH_INFO_METRIC) &&
	     nla_put_u32(msg, NL80211_MPATH_INFO_METRIC,
			 pinfo->metric)) ||
	    ((pinfo->filled & MPATH_INFO_EXPTIME) &&
	     nla_put_u32(msg, NL80211_MPATH_INFO_EXPTIME,
			 pinfo->exptime)) ||
	    ((pinfo->filled & MPATH_INFO_FLAGS) &&
	     nla_put_u8(msg, NL80211_MPATH_INFO_FLAGS,
			pinfo->flags)) ||
	    ((pinfo->filled & MPATH_INFO_DISCOVERY_TIMEOUT) &&
	     nla_put_u32(msg, NL80211_MPATH_INFO_DISCOVERY_TIMEOUT,
			 pinfo->discovery_timeout)) ||
	    ((pinfo->filled & MPATH_INFO_DISCOVERY_RETRIES) &&
	     nla_put_u8(msg, NL80211_MPATH_INFO_DISCOVERY_RETRIES,
			pinfo->discovery_retries)))
		goto nla_put_failure;

	nla_nest_end(msg, pinfoattr);

	genlmsg_end(msg, hdr);
	return 0;

 nla_put_failure:
	genlmsg_cancel(msg, hdr);
	return -EMSGSIZE;
}

static int nl80211_dump_mpath(struct sk_buff *skb,
			      struct netlink_callback *cb)
{
	struct mpath_info pinfo;
	struct cfg80211_registered_device *rdev;
	struct wireless_dev *wdev;
	u8 dst[ETH_ALEN];
	u8 next_hop[ETH_ALEN];
	int path_idx = cb->args[2];
	int err;

	rtnl_lock();
	err = nl80211_prepare_wdev_dump(skb, cb, &rdev, &wdev);
	if (err)
		goto out_err;

	if (!rdev->ops->dump_mpath) {
		err = -EOPNOTSUPP;
		goto out_err;
	}

	if (wdev->iftype != NL80211_IFTYPE_MESH_POINT) {
		err = -EOPNOTSUPP;
		goto out_err;
	}

	while (1) {
		err = rdev_dump_mpath(rdev, wdev->netdev, path_idx, dst,
				      next_hop, &pinfo);
		if (err == -ENOENT)
			break;
		if (err)
			goto out_err;

		if (nl80211_send_mpath(skb, NETLINK_CB(cb->skb).portid,
				       cb->nlh->nlmsg_seq, NLM_F_MULTI,
				       wdev->netdev, dst, next_hop,
				       &pinfo) < 0)
			goto out;

		path_idx++;
	}

 out:
	cb->args[2] = path_idx;
	err = skb->len;
 out_err:
	rtnl_unlock();
	return err;
}

static int nl80211_get_mpath(struct sk_buff *skb, struct genl_info *info)
{
	struct cfg80211_registered_device *rdev = info->user_ptr[0];
	int err;
	struct net_device *dev = info->user_ptr[1];
	struct mpath_info pinfo;
	struct sk_buff *msg;
	u8 *dst = NULL;
	u8 next_hop[ETH_ALEN];

	memset(&pinfo, 0, sizeof(pinfo));

	if (!info->attrs[NL80211_ATTR_MAC])
		return -EINVAL;

	dst = nla_data(info->attrs[NL80211_ATTR_MAC]);

	if (!rdev->ops->get_mpath)
		return -EOPNOTSUPP;

	if (dev->ieee80211_ptr->iftype != NL80211_IFTYPE_MESH_POINT)
		return -EOPNOTSUPP;

	err = rdev_get_mpath(rdev, dev, dst, next_hop, &pinfo);
	if (err)
		return err;

	msg = nlmsg_new(NLMSG_DEFAULT_SIZE, GFP_KERNEL);
	if (!msg)
		return -ENOMEM;

	if (nl80211_send_mpath(msg, info->snd_portid, info->snd_seq, 0,
				 dev, dst, next_hop, &pinfo) < 0) {
		nlmsg_free(msg);
		return -ENOBUFS;
	}

	return genlmsg_reply(msg, info);
}

static int nl80211_set_mpath(struct sk_buff *skb, struct genl_info *info)
{
	struct cfg80211_registered_device *rdev = info->user_ptr[0];
	struct net_device *dev = info->user_ptr[1];
	u8 *dst = NULL;
	u8 *next_hop = NULL;

	if (!info->attrs[NL80211_ATTR_MAC])
		return -EINVAL;

	if (!info->attrs[NL80211_ATTR_MPATH_NEXT_HOP])
		return -EINVAL;

	dst = nla_data(info->attrs[NL80211_ATTR_MAC]);
	next_hop = nla_data(info->attrs[NL80211_ATTR_MPATH_NEXT_HOP]);

	if (!rdev->ops->change_mpath)
		return -EOPNOTSUPP;

	if (dev->ieee80211_ptr->iftype != NL80211_IFTYPE_MESH_POINT)
		return -EOPNOTSUPP;

	return rdev_change_mpath(rdev, dev, dst, next_hop);
}

static int nl80211_new_mpath(struct sk_buff *skb, struct genl_info *info)
{
	struct cfg80211_registered_device *rdev = info->user_ptr[0];
	struct net_device *dev = info->user_ptr[1];
	u8 *dst = NULL;
	u8 *next_hop = NULL;

	if (!info->attrs[NL80211_ATTR_MAC])
		return -EINVAL;

	if (!info->attrs[NL80211_ATTR_MPATH_NEXT_HOP])
		return -EINVAL;

	dst = nla_data(info->attrs[NL80211_ATTR_MAC]);
	next_hop = nla_data(info->attrs[NL80211_ATTR_MPATH_NEXT_HOP]);

	if (!rdev->ops->add_mpath)
		return -EOPNOTSUPP;

	if (dev->ieee80211_ptr->iftype != NL80211_IFTYPE_MESH_POINT)
		return -EOPNOTSUPP;

	return rdev_add_mpath(rdev, dev, dst, next_hop);
}

static int nl80211_del_mpath(struct sk_buff *skb, struct genl_info *info)
{
	struct cfg80211_registered_device *rdev = info->user_ptr[0];
	struct net_device *dev = info->user_ptr[1];
	u8 *dst = NULL;

	if (info->attrs[NL80211_ATTR_MAC])
		dst = nla_data(info->attrs[NL80211_ATTR_MAC]);

	if (!rdev->ops->del_mpath)
		return -EOPNOTSUPP;

	return rdev_del_mpath(rdev, dev, dst);
}

static int nl80211_get_mpp(struct sk_buff *skb, struct genl_info *info)
{
	struct cfg80211_registered_device *rdev = info->user_ptr[0];
	int err;
	struct net_device *dev = info->user_ptr[1];
	struct mpath_info pinfo;
	struct sk_buff *msg;
	u8 *dst = NULL;
	u8 mpp[ETH_ALEN];

	memset(&pinfo, 0, sizeof(pinfo));

	if (!info->attrs[NL80211_ATTR_MAC])
		return -EINVAL;

	dst = nla_data(info->attrs[NL80211_ATTR_MAC]);

	if (!rdev->ops->get_mpp)
		return -EOPNOTSUPP;

	if (dev->ieee80211_ptr->iftype != NL80211_IFTYPE_MESH_POINT)
		return -EOPNOTSUPP;

	err = rdev_get_mpp(rdev, dev, dst, mpp, &pinfo);
	if (err)
		return err;

	msg = nlmsg_new(NLMSG_DEFAULT_SIZE, GFP_KERNEL);
	if (!msg)
		return -ENOMEM;

	if (nl80211_send_mpath(msg, info->snd_portid, info->snd_seq, 0,
			       dev, dst, mpp, &pinfo) < 0) {
		nlmsg_free(msg);
		return -ENOBUFS;
	}

	return genlmsg_reply(msg, info);
}

static int nl80211_dump_mpp(struct sk_buff *skb,
			    struct netlink_callback *cb)
{
	struct mpath_info pinfo;
	struct cfg80211_registered_device *rdev;
	struct wireless_dev *wdev;
	u8 dst[ETH_ALEN];
	u8 mpp[ETH_ALEN];
	int path_idx = cb->args[2];
	int err;

	rtnl_lock();
	err = nl80211_prepare_wdev_dump(skb, cb, &rdev, &wdev);
	if (err)
		goto out_err;

	if (!rdev->ops->dump_mpp) {
		err = -EOPNOTSUPP;
		goto out_err;
	}

	if (wdev->iftype != NL80211_IFTYPE_MESH_POINT) {
		err = -EOPNOTSUPP;
		goto out_err;
	}

	while (1) {
		err = rdev_dump_mpp(rdev, wdev->netdev, path_idx, dst,
				    mpp, &pinfo);
		if (err == -ENOENT)
			break;
		if (err)
			goto out_err;

		if (nl80211_send_mpath(skb, NETLINK_CB(cb->skb).portid,
				       cb->nlh->nlmsg_seq, NLM_F_MULTI,
				       wdev->netdev, dst, mpp,
				       &pinfo) < 0)
			goto out;

		path_idx++;
	}

 out:
	cb->args[2] = path_idx;
	err = skb->len;
 out_err:
	rtnl_unlock();
	return err;
}

static int nl80211_set_bss(struct sk_buff *skb, struct genl_info *info)
{
	struct cfg80211_registered_device *rdev = info->user_ptr[0];
	struct net_device *dev = info->user_ptr[1];
	struct wireless_dev *wdev = dev->ieee80211_ptr;
	struct bss_parameters params;
	int err;

	memset(&params, 0, sizeof(params));
	/* default to not changing parameters */
	params.use_cts_prot = -1;
	params.use_short_preamble = -1;
	params.use_short_slot_time = -1;
	params.ap_isolate = -1;
	params.ht_opmode = -1;
	params.p2p_ctwindow = -1;
	params.p2p_opp_ps = -1;

	if (info->attrs[NL80211_ATTR_BSS_CTS_PROT])
		params.use_cts_prot =
		    nla_get_u8(info->attrs[NL80211_ATTR_BSS_CTS_PROT]);
	if (info->attrs[NL80211_ATTR_BSS_SHORT_PREAMBLE])
		params.use_short_preamble =
		    nla_get_u8(info->attrs[NL80211_ATTR_BSS_SHORT_PREAMBLE]);
	if (info->attrs[NL80211_ATTR_BSS_SHORT_SLOT_TIME])
		params.use_short_slot_time =
		    nla_get_u8(info->attrs[NL80211_ATTR_BSS_SHORT_SLOT_TIME]);
	if (info->attrs[NL80211_ATTR_BSS_BASIC_RATES]) {
		params.basic_rates =
			nla_data(info->attrs[NL80211_ATTR_BSS_BASIC_RATES]);
		params.basic_rates_len =
			nla_len(info->attrs[NL80211_ATTR_BSS_BASIC_RATES]);
	}
	if (info->attrs[NL80211_ATTR_AP_ISOLATE])
		params.ap_isolate = !!nla_get_u8(info->attrs[NL80211_ATTR_AP_ISOLATE]);
	if (info->attrs[NL80211_ATTR_BSS_HT_OPMODE])
		params.ht_opmode =
			nla_get_u16(info->attrs[NL80211_ATTR_BSS_HT_OPMODE]);

	if (info->attrs[NL80211_ATTR_P2P_CTWINDOW]) {
		if (dev->ieee80211_ptr->iftype != NL80211_IFTYPE_P2P_GO)
			return -EINVAL;
		params.p2p_ctwindow =
			nla_get_s8(info->attrs[NL80211_ATTR_P2P_CTWINDOW]);
		if (params.p2p_ctwindow < 0)
			return -EINVAL;
		if (params.p2p_ctwindow != 0 &&
		    !(rdev->wiphy.features & NL80211_FEATURE_P2P_GO_CTWIN))
			return -EINVAL;
	}

	if (info->attrs[NL80211_ATTR_P2P_OPPPS]) {
		u8 tmp;

		if (dev->ieee80211_ptr->iftype != NL80211_IFTYPE_P2P_GO)
			return -EINVAL;
		tmp = nla_get_u8(info->attrs[NL80211_ATTR_P2P_OPPPS]);
		if (tmp > 1)
			return -EINVAL;
		params.p2p_opp_ps = tmp;
		if (params.p2p_opp_ps &&
		    !(rdev->wiphy.features & NL80211_FEATURE_P2P_GO_OPPPS))
			return -EINVAL;
	}

	if (!rdev->ops->change_bss)
		return -EOPNOTSUPP;

	if (dev->ieee80211_ptr->iftype != NL80211_IFTYPE_AP &&
	    dev->ieee80211_ptr->iftype != NL80211_IFTYPE_P2P_GO)
		return -EOPNOTSUPP;

	wdev_lock(wdev);
	err = rdev_change_bss(rdev, dev, &params);
	wdev_unlock(wdev);

	return err;
}

static int nl80211_req_set_reg(struct sk_buff *skb, struct genl_info *info)
{
	char *data = NULL;
	bool is_indoor;
	enum nl80211_user_reg_hint_type user_reg_hint_type;
	u32 owner_nlportid;

	/*
	 * You should only get this when cfg80211 hasn't yet initialized
	 * completely when built-in to the kernel right between the time
	 * window between nl80211_init() and regulatory_init(), if that is
	 * even possible.
	 */
	if (unlikely(!rcu_access_pointer(cfg80211_regdomain)))
		return -EINPROGRESS;

	if (info->attrs[NL80211_ATTR_USER_REG_HINT_TYPE])
		user_reg_hint_type =
		  nla_get_u32(info->attrs[NL80211_ATTR_USER_REG_HINT_TYPE]);
	else
		user_reg_hint_type = NL80211_USER_REG_HINT_USER;

	switch (user_reg_hint_type) {
	case NL80211_USER_REG_HINT_USER:
	case NL80211_USER_REG_HINT_CELL_BASE:
		if (!info->attrs[NL80211_ATTR_REG_ALPHA2])
			return -EINVAL;

		data = nla_data(info->attrs[NL80211_ATTR_REG_ALPHA2]);
		return regulatory_hint_user(data, user_reg_hint_type);
	case NL80211_USER_REG_HINT_INDOOR:
		if (info->attrs[NL80211_ATTR_SOCKET_OWNER]) {
			owner_nlportid = info->snd_portid;
			is_indoor = !!info->attrs[NL80211_ATTR_REG_INDOOR];
		} else {
			owner_nlportid = 0;
			is_indoor = true;
		}

		return regulatory_hint_indoor(is_indoor, owner_nlportid);
	default:
		return -EINVAL;
	}
}

static int nl80211_get_mesh_config(struct sk_buff *skb,
				   struct genl_info *info)
{
	struct cfg80211_registered_device *rdev = info->user_ptr[0];
	struct net_device *dev = info->user_ptr[1];
	struct wireless_dev *wdev = dev->ieee80211_ptr;
	struct mesh_config cur_params;
	int err = 0;
	void *hdr;
	struct nlattr *pinfoattr;
	struct sk_buff *msg;

	if (wdev->iftype != NL80211_IFTYPE_MESH_POINT)
		return -EOPNOTSUPP;

	if (!rdev->ops->get_mesh_config)
		return -EOPNOTSUPP;

	wdev_lock(wdev);
	/* If not connected, get default parameters */
	if (!wdev->mesh_id_len)
		memcpy(&cur_params, &default_mesh_config, sizeof(cur_params));
	else
		err = rdev_get_mesh_config(rdev, dev, &cur_params);
	wdev_unlock(wdev);

	if (err)
		return err;

	/* Draw up a netlink message to send back */
	msg = nlmsg_new(NLMSG_DEFAULT_SIZE, GFP_KERNEL);
	if (!msg)
		return -ENOMEM;
	hdr = nl80211hdr_put(msg, info->snd_portid, info->snd_seq, 0,
			     NL80211_CMD_GET_MESH_CONFIG);
	if (!hdr)
		goto out;
	pinfoattr = nla_nest_start(msg, NL80211_ATTR_MESH_CONFIG);
	if (!pinfoattr)
		goto nla_put_failure;
	if (nla_put_u32(msg, NL80211_ATTR_IFINDEX, dev->ifindex) ||
	    nla_put_u16(msg, NL80211_MESHCONF_RETRY_TIMEOUT,
			cur_params.dot11MeshRetryTimeout) ||
	    nla_put_u16(msg, NL80211_MESHCONF_CONFIRM_TIMEOUT,
			cur_params.dot11MeshConfirmTimeout) ||
	    nla_put_u16(msg, NL80211_MESHCONF_HOLDING_TIMEOUT,
			cur_params.dot11MeshHoldingTimeout) ||
	    nla_put_u16(msg, NL80211_MESHCONF_MAX_PEER_LINKS,
			cur_params.dot11MeshMaxPeerLinks) ||
	    nla_put_u8(msg, NL80211_MESHCONF_MAX_RETRIES,
		       cur_params.dot11MeshMaxRetries) ||
	    nla_put_u8(msg, NL80211_MESHCONF_TTL,
		       cur_params.dot11MeshTTL) ||
	    nla_put_u8(msg, NL80211_MESHCONF_ELEMENT_TTL,
		       cur_params.element_ttl) ||
	    nla_put_u8(msg, NL80211_MESHCONF_AUTO_OPEN_PLINKS,
		       cur_params.auto_open_plinks) ||
	    nla_put_u32(msg, NL80211_MESHCONF_SYNC_OFFSET_MAX_NEIGHBOR,
			cur_params.dot11MeshNbrOffsetMaxNeighbor) ||
	    nla_put_u8(msg, NL80211_MESHCONF_HWMP_MAX_PREQ_RETRIES,
		       cur_params.dot11MeshHWMPmaxPREQretries) ||
	    nla_put_u32(msg, NL80211_MESHCONF_PATH_REFRESH_TIME,
			cur_params.path_refresh_time) ||
	    nla_put_u16(msg, NL80211_MESHCONF_MIN_DISCOVERY_TIMEOUT,
			cur_params.min_discovery_timeout) ||
	    nla_put_u32(msg, NL80211_MESHCONF_HWMP_ACTIVE_PATH_TIMEOUT,
			cur_params.dot11MeshHWMPactivePathTimeout) ||
	    nla_put_u16(msg, NL80211_MESHCONF_HWMP_PREQ_MIN_INTERVAL,
			cur_params.dot11MeshHWMPpreqMinInterval) ||
	    nla_put_u16(msg, NL80211_MESHCONF_HWMP_PERR_MIN_INTERVAL,
			cur_params.dot11MeshHWMPperrMinInterval) ||
	    nla_put_u16(msg, NL80211_MESHCONF_HWMP_NET_DIAM_TRVS_TIME,
			cur_params.dot11MeshHWMPnetDiameterTraversalTime) ||
	    nla_put_u8(msg, NL80211_MESHCONF_HWMP_ROOTMODE,
		       cur_params.dot11MeshHWMPRootMode) ||
	    nla_put_u16(msg, NL80211_MESHCONF_HWMP_RANN_INTERVAL,
			cur_params.dot11MeshHWMPRannInterval) ||
	    nla_put_u8(msg, NL80211_MESHCONF_GATE_ANNOUNCEMENTS,
		       cur_params.dot11MeshGateAnnouncementProtocol) ||
	    nla_put_u8(msg, NL80211_MESHCONF_FORWARDING,
		       cur_params.dot11MeshForwarding) ||
	    nla_put_u32(msg, NL80211_MESHCONF_RSSI_THRESHOLD,
			cur_params.rssi_threshold) ||
	    nla_put_u32(msg, NL80211_MESHCONF_HT_OPMODE,
			cur_params.ht_opmode) ||
	    nla_put_u32(msg, NL80211_MESHCONF_HWMP_PATH_TO_ROOT_TIMEOUT,
			cur_params.dot11MeshHWMPactivePathToRootTimeout) ||
	    nla_put_u16(msg, NL80211_MESHCONF_HWMP_ROOT_INTERVAL,
			cur_params.dot11MeshHWMProotInterval) ||
	    nla_put_u16(msg, NL80211_MESHCONF_HWMP_CONFIRMATION_INTERVAL,
			cur_params.dot11MeshHWMPconfirmationInterval) ||
	    nla_put_u32(msg, NL80211_MESHCONF_POWER_MODE,
			cur_params.power_mode) ||
	    nla_put_u16(msg, NL80211_MESHCONF_AWAKE_WINDOW,
			cur_params.dot11MeshAwakeWindowDuration) ||
	    nla_put_u32(msg, NL80211_MESHCONF_PLINK_TIMEOUT,
			cur_params.plink_timeout))
		goto nla_put_failure;
	nla_nest_end(msg, pinfoattr);
	genlmsg_end(msg, hdr);
	return genlmsg_reply(msg, info);

 nla_put_failure:
	genlmsg_cancel(msg, hdr);
 out:
	nlmsg_free(msg);
	return -ENOBUFS;
}

static const struct nla_policy nl80211_meshconf_params_policy[NL80211_MESHCONF_ATTR_MAX+1] = {
	[NL80211_MESHCONF_RETRY_TIMEOUT] = { .type = NLA_U16 },
	[NL80211_MESHCONF_CONFIRM_TIMEOUT] = { .type = NLA_U16 },
	[NL80211_MESHCONF_HOLDING_TIMEOUT] = { .type = NLA_U16 },
	[NL80211_MESHCONF_MAX_PEER_LINKS] = { .type = NLA_U16 },
	[NL80211_MESHCONF_MAX_RETRIES] = { .type = NLA_U8 },
	[NL80211_MESHCONF_TTL] = { .type = NLA_U8 },
	[NL80211_MESHCONF_ELEMENT_TTL] = { .type = NLA_U8 },
	[NL80211_MESHCONF_AUTO_OPEN_PLINKS] = { .type = NLA_U8 },
	[NL80211_MESHCONF_SYNC_OFFSET_MAX_NEIGHBOR] = { .type = NLA_U32 },
	[NL80211_MESHCONF_HWMP_MAX_PREQ_RETRIES] = { .type = NLA_U8 },
	[NL80211_MESHCONF_PATH_REFRESH_TIME] = { .type = NLA_U32 },
	[NL80211_MESHCONF_MIN_DISCOVERY_TIMEOUT] = { .type = NLA_U16 },
	[NL80211_MESHCONF_HWMP_ACTIVE_PATH_TIMEOUT] = { .type = NLA_U32 },
	[NL80211_MESHCONF_HWMP_PREQ_MIN_INTERVAL] = { .type = NLA_U16 },
	[NL80211_MESHCONF_HWMP_PERR_MIN_INTERVAL] = { .type = NLA_U16 },
	[NL80211_MESHCONF_HWMP_NET_DIAM_TRVS_TIME] = { .type = NLA_U16 },
	[NL80211_MESHCONF_HWMP_ROOTMODE] = { .type = NLA_U8 },
	[NL80211_MESHCONF_HWMP_RANN_INTERVAL] = { .type = NLA_U16 },
	[NL80211_MESHCONF_GATE_ANNOUNCEMENTS] = { .type = NLA_U8 },
	[NL80211_MESHCONF_FORWARDING] = { .type = NLA_U8 },
	[NL80211_MESHCONF_RSSI_THRESHOLD] = { .type = NLA_U32 },
	[NL80211_MESHCONF_HT_OPMODE] = { .type = NLA_U16 },
	[NL80211_MESHCONF_HWMP_PATH_TO_ROOT_TIMEOUT] = { .type = NLA_U32 },
	[NL80211_MESHCONF_HWMP_ROOT_INTERVAL] = { .type = NLA_U16 },
	[NL80211_MESHCONF_HWMP_CONFIRMATION_INTERVAL] = { .type = NLA_U16 },
	[NL80211_MESHCONF_POWER_MODE] = { .type = NLA_U32 },
	[NL80211_MESHCONF_AWAKE_WINDOW] = { .type = NLA_U16 },
	[NL80211_MESHCONF_PLINK_TIMEOUT] = { .type = NLA_U32 },
};

static const struct nla_policy
	nl80211_mesh_setup_params_policy[NL80211_MESH_SETUP_ATTR_MAX+1] = {
	[NL80211_MESH_SETUP_ENABLE_VENDOR_SYNC] = { .type = NLA_U8 },
	[NL80211_MESH_SETUP_ENABLE_VENDOR_PATH_SEL] = { .type = NLA_U8 },
	[NL80211_MESH_SETUP_ENABLE_VENDOR_METRIC] = { .type = NLA_U8 },
	[NL80211_MESH_SETUP_USERSPACE_AUTH] = { .type = NLA_FLAG },
	[NL80211_MESH_SETUP_AUTH_PROTOCOL] = { .type = NLA_U8 },
	[NL80211_MESH_SETUP_USERSPACE_MPM] = { .type = NLA_FLAG },
	[NL80211_MESH_SETUP_IE] = { .type = NLA_BINARY,
				    .len = IEEE80211_MAX_DATA_LEN },
	[NL80211_MESH_SETUP_USERSPACE_AMPE] = { .type = NLA_FLAG },
};

static int nl80211_check_bool(const struct nlattr *nla, u8 min, u8 max, bool *out)
{
	u8 val = nla_get_u8(nla);
	if (val < min || val > max)
		return -EINVAL;
	*out = val;
	return 0;
}

static int nl80211_check_u8(const struct nlattr *nla, u8 min, u8 max, u8 *out)
{
	u8 val = nla_get_u8(nla);
	if (val < min || val > max)
		return -EINVAL;
	*out = val;
	return 0;
}

static int nl80211_check_u16(const struct nlattr *nla, u16 min, u16 max, u16 *out)
{
	u16 val = nla_get_u16(nla);
	if (val < min || val > max)
		return -EINVAL;
	*out = val;
	return 0;
}

static int nl80211_check_u32(const struct nlattr *nla, u32 min, u32 max, u32 *out)
{
	u32 val = nla_get_u32(nla);
	if (val < min || val > max)
		return -EINVAL;
	*out = val;
	return 0;
}

static int nl80211_check_s32(const struct nlattr *nla, s32 min, s32 max, s32 *out)
{
	s32 val = nla_get_s32(nla);
	if (val < min || val > max)
		return -EINVAL;
	*out = val;
	return 0;
}

static int nl80211_check_power_mode(const struct nlattr *nla,
				    enum nl80211_mesh_power_mode min,
				    enum nl80211_mesh_power_mode max,
				    enum nl80211_mesh_power_mode *out)
{
	u32 val = nla_get_u32(nla);
	if (val < min || val > max)
		return -EINVAL;
	*out = val;
	return 0;
}

static int nl80211_parse_mesh_config(struct genl_info *info,
				     struct mesh_config *cfg,
				     u32 *mask_out)
{
	struct nlattr *tb[NL80211_MESHCONF_ATTR_MAX + 1];
	u32 mask = 0;
	u16 ht_opmode;

#define FILL_IN_MESH_PARAM_IF_SET(tb, cfg, param, min, max, mask, attr, fn) \
do {									    \
	if (tb[attr]) {							    \
		if (fn(tb[attr], min, max, &cfg->param))		    \
			return -EINVAL;					    \
		mask |= (1 << (attr - 1));				    \
	}								    \
} while (0)

	if (!info->attrs[NL80211_ATTR_MESH_CONFIG])
		return -EINVAL;
	if (nla_parse_nested(tb, NL80211_MESHCONF_ATTR_MAX,
			     info->attrs[NL80211_ATTR_MESH_CONFIG],
			     nl80211_meshconf_params_policy))
		return -EINVAL;

	/* This makes sure that there aren't more than 32 mesh config
	 * parameters (otherwise our bitfield scheme would not work.) */
	BUILD_BUG_ON(NL80211_MESHCONF_ATTR_MAX > 32);

	/* Fill in the params struct */
	FILL_IN_MESH_PARAM_IF_SET(tb, cfg, dot11MeshRetryTimeout, 1, 255,
				  mask, NL80211_MESHCONF_RETRY_TIMEOUT,
				  nl80211_check_u16);
	FILL_IN_MESH_PARAM_IF_SET(tb, cfg, dot11MeshConfirmTimeout, 1, 255,
				  mask, NL80211_MESHCONF_CONFIRM_TIMEOUT,
				  nl80211_check_u16);
	FILL_IN_MESH_PARAM_IF_SET(tb, cfg, dot11MeshHoldingTimeout, 1, 255,
				  mask, NL80211_MESHCONF_HOLDING_TIMEOUT,
				  nl80211_check_u16);
	FILL_IN_MESH_PARAM_IF_SET(tb, cfg, dot11MeshMaxPeerLinks, 0, 255,
				  mask, NL80211_MESHCONF_MAX_PEER_LINKS,
				  nl80211_check_u16);
	FILL_IN_MESH_PARAM_IF_SET(tb, cfg, dot11MeshMaxRetries, 0, 16,
				  mask, NL80211_MESHCONF_MAX_RETRIES,
				  nl80211_check_u8);
	FILL_IN_MESH_PARAM_IF_SET(tb, cfg, dot11MeshTTL, 1, 255,
				  mask, NL80211_MESHCONF_TTL, nl80211_check_u8);
	FILL_IN_MESH_PARAM_IF_SET(tb, cfg, element_ttl, 1, 255,
				  mask, NL80211_MESHCONF_ELEMENT_TTL,
				  nl80211_check_u8);
	FILL_IN_MESH_PARAM_IF_SET(tb, cfg, auto_open_plinks, 0, 1,
				  mask, NL80211_MESHCONF_AUTO_OPEN_PLINKS,
				  nl80211_check_bool);
	FILL_IN_MESH_PARAM_IF_SET(tb, cfg, dot11MeshNbrOffsetMaxNeighbor,
				  1, 255, mask,
				  NL80211_MESHCONF_SYNC_OFFSET_MAX_NEIGHBOR,
				  nl80211_check_u32);
	FILL_IN_MESH_PARAM_IF_SET(tb, cfg, dot11MeshHWMPmaxPREQretries, 0, 255,
				  mask, NL80211_MESHCONF_HWMP_MAX_PREQ_RETRIES,
				  nl80211_check_u8);
	FILL_IN_MESH_PARAM_IF_SET(tb, cfg, path_refresh_time, 1, 65535,
				  mask, NL80211_MESHCONF_PATH_REFRESH_TIME,
				  nl80211_check_u32);
	FILL_IN_MESH_PARAM_IF_SET(tb, cfg, min_discovery_timeout, 1, 65535,
				  mask, NL80211_MESHCONF_MIN_DISCOVERY_TIMEOUT,
				  nl80211_check_u16);
	FILL_IN_MESH_PARAM_IF_SET(tb, cfg, dot11MeshHWMPactivePathTimeout,
				  1, 65535, mask,
				  NL80211_MESHCONF_HWMP_ACTIVE_PATH_TIMEOUT,
				  nl80211_check_u32);
	FILL_IN_MESH_PARAM_IF_SET(tb, cfg, dot11MeshHWMPpreqMinInterval,
				  1, 65535, mask,
				  NL80211_MESHCONF_HWMP_PREQ_MIN_INTERVAL,
				  nl80211_check_u16);
	FILL_IN_MESH_PARAM_IF_SET(tb, cfg, dot11MeshHWMPperrMinInterval,
				  1, 65535, mask,
				  NL80211_MESHCONF_HWMP_PERR_MIN_INTERVAL,
				  nl80211_check_u16);
	FILL_IN_MESH_PARAM_IF_SET(tb, cfg,
				  dot11MeshHWMPnetDiameterTraversalTime,
				  1, 65535, mask,
				  NL80211_MESHCONF_HWMP_NET_DIAM_TRVS_TIME,
				  nl80211_check_u16);
	FILL_IN_MESH_PARAM_IF_SET(tb, cfg, dot11MeshHWMPRootMode, 0, 4,
				  mask, NL80211_MESHCONF_HWMP_ROOTMODE,
				  nl80211_check_u8);
	FILL_IN_MESH_PARAM_IF_SET(tb, cfg, dot11MeshHWMPRannInterval, 1, 65535,
				  mask, NL80211_MESHCONF_HWMP_RANN_INTERVAL,
				  nl80211_check_u16);
	FILL_IN_MESH_PARAM_IF_SET(tb, cfg,
				  dot11MeshGateAnnouncementProtocol, 0, 1,
				  mask, NL80211_MESHCONF_GATE_ANNOUNCEMENTS,
				  nl80211_check_bool);
	FILL_IN_MESH_PARAM_IF_SET(tb, cfg, dot11MeshForwarding, 0, 1,
				  mask, NL80211_MESHCONF_FORWARDING,
				  nl80211_check_bool);
	FILL_IN_MESH_PARAM_IF_SET(tb, cfg, rssi_threshold, -255, 0,
				  mask, NL80211_MESHCONF_RSSI_THRESHOLD,
				  nl80211_check_s32);
	/*
	 * Check HT operation mode based on
	 * IEEE 802.11-2016 9.4.2.57 HT Operation element.
	 */
	if (tb[NL80211_MESHCONF_HT_OPMODE]) {
		ht_opmode = nla_get_u16(tb[NL80211_MESHCONF_HT_OPMODE]);

		if (ht_opmode & ~(IEEE80211_HT_OP_MODE_PROTECTION |
				  IEEE80211_HT_OP_MODE_NON_GF_STA_PRSNT |
				  IEEE80211_HT_OP_MODE_NON_HT_STA_PRSNT))
			return -EINVAL;

		/* NON_HT_STA bit is reserved, but some programs set it */
		ht_opmode &= ~IEEE80211_HT_OP_MODE_NON_HT_STA_PRSNT;

		cfg->ht_opmode = ht_opmode;
		mask |= (1 << (NL80211_MESHCONF_HT_OPMODE - 1));
	}
	FILL_IN_MESH_PARAM_IF_SET(tb, cfg, dot11MeshHWMPactivePathToRootTimeout,
				  1, 65535, mask,
				  NL80211_MESHCONF_HWMP_PATH_TO_ROOT_TIMEOUT,
				  nl80211_check_u32);
	FILL_IN_MESH_PARAM_IF_SET(tb, cfg, dot11MeshHWMProotInterval, 1, 65535,
				  mask, NL80211_MESHCONF_HWMP_ROOT_INTERVAL,
				  nl80211_check_u16);
	FILL_IN_MESH_PARAM_IF_SET(tb, cfg,
				  dot11MeshHWMPconfirmationInterval,
				  1, 65535, mask,
				  NL80211_MESHCONF_HWMP_CONFIRMATION_INTERVAL,
				  nl80211_check_u16);
	FILL_IN_MESH_PARAM_IF_SET(tb, cfg, power_mode,
				  NL80211_MESH_POWER_ACTIVE,
				  NL80211_MESH_POWER_MAX,
				  mask, NL80211_MESHCONF_POWER_MODE,
				  nl80211_check_power_mode);
	FILL_IN_MESH_PARAM_IF_SET(tb, cfg, dot11MeshAwakeWindowDuration,
				  0, 65535, mask,
				  NL80211_MESHCONF_AWAKE_WINDOW, nl80211_check_u16);
	FILL_IN_MESH_PARAM_IF_SET(tb, cfg, plink_timeout, 0, 0xffffffff,
				  mask, NL80211_MESHCONF_PLINK_TIMEOUT,
				  nl80211_check_u32);
	if (mask_out)
		*mask_out = mask;

	return 0;

#undef FILL_IN_MESH_PARAM_IF_SET
}

static int nl80211_parse_mesh_setup(struct genl_info *info,
				     struct mesh_setup *setup)
{
	struct cfg80211_registered_device *rdev = info->user_ptr[0];
	struct nlattr *tb[NL80211_MESH_SETUP_ATTR_MAX + 1];

	if (!info->attrs[NL80211_ATTR_MESH_SETUP])
		return -EINVAL;
	if (nla_parse_nested(tb, NL80211_MESH_SETUP_ATTR_MAX,
			     info->attrs[NL80211_ATTR_MESH_SETUP],
			     nl80211_mesh_setup_params_policy))
		return -EINVAL;

	if (tb[NL80211_MESH_SETUP_ENABLE_VENDOR_SYNC])
		setup->sync_method =
		(nla_get_u8(tb[NL80211_MESH_SETUP_ENABLE_VENDOR_SYNC])) ?
		 IEEE80211_SYNC_METHOD_VENDOR :
		 IEEE80211_SYNC_METHOD_NEIGHBOR_OFFSET;

	if (tb[NL80211_MESH_SETUP_ENABLE_VENDOR_PATH_SEL])
		setup->path_sel_proto =
		(nla_get_u8(tb[NL80211_MESH_SETUP_ENABLE_VENDOR_PATH_SEL])) ?
		 IEEE80211_PATH_PROTOCOL_VENDOR :
		 IEEE80211_PATH_PROTOCOL_HWMP;

	if (tb[NL80211_MESH_SETUP_ENABLE_VENDOR_METRIC])
		setup->path_metric =
		(nla_get_u8(tb[NL80211_MESH_SETUP_ENABLE_VENDOR_METRIC])) ?
		 IEEE80211_PATH_METRIC_VENDOR :
		 IEEE80211_PATH_METRIC_AIRTIME;

	if (tb[NL80211_MESH_SETUP_IE]) {
		struct nlattr *ieattr =
			tb[NL80211_MESH_SETUP_IE];
		if (!is_valid_ie_attr(ieattr))
			return -EINVAL;
		setup->ie = nla_data(ieattr);
		setup->ie_len = nla_len(ieattr);
	}
	if (tb[NL80211_MESH_SETUP_USERSPACE_MPM] &&
	    !(rdev->wiphy.features & NL80211_FEATURE_USERSPACE_MPM))
		return -EINVAL;
	setup->user_mpm = nla_get_flag(tb[NL80211_MESH_SETUP_USERSPACE_MPM]);
	setup->is_authenticated = nla_get_flag(tb[NL80211_MESH_SETUP_USERSPACE_AUTH]);
	setup->is_secure = nla_get_flag(tb[NL80211_MESH_SETUP_USERSPACE_AMPE]);
	if (setup->is_secure)
		setup->user_mpm = true;

	if (tb[NL80211_MESH_SETUP_AUTH_PROTOCOL]) {
		if (!setup->user_mpm)
			return -EINVAL;
		setup->auth_id =
			nla_get_u8(tb[NL80211_MESH_SETUP_AUTH_PROTOCOL]);
	}

	return 0;
}

static int nl80211_update_mesh_config(struct sk_buff *skb,
				      struct genl_info *info)
{
	struct cfg80211_registered_device *rdev = info->user_ptr[0];
	struct net_device *dev = info->user_ptr[1];
	struct wireless_dev *wdev = dev->ieee80211_ptr;
	struct mesh_config cfg;
	u32 mask;
	int err;

	if (wdev->iftype != NL80211_IFTYPE_MESH_POINT)
		return -EOPNOTSUPP;

	if (!rdev->ops->update_mesh_config)
		return -EOPNOTSUPP;

	err = nl80211_parse_mesh_config(info, &cfg, &mask);
	if (err)
		return err;

	wdev_lock(wdev);
	if (!wdev->mesh_id_len)
		err = -ENOLINK;

	if (!err)
		err = rdev_update_mesh_config(rdev, dev, mask, &cfg);

	wdev_unlock(wdev);

	return err;
}

static int nl80211_put_regdom(const struct ieee80211_regdomain *regdom,
			      struct sk_buff *msg)
{
	struct nlattr *nl_reg_rules;
	unsigned int i;

	if (nla_put_string(msg, NL80211_ATTR_REG_ALPHA2, regdom->alpha2) ||
	    (regdom->dfs_region &&
	     nla_put_u8(msg, NL80211_ATTR_DFS_REGION, regdom->dfs_region)))
		goto nla_put_failure;

	nl_reg_rules = nla_nest_start(msg, NL80211_ATTR_REG_RULES);
	if (!nl_reg_rules)
		goto nla_put_failure;

	for (i = 0; i < regdom->n_reg_rules; i++) {
		struct nlattr *nl_reg_rule;
		const struct ieee80211_reg_rule *reg_rule;
		const struct ieee80211_freq_range *freq_range;
		const struct ieee80211_power_rule *power_rule;
		unsigned int max_bandwidth_khz;

		reg_rule = &regdom->reg_rules[i];
		freq_range = &reg_rule->freq_range;
		power_rule = &reg_rule->power_rule;

		nl_reg_rule = nla_nest_start(msg, i);
		if (!nl_reg_rule)
			goto nla_put_failure;

		max_bandwidth_khz = freq_range->max_bandwidth_khz;
		if (!max_bandwidth_khz)
			max_bandwidth_khz = reg_get_max_bandwidth(regdom,
								  reg_rule);

		if (nla_put_u32(msg, NL80211_ATTR_REG_RULE_FLAGS,
				reg_rule->flags) ||
		    nla_put_u32(msg, NL80211_ATTR_FREQ_RANGE_START,
				freq_range->start_freq_khz) ||
		    nla_put_u32(msg, NL80211_ATTR_FREQ_RANGE_END,
				freq_range->end_freq_khz) ||
		    nla_put_u32(msg, NL80211_ATTR_FREQ_RANGE_MAX_BW,
				max_bandwidth_khz) ||
		    nla_put_u32(msg, NL80211_ATTR_POWER_RULE_MAX_ANT_GAIN,
				power_rule->max_antenna_gain) ||
		    nla_put_u32(msg, NL80211_ATTR_POWER_RULE_MAX_EIRP,
				power_rule->max_eirp) ||
		    nla_put_u32(msg, NL80211_ATTR_DFS_CAC_TIME,
				reg_rule->dfs_cac_ms))
			goto nla_put_failure;

		nla_nest_end(msg, nl_reg_rule);
	}

	nla_nest_end(msg, nl_reg_rules);
	return 0;

nla_put_failure:
	return -EMSGSIZE;
}

static int nl80211_get_reg_do(struct sk_buff *skb, struct genl_info *info)
{
	const struct ieee80211_regdomain *regdom = NULL;
	struct cfg80211_registered_device *rdev;
	struct wiphy *wiphy = NULL;
	struct sk_buff *msg;
	void *hdr;

	msg = nlmsg_new(NLMSG_DEFAULT_SIZE, GFP_KERNEL);
	if (!msg)
		return -ENOBUFS;

	hdr = nl80211hdr_put(msg, info->snd_portid, info->snd_seq, 0,
			     NL80211_CMD_GET_REG);
	if (!hdr)
		goto put_failure;

	if (info->attrs[NL80211_ATTR_WIPHY]) {
		bool self_managed;

		rdev = cfg80211_get_dev_from_info(genl_info_net(info), info);
		if (IS_ERR(rdev)) {
			nlmsg_free(msg);
			return PTR_ERR(rdev);
		}

		wiphy = &rdev->wiphy;
		self_managed = wiphy->regulatory_flags &
			       REGULATORY_WIPHY_SELF_MANAGED;
		regdom = get_wiphy_regdom(wiphy);

		/* a self-managed-reg device must have a private regdom */
		if (WARN_ON(!regdom && self_managed)) {
			nlmsg_free(msg);
			return -EINVAL;
		}

		if (regdom &&
		    nla_put_u32(msg, NL80211_ATTR_WIPHY, get_wiphy_idx(wiphy)))
			goto nla_put_failure;
	}

	if (!wiphy && reg_last_request_cell_base() &&
	    nla_put_u32(msg, NL80211_ATTR_USER_REG_HINT_TYPE,
			NL80211_USER_REG_HINT_CELL_BASE))
		goto nla_put_failure;

	rcu_read_lock();

	if (!regdom)
		regdom = rcu_dereference(cfg80211_regdomain);

	if (nl80211_put_regdom(regdom, msg))
		goto nla_put_failure_rcu;

	rcu_read_unlock();

	genlmsg_end(msg, hdr);
	return genlmsg_reply(msg, info);

nla_put_failure_rcu:
	rcu_read_unlock();
nla_put_failure:
	genlmsg_cancel(msg, hdr);
put_failure:
	nlmsg_free(msg);
	return -EMSGSIZE;
}

static int nl80211_send_regdom(struct sk_buff *msg, struct netlink_callback *cb,
			       u32 seq, int flags, struct wiphy *wiphy,
			       const struct ieee80211_regdomain *regdom)
{
	void *hdr = nl80211hdr_put(msg, NETLINK_CB(cb->skb).portid, seq, flags,
				   NL80211_CMD_GET_REG);

	if (!hdr)
		return -1;

	genl_dump_check_consistent(cb, hdr, &nl80211_fam);

	if (nl80211_put_regdom(regdom, msg))
		goto nla_put_failure;

	if (!wiphy && reg_last_request_cell_base() &&
	    nla_put_u32(msg, NL80211_ATTR_USER_REG_HINT_TYPE,
			NL80211_USER_REG_HINT_CELL_BASE))
		goto nla_put_failure;

	if (wiphy &&
	    nla_put_u32(msg, NL80211_ATTR_WIPHY, get_wiphy_idx(wiphy)))
		goto nla_put_failure;

	if (wiphy && wiphy->regulatory_flags & REGULATORY_WIPHY_SELF_MANAGED &&
	    nla_put_flag(msg, NL80211_ATTR_WIPHY_SELF_MANAGED_REG))
		goto nla_put_failure;

	genlmsg_end(msg, hdr);
	return 0;

nla_put_failure:
	genlmsg_cancel(msg, hdr);
	return -EMSGSIZE;
}

static int nl80211_get_reg_dump(struct sk_buff *skb,
				struct netlink_callback *cb)
{
	const struct ieee80211_regdomain *regdom = NULL;
	struct cfg80211_registered_device *rdev;
	int err, reg_idx, start = cb->args[2];

	rtnl_lock();

	if (cfg80211_regdomain && start == 0) {
		err = nl80211_send_regdom(skb, cb, cb->nlh->nlmsg_seq,
					  NLM_F_MULTI, NULL,
					  rtnl_dereference(cfg80211_regdomain));
		if (err < 0)
			goto out_err;
	}

	/* the global regdom is idx 0 */
	reg_idx = 1;
	list_for_each_entry(rdev, &cfg80211_rdev_list, list) {
		regdom = get_wiphy_regdom(&rdev->wiphy);
		if (!regdom)
			continue;

		if (++reg_idx <= start)
			continue;

		err = nl80211_send_regdom(skb, cb, cb->nlh->nlmsg_seq,
					  NLM_F_MULTI, &rdev->wiphy, regdom);
		if (err < 0) {
			reg_idx--;
			break;
		}
	}

	cb->args[2] = reg_idx;
	err = skb->len;
out_err:
	rtnl_unlock();
	return err;
}

#ifdef CONFIG_CFG80211_CRDA_SUPPORT
static const struct nla_policy reg_rule_policy[NL80211_REG_RULE_ATTR_MAX + 1] = {
	[NL80211_ATTR_REG_RULE_FLAGS]		= { .type = NLA_U32 },
	[NL80211_ATTR_FREQ_RANGE_START]		= { .type = NLA_U32 },
	[NL80211_ATTR_FREQ_RANGE_END]		= { .type = NLA_U32 },
	[NL80211_ATTR_FREQ_RANGE_MAX_BW]	= { .type = NLA_U32 },
	[NL80211_ATTR_POWER_RULE_MAX_ANT_GAIN]	= { .type = NLA_U32 },
	[NL80211_ATTR_POWER_RULE_MAX_EIRP]	= { .type = NLA_U32 },
	[NL80211_ATTR_DFS_CAC_TIME]		= { .type = NLA_U32 },
};

static int parse_reg_rule(struct nlattr *tb[],
	struct ieee80211_reg_rule *reg_rule)
{
	struct ieee80211_freq_range *freq_range = &reg_rule->freq_range;
	struct ieee80211_power_rule *power_rule = &reg_rule->power_rule;

	if (!tb[NL80211_ATTR_REG_RULE_FLAGS])
		return -EINVAL;
	if (!tb[NL80211_ATTR_FREQ_RANGE_START])
		return -EINVAL;
	if (!tb[NL80211_ATTR_FREQ_RANGE_END])
		return -EINVAL;
	if (!tb[NL80211_ATTR_FREQ_RANGE_MAX_BW])
		return -EINVAL;
	if (!tb[NL80211_ATTR_POWER_RULE_MAX_EIRP])
		return -EINVAL;

	reg_rule->flags = nla_get_u32(tb[NL80211_ATTR_REG_RULE_FLAGS]);

	freq_range->start_freq_khz =
		nla_get_u32(tb[NL80211_ATTR_FREQ_RANGE_START]);
	freq_range->end_freq_khz =
		nla_get_u32(tb[NL80211_ATTR_FREQ_RANGE_END]);
	freq_range->max_bandwidth_khz =
		nla_get_u32(tb[NL80211_ATTR_FREQ_RANGE_MAX_BW]);

	power_rule->max_eirp =
		nla_get_u32(tb[NL80211_ATTR_POWER_RULE_MAX_EIRP]);

	if (tb[NL80211_ATTR_POWER_RULE_MAX_ANT_GAIN])
		power_rule->max_antenna_gain =
			nla_get_u32(tb[NL80211_ATTR_POWER_RULE_MAX_ANT_GAIN]);

	if (tb[NL80211_ATTR_DFS_CAC_TIME])
		reg_rule->dfs_cac_ms =
			nla_get_u32(tb[NL80211_ATTR_DFS_CAC_TIME]);

	return 0;
}

static int nl80211_set_reg(struct sk_buff *skb, struct genl_info *info)
{
	struct nlattr *tb[NL80211_REG_RULE_ATTR_MAX + 1];
	struct nlattr *nl_reg_rule;
	char *alpha2;
	int rem_reg_rules, r;
	u32 num_rules = 0, rule_idx = 0, size_of_regd;
	enum nl80211_dfs_regions dfs_region = NL80211_DFS_UNSET;
	struct ieee80211_regdomain *rd;

	if (!info->attrs[NL80211_ATTR_REG_ALPHA2])
		return -EINVAL;

	if (!info->attrs[NL80211_ATTR_REG_RULES])
		return -EINVAL;

	alpha2 = nla_data(info->attrs[NL80211_ATTR_REG_ALPHA2]);

	if (info->attrs[NL80211_ATTR_DFS_REGION])
		dfs_region = nla_get_u8(info->attrs[NL80211_ATTR_DFS_REGION]);

	nla_for_each_nested(nl_reg_rule, info->attrs[NL80211_ATTR_REG_RULES],
			    rem_reg_rules) {
		num_rules++;
		if (num_rules > NL80211_MAX_SUPP_REG_RULES)
			return -EINVAL;
	}

	if (!reg_is_valid_request(alpha2))
		return -EINVAL;

	size_of_regd = sizeof(struct ieee80211_regdomain) +
		       num_rules * sizeof(struct ieee80211_reg_rule);

	rd = kzalloc(size_of_regd, GFP_KERNEL);
	if (!rd)
		return -ENOMEM;

	rd->n_reg_rules = num_rules;
	rd->alpha2[0] = alpha2[0];
	rd->alpha2[1] = alpha2[1];

	/*
	 * Disable DFS master mode if the DFS region was
	 * not supported or known on this kernel.
	 */
	if (reg_supported_dfs_region(dfs_region))
		rd->dfs_region = dfs_region;

	nla_for_each_nested(nl_reg_rule, info->attrs[NL80211_ATTR_REG_RULES],
			    rem_reg_rules) {
		r = nla_parse(tb, NL80211_REG_RULE_ATTR_MAX,
			      nla_data(nl_reg_rule), nla_len(nl_reg_rule),
			      reg_rule_policy);
		if (r)
			goto bad_reg;
		r = parse_reg_rule(tb, &rd->reg_rules[rule_idx]);
		if (r)
			goto bad_reg;

		rule_idx++;

		if (rule_idx > NL80211_MAX_SUPP_REG_RULES) {
			r = -EINVAL;
			goto bad_reg;
		}
	}

	/* set_regdom takes ownership of rd */
	return set_regdom(rd, REGD_SOURCE_CRDA);
 bad_reg:
	kfree(rd);
	return r;
}
#endif /* CONFIG_CFG80211_CRDA_SUPPORT */

static int validate_scan_freqs(struct nlattr *freqs)
{
	struct nlattr *attr1, *attr2;
	int n_channels = 0, tmp1, tmp2;

	nla_for_each_nested(attr1, freqs, tmp1)
		if (nla_len(attr1) != sizeof(u32))
			return 0;

	nla_for_each_nested(attr1, freqs, tmp1) {
		n_channels++;
		/*
		 * Some hardware has a limited channel list for
		 * scanning, and it is pretty much nonsensical
		 * to scan for a channel twice, so disallow that
		 * and don't require drivers to check that the
		 * channel list they get isn't longer than what
		 * they can scan, as long as they can scan all
		 * the channels they registered at once.
		 */
		nla_for_each_nested(attr2, freqs, tmp2)
			if (attr1 != attr2 &&
			    nla_get_u32(attr1) == nla_get_u32(attr2))
				return 0;
	}

	return n_channels;
}

static bool is_band_valid(struct wiphy *wiphy, enum nl80211_band b)
{
	return b < NUM_NL80211_BANDS && wiphy->bands[b];
}

static int parse_bss_select(struct nlattr *nla, struct wiphy *wiphy,
			    struct cfg80211_bss_selection *bss_select)
{
	struct nlattr *attr[NL80211_BSS_SELECT_ATTR_MAX + 1];
	struct nlattr *nest;
	int err;
	bool found = false;
	int i;

	/* only process one nested attribute */
	nest = nla_data(nla);
	if (!nla_ok(nest, nla_len(nest)))
		return -EINVAL;

	err = nla_parse(attr, NL80211_BSS_SELECT_ATTR_MAX, nla_data(nest),
			nla_len(nest), nl80211_bss_select_policy);
	if (err)
		return err;

	/* only one attribute may be given */
	for (i = 0; i <= NL80211_BSS_SELECT_ATTR_MAX; i++) {
		if (attr[i]) {
			if (found)
				return -EINVAL;
			found = true;
		}
	}

	bss_select->behaviour = __NL80211_BSS_SELECT_ATTR_INVALID;

	if (attr[NL80211_BSS_SELECT_ATTR_RSSI])
		bss_select->behaviour = NL80211_BSS_SELECT_ATTR_RSSI;

	if (attr[NL80211_BSS_SELECT_ATTR_BAND_PREF]) {
		bss_select->behaviour = NL80211_BSS_SELECT_ATTR_BAND_PREF;
		bss_select->param.band_pref =
			nla_get_u32(attr[NL80211_BSS_SELECT_ATTR_BAND_PREF]);
		if (!is_band_valid(wiphy, bss_select->param.band_pref))
			return -EINVAL;
	}

	if (attr[NL80211_BSS_SELECT_ATTR_RSSI_ADJUST]) {
		struct nl80211_bss_select_rssi_adjust *adj_param;

		adj_param = nla_data(attr[NL80211_BSS_SELECT_ATTR_RSSI_ADJUST]);
		bss_select->behaviour = NL80211_BSS_SELECT_ATTR_RSSI_ADJUST;
		bss_select->param.adjust.band = adj_param->band;
		bss_select->param.adjust.delta = adj_param->delta;
		if (!is_band_valid(wiphy, bss_select->param.adjust.band))
			return -EINVAL;
	}

	/* user-space did not provide behaviour attribute */
	if (bss_select->behaviour == __NL80211_BSS_SELECT_ATTR_INVALID)
		return -EINVAL;

	if (!(wiphy->bss_select_support & BIT(bss_select->behaviour)))
		return -EINVAL;

	return 0;
}

static int nl80211_parse_random_mac(struct nlattr **attrs,
				    u8 *mac_addr, u8 *mac_addr_mask)
{
	int i;

	if (!attrs[NL80211_ATTR_MAC] && !attrs[NL80211_ATTR_MAC_MASK]) {
		eth_zero_addr(mac_addr);
		eth_zero_addr(mac_addr_mask);
		mac_addr[0] = 0x2;
		mac_addr_mask[0] = 0x3;

		return 0;
	}

	/* need both or none */
	if (!attrs[NL80211_ATTR_MAC] || !attrs[NL80211_ATTR_MAC_MASK])
		return -EINVAL;

	memcpy(mac_addr, nla_data(attrs[NL80211_ATTR_MAC]), ETH_ALEN);
	memcpy(mac_addr_mask, nla_data(attrs[NL80211_ATTR_MAC_MASK]), ETH_ALEN);

	/* don't allow or configure an mcast address */
	if (!is_multicast_ether_addr(mac_addr_mask) ||
	    is_multicast_ether_addr(mac_addr))
		return -EINVAL;

	/*
	 * allow users to pass a MAC address that has bits set outside
	 * of the mask, but don't bother drivers with having to deal
	 * with such bits
	 */
	for (i = 0; i < ETH_ALEN; i++)
		mac_addr[i] &= mac_addr_mask[i];

	return 0;
}

static int nl80211_trigger_scan(struct sk_buff *skb, struct genl_info *info)
{
	struct cfg80211_registered_device *rdev = info->user_ptr[0];
	struct wireless_dev *wdev = info->user_ptr[1];
	struct cfg80211_scan_request *request;
	struct nlattr *attr;
	struct wiphy *wiphy;
	int err, tmp, n_ssids = 0, n_channels, i;
	size_t ie_len;

	if (!is_valid_ie_attr(info->attrs[NL80211_ATTR_IE]))
		return -EINVAL;

	wiphy = &rdev->wiphy;

	if (wdev->iftype == NL80211_IFTYPE_NAN)
		return -EOPNOTSUPP;

	if (!rdev->ops->scan)
		return -EOPNOTSUPP;

	if (rdev->scan_req || rdev->scan_msg) {
		err = -EBUSY;
		goto unlock;
	}

	if (info->attrs[NL80211_ATTR_SCAN_FREQUENCIES]) {
		n_channels = validate_scan_freqs(
				info->attrs[NL80211_ATTR_SCAN_FREQUENCIES]);
		if (!n_channels) {
			err = -EINVAL;
			goto unlock;
		}
	} else {
		n_channels = ieee80211_get_num_supported_channels(wiphy);
	}

	if (info->attrs[NL80211_ATTR_SCAN_SSIDS])
		nla_for_each_nested(attr, info->attrs[NL80211_ATTR_SCAN_SSIDS], tmp)
			n_ssids++;

	if (n_ssids > wiphy->max_scan_ssids) {
		err = -EINVAL;
		goto unlock;
	}

	if (info->attrs[NL80211_ATTR_IE])
		ie_len = nla_len(info->attrs[NL80211_ATTR_IE]);
	else
		ie_len = 0;

	if (ie_len > wiphy->max_scan_ie_len) {
		err = -EINVAL;
		goto unlock;
	}

	request = kzalloc(sizeof(*request)
			+ sizeof(*request->ssids) * n_ssids
			+ sizeof(*request->channels) * n_channels
			+ ie_len, GFP_KERNEL);
	if (!request) {
		err = -ENOMEM;
		goto unlock;
	}

	if (n_ssids)
		request->ssids = (void *)&request->channels[n_channels];
	request->n_ssids = n_ssids;
	if (ie_len) {
		if (n_ssids)
			request->ie = (void *)(request->ssids + n_ssids);
		else
			request->ie = (void *)(request->channels + n_channels);
	}

	i = 0;
	if (info->attrs[NL80211_ATTR_SCAN_FREQUENCIES]) {
		/* user specified, bail out if channel not found */
		nla_for_each_nested(attr, info->attrs[NL80211_ATTR_SCAN_FREQUENCIES], tmp) {
			struct ieee80211_channel *chan;

			chan = ieee80211_get_channel(wiphy, nla_get_u32(attr));

			if (!chan) {
				err = -EINVAL;
				goto out_free;
			}

			/* ignore disabled channels */
			if (chan->flags & IEEE80211_CHAN_DISABLED)
				continue;

			request->channels[i] = chan;
			i++;
		}
	} else {
		enum nl80211_band band;

		/* all channels */
		for (band = 0; band < NUM_NL80211_BANDS; band++) {
			int j;

			if (!wiphy->bands[band])
				continue;
			for (j = 0; j < wiphy->bands[band]->n_channels; j++) {
				struct ieee80211_channel *chan;

				chan = &wiphy->bands[band]->channels[j];

				if (chan->flags & IEEE80211_CHAN_DISABLED)
					continue;

				request->channels[i] = chan;
				i++;
			}
		}
	}

	if (!i) {
		err = -EINVAL;
		goto out_free;
	}

	request->n_channels = i;

	i = 0;
	if (n_ssids) {
		nla_for_each_nested(attr, info->attrs[NL80211_ATTR_SCAN_SSIDS], tmp) {
			if (nla_len(attr) > IEEE80211_MAX_SSID_LEN) {
				err = -EINVAL;
				goto out_free;
			}
			request->ssids[i].ssid_len = nla_len(attr);
			memcpy(request->ssids[i].ssid, nla_data(attr), nla_len(attr));
			i++;
		}
	}

	if (info->attrs[NL80211_ATTR_IE]) {
		request->ie_len = nla_len(info->attrs[NL80211_ATTR_IE]);
		memcpy((void *)request->ie,
		       nla_data(info->attrs[NL80211_ATTR_IE]),
		       request->ie_len);
	}

	for (i = 0; i < NUM_NL80211_BANDS; i++)
		if (wiphy->bands[i])
			request->rates[i] =
				(1 << wiphy->bands[i]->n_bitrates) - 1;

	if (info->attrs[NL80211_ATTR_SCAN_SUPP_RATES]) {
		nla_for_each_nested(attr,
				    info->attrs[NL80211_ATTR_SCAN_SUPP_RATES],
				    tmp) {
			enum nl80211_band band = nla_type(attr);

			if (band < 0 || band >= NUM_NL80211_BANDS) {
				err = -EINVAL;
				goto out_free;
			}

			if (!wiphy->bands[band])
				continue;

			err = ieee80211_get_ratemask(wiphy->bands[band],
						     nla_data(attr),
						     nla_len(attr),
						     &request->rates[band]);
			if (err)
				goto out_free;
		}
	}

	if (info->attrs[NL80211_ATTR_MEASUREMENT_DURATION]) {
		if (!wiphy_ext_feature_isset(wiphy,
					NL80211_EXT_FEATURE_SET_SCAN_DWELL)) {
			err = -EOPNOTSUPP;
			goto out_free;
		}

		request->duration =
			nla_get_u16(info->attrs[NL80211_ATTR_MEASUREMENT_DURATION]);
		request->duration_mandatory =
			nla_get_flag(info->attrs[NL80211_ATTR_MEASUREMENT_DURATION_MANDATORY]);
	}

	if (info->attrs[NL80211_ATTR_SCAN_FLAGS]) {
		request->flags = nla_get_u32(
			info->attrs[NL80211_ATTR_SCAN_FLAGS]);
		if (((request->flags & NL80211_SCAN_FLAG_LOW_PRIORITY) &&
		     !(wiphy->features & NL80211_FEATURE_LOW_PRIORITY_SCAN)) ||
		    ((request->flags & NL80211_SCAN_FLAG_LOW_SPAN) &&
		     !wiphy_ext_feature_isset(wiphy,
				      NL80211_EXT_FEATURE_LOW_SPAN_SCAN)) ||
		    ((request->flags & NL80211_SCAN_FLAG_LOW_POWER) &&
		     !wiphy_ext_feature_isset(wiphy,
				      NL80211_EXT_FEATURE_LOW_POWER_SCAN)) ||
		    ((request->flags & NL80211_SCAN_FLAG_HIGH_ACCURACY) &&
		     !wiphy_ext_feature_isset(wiphy,
		      NL80211_EXT_FEATURE_HIGH_ACCURACY_SCAN))) {
			err = -EOPNOTSUPP;
			goto out_free;
		}

		if (request->flags & NL80211_SCAN_FLAG_RANDOM_ADDR) {
			if (!(wiphy->features &
					NL80211_FEATURE_SCAN_RANDOM_MAC_ADDR)) {
				err = -EOPNOTSUPP;
				goto out_free;
			}

			if (wdev->current_bss) {
				err = -EOPNOTSUPP;
				goto out_free;
			}

			err = nl80211_parse_random_mac(info->attrs,
						       request->mac_addr,
						       request->mac_addr_mask);
			if (err)
				goto out_free;
		}
	}

	request->no_cck =
		nla_get_flag(info->attrs[NL80211_ATTR_TX_NO_CCK_RATE]);

	/* Initial implementation used NL80211_ATTR_MAC to set the specific
	 * BSSID to scan for. This was problematic because that same attribute
	 * was already used for another purpose (local random MAC address). The
	 * NL80211_ATTR_BSSID attribute was added to fix this. For backwards
	 * compatibility with older userspace components, also use the
	 * NL80211_ATTR_MAC value here if it can be determined to be used for
	 * the specific BSSID use case instead of the random MAC address
	 * (NL80211_ATTR_SCAN_FLAGS is used to enable random MAC address use).
	 */
	if (info->attrs[NL80211_ATTR_BSSID])
		memcpy(request->bssid,
		       nla_data(info->attrs[NL80211_ATTR_BSSID]), ETH_ALEN);
	else if (!(request->flags & NL80211_SCAN_FLAG_RANDOM_ADDR) &&
		 info->attrs[NL80211_ATTR_MAC])
		memcpy(request->bssid, nla_data(info->attrs[NL80211_ATTR_MAC]),
		       ETH_ALEN);
	else
		eth_broadcast_addr(request->bssid);

	request->wdev = wdev;
	request->wiphy = &rdev->wiphy;
	request->scan_start = jiffies;

	rdev->scan_req = request;
	err = rdev_scan(rdev, request);

	if (!err) {
		nl80211_send_scan_start(rdev, wdev);
		if (wdev->netdev)
			dev_hold(wdev->netdev);
	} else {
 out_free:
		rdev->scan_req = NULL;
		kfree(request);
	}

 unlock:
	return err;
}

static int nl80211_abort_scan(struct sk_buff *skb, struct genl_info *info)
{
	struct cfg80211_registered_device *rdev = info->user_ptr[0];
	struct wireless_dev *wdev = info->user_ptr[1];

	if (!rdev->ops->abort_scan)
		return -EOPNOTSUPP;

	if (rdev->scan_msg)
		return 0;

	if (!rdev->scan_req)
		return -ENOENT;

	rdev_abort_scan(rdev, wdev);
	return 0;
}

static int
nl80211_parse_sched_scan_plans(struct wiphy *wiphy, int n_plans,
			       struct cfg80211_sched_scan_request *request,
			       struct nlattr **attrs)
{
	int tmp, err, i = 0;
	struct nlattr *attr;

	if (!attrs[NL80211_ATTR_SCHED_SCAN_PLANS]) {
		u32 interval;

		/*
		 * If scan plans are not specified,
		 * %NL80211_ATTR_SCHED_SCAN_INTERVAL must be specified. In this
		 * case one scan plan will be set with the specified scan
		 * interval and infinite number of iterations.
		 */
		if (!attrs[NL80211_ATTR_SCHED_SCAN_INTERVAL])
			return -EINVAL;

		interval = nla_get_u32(attrs[NL80211_ATTR_SCHED_SCAN_INTERVAL]);
		if (!interval)
			return -EINVAL;

		request->scan_plans[0].interval =
			DIV_ROUND_UP(interval, MSEC_PER_SEC);
		if (!request->scan_plans[0].interval)
			return -EINVAL;

		if (request->scan_plans[0].interval >
		    wiphy->max_sched_scan_plan_interval)
			request->scan_plans[0].interval =
				wiphy->max_sched_scan_plan_interval;

		return 0;
	}

	nla_for_each_nested(attr, attrs[NL80211_ATTR_SCHED_SCAN_PLANS], tmp) {
		struct nlattr *plan[NL80211_SCHED_SCAN_PLAN_MAX + 1];

		if (WARN_ON(i >= n_plans))
			return -EINVAL;

		err = nla_parse(plan, NL80211_SCHED_SCAN_PLAN_MAX,
				nla_data(attr), nla_len(attr),
				nl80211_plan_policy);
		if (err)
			return err;

		if (!plan[NL80211_SCHED_SCAN_PLAN_INTERVAL])
			return -EINVAL;

		request->scan_plans[i].interval =
			nla_get_u32(plan[NL80211_SCHED_SCAN_PLAN_INTERVAL]);
		if (!request->scan_plans[i].interval ||
		    request->scan_plans[i].interval >
		    wiphy->max_sched_scan_plan_interval)
			return -EINVAL;

		if (plan[NL80211_SCHED_SCAN_PLAN_ITERATIONS]) {
			request->scan_plans[i].iterations =
				nla_get_u32(plan[NL80211_SCHED_SCAN_PLAN_ITERATIONS]);
			if (!request->scan_plans[i].iterations ||
			    (request->scan_plans[i].iterations >
			     wiphy->max_sched_scan_plan_iterations))
				return -EINVAL;
		} else if (i < n_plans - 1) {
			/*
			 * All scan plans but the last one must specify
			 * a finite number of iterations
			 */
			return -EINVAL;
		}

		i++;
	}

	/*
	 * The last scan plan must not specify the number of
	 * iterations, it is supposed to run infinitely
	 */
	if (request->scan_plans[n_plans - 1].iterations)
		return  -EINVAL;

	return 0;
}

static struct cfg80211_sched_scan_request *
nl80211_parse_sched_scan(struct wiphy *wiphy, struct wireless_dev *wdev,
			 struct nlattr **attrs)
{
	struct cfg80211_sched_scan_request *request;
	struct nlattr *attr;
	int err, tmp, n_ssids = 0, n_match_sets = 0, n_channels, i, n_plans = 0;
	enum nl80211_band band;
	size_t ie_len;
	struct nlattr *tb[NL80211_SCHED_SCAN_MATCH_ATTR_MAX + 1];
	s32 default_match_rssi = NL80211_SCAN_RSSI_THOLD_OFF;

	if (!is_valid_ie_attr(attrs[NL80211_ATTR_IE]))
		return ERR_PTR(-EINVAL);

	if (attrs[NL80211_ATTR_SCAN_FREQUENCIES]) {
		n_channels = validate_scan_freqs(
				attrs[NL80211_ATTR_SCAN_FREQUENCIES]);
		if (!n_channels)
			return ERR_PTR(-EINVAL);
	} else {
		n_channels = ieee80211_get_num_supported_channels(wiphy);
	}

	if (attrs[NL80211_ATTR_SCAN_SSIDS])
		nla_for_each_nested(attr, attrs[NL80211_ATTR_SCAN_SSIDS],
				    tmp)
			n_ssids++;

	if (n_ssids > wiphy->max_sched_scan_ssids)
		return ERR_PTR(-EINVAL);

	/*
	 * First, count the number of 'real' matchsets. Due to an issue with
	 * the old implementation, matchsets containing only the RSSI attribute
	 * (NL80211_SCHED_SCAN_MATCH_ATTR_RSSI) are considered as the 'default'
	 * RSSI for all matchsets, rather than their own matchset for reporting
	 * all APs with a strong RSSI. This is needed to be compatible with
	 * older userspace that treated a matchset with only the RSSI as the
	 * global RSSI for all other matchsets - if there are other matchsets.
	 */
	if (attrs[NL80211_ATTR_SCHED_SCAN_MATCH]) {
		nla_for_each_nested(attr,
				    attrs[NL80211_ATTR_SCHED_SCAN_MATCH],
				    tmp) {
			struct nlattr *rssi;

			err = nla_parse(tb, NL80211_SCHED_SCAN_MATCH_ATTR_MAX,
					nla_data(attr), nla_len(attr),
					nl80211_match_policy);
			if (err)
				return ERR_PTR(err);
			/* add other standalone attributes here */
			if (tb[NL80211_SCHED_SCAN_MATCH_ATTR_SSID]) {
				n_match_sets++;
				continue;
			}
			rssi = tb[NL80211_SCHED_SCAN_MATCH_ATTR_RSSI];
			if (rssi)
				default_match_rssi = nla_get_s32(rssi);
		}
	}

	/* However, if there's no other matchset, add the RSSI one */
	if (!n_match_sets && default_match_rssi != NL80211_SCAN_RSSI_THOLD_OFF)
		n_match_sets = 1;

	if (n_match_sets > wiphy->max_match_sets)
		return ERR_PTR(-EINVAL);

	if (attrs[NL80211_ATTR_IE])
		ie_len = nla_len(attrs[NL80211_ATTR_IE]);
	else
		ie_len = 0;

	if (ie_len > wiphy->max_sched_scan_ie_len)
		return ERR_PTR(-EINVAL);

	if (attrs[NL80211_ATTR_SCHED_SCAN_PLANS]) {
		/*
		 * NL80211_ATTR_SCHED_SCAN_INTERVAL must not be specified since
		 * each scan plan already specifies its own interval
		 */
		if (attrs[NL80211_ATTR_SCHED_SCAN_INTERVAL])
			return ERR_PTR(-EINVAL);

		nla_for_each_nested(attr,
				    attrs[NL80211_ATTR_SCHED_SCAN_PLANS], tmp)
			n_plans++;
	} else {
		/*
		 * The scan interval attribute is kept for backward
		 * compatibility. If no scan plans are specified and sched scan
		 * interval is specified, one scan plan will be set with this
		 * scan interval and infinite number of iterations.
		 */
		if (!attrs[NL80211_ATTR_SCHED_SCAN_INTERVAL])
			return ERR_PTR(-EINVAL);

		n_plans = 1;
	}

	if (!n_plans || n_plans > wiphy->max_sched_scan_plans)
		return ERR_PTR(-EINVAL);

	if (!wiphy_ext_feature_isset(
		    wiphy, NL80211_EXT_FEATURE_SCHED_SCAN_RELATIVE_RSSI) &&
	    (attrs[NL80211_ATTR_SCHED_SCAN_RELATIVE_RSSI] ||
	     attrs[NL80211_ATTR_SCHED_SCAN_RSSI_ADJUST]))
		return ERR_PTR(-EINVAL);

	request = kzalloc(sizeof(*request)
			+ sizeof(*request->ssids) * n_ssids
			+ sizeof(*request->match_sets) * n_match_sets
			+ sizeof(*request->scan_plans) * n_plans
			+ sizeof(*request->channels) * n_channels
			+ ie_len, GFP_KERNEL);
	if (!request)
		return ERR_PTR(-ENOMEM);

	if (n_ssids)
		request->ssids = (void *)&request->channels[n_channels];
	request->n_ssids = n_ssids;
	if (ie_len) {
		if (n_ssids)
			request->ie = (void *)(request->ssids + n_ssids);
		else
			request->ie = (void *)(request->channels + n_channels);
	}

	if (n_match_sets) {
		if (request->ie)
			request->match_sets = (void *)(request->ie + ie_len);
		else if (n_ssids)
			request->match_sets =
				(void *)(request->ssids + n_ssids);
		else
			request->match_sets =
				(void *)(request->channels + n_channels);
	}
	request->n_match_sets = n_match_sets;

	if (n_match_sets)
		request->scan_plans = (void *)(request->match_sets +
					       n_match_sets);
	else if (request->ie)
		request->scan_plans = (void *)(request->ie + ie_len);
	else if (n_ssids)
		request->scan_plans = (void *)(request->ssids + n_ssids);
	else
		request->scan_plans = (void *)(request->channels + n_channels);

	request->n_scan_plans = n_plans;

	i = 0;
	if (attrs[NL80211_ATTR_SCAN_FREQUENCIES]) {
		/* user specified, bail out if channel not found */
		nla_for_each_nested(attr,
				    attrs[NL80211_ATTR_SCAN_FREQUENCIES],
				    tmp) {
			struct ieee80211_channel *chan;

			chan = ieee80211_get_channel(wiphy, nla_get_u32(attr));

			if (!chan) {
				err = -EINVAL;
				goto out_free;
			}

			/* ignore disabled channels */
			if (chan->flags & IEEE80211_CHAN_DISABLED)
				continue;

			request->channels[i] = chan;
			i++;
		}
	} else {
		/* all channels */
		for (band = 0; band < NUM_NL80211_BANDS; band++) {
			int j;

			if (!wiphy->bands[band])
				continue;
			for (j = 0; j < wiphy->bands[band]->n_channels; j++) {
				struct ieee80211_channel *chan;

				chan = &wiphy->bands[band]->channels[j];

				if (chan->flags & IEEE80211_CHAN_DISABLED)
					continue;

				request->channels[i] = chan;
				i++;
			}
		}
	}

	if (!i) {
		err = -EINVAL;
		goto out_free;
	}

	request->n_channels = i;

	i = 0;
	if (n_ssids) {
		nla_for_each_nested(attr, attrs[NL80211_ATTR_SCAN_SSIDS],
				    tmp) {
			if (nla_len(attr) > IEEE80211_MAX_SSID_LEN) {
				err = -EINVAL;
				goto out_free;
			}
			request->ssids[i].ssid_len = nla_len(attr);
			memcpy(request->ssids[i].ssid, nla_data(attr),
			       nla_len(attr));
			i++;
		}
	}

	i = 0;
	if (attrs[NL80211_ATTR_SCHED_SCAN_MATCH]) {
		nla_for_each_nested(attr,
				    attrs[NL80211_ATTR_SCHED_SCAN_MATCH],
				    tmp) {
			struct nlattr *ssid, *rssi;

			err = nla_parse(tb, NL80211_SCHED_SCAN_MATCH_ATTR_MAX,
					nla_data(attr), nla_len(attr),
					nl80211_match_policy);
			if (err)
				goto out_free;
			ssid = tb[NL80211_SCHED_SCAN_MATCH_ATTR_SSID];
			if (ssid) {
				if (WARN_ON(i >= n_match_sets)) {
					/* this indicates a programming error,
					 * the loop above should have verified
					 * things properly
					 */
					err = -EINVAL;
					goto out_free;
				}

				if (nla_len(ssid) > IEEE80211_MAX_SSID_LEN) {
					err = -EINVAL;
					goto out_free;
				}
				memcpy(request->match_sets[i].ssid.ssid,
				       nla_data(ssid), nla_len(ssid));
				request->match_sets[i].ssid.ssid_len =
					nla_len(ssid);
				/* special attribute - old implementation w/a */
				request->match_sets[i].rssi_thold =
					default_match_rssi;
				rssi = tb[NL80211_SCHED_SCAN_MATCH_ATTR_RSSI];
				if (rssi)
					request->match_sets[i].rssi_thold =
						nla_get_s32(rssi);
			}
			i++;
		}

		/* there was no other matchset, so the RSSI one is alone */
		if (i == 0 && n_match_sets)
			request->match_sets[0].rssi_thold = default_match_rssi;

		request->min_rssi_thold = INT_MAX;
		for (i = 0; i < n_match_sets; i++)
			request->min_rssi_thold =
				min(request->match_sets[i].rssi_thold,
				    request->min_rssi_thold);
	} else {
		request->min_rssi_thold = NL80211_SCAN_RSSI_THOLD_OFF;
	}

	if (ie_len) {
		request->ie_len = ie_len;
		memcpy((void *)request->ie,
		       nla_data(attrs[NL80211_ATTR_IE]),
		       request->ie_len);
	}

	if (attrs[NL80211_ATTR_SCAN_FLAGS]) {
		request->flags = nla_get_u32(
			attrs[NL80211_ATTR_SCAN_FLAGS]);
		if ((request->flags & NL80211_SCAN_FLAG_LOW_PRIORITY) &&
		    !(wiphy->features & NL80211_FEATURE_LOW_PRIORITY_SCAN)) {
			err = -EOPNOTSUPP;
			goto out_free;
		}

		if (request->flags & NL80211_SCAN_FLAG_RANDOM_ADDR) {
			u32 flg = NL80211_FEATURE_SCHED_SCAN_RANDOM_MAC_ADDR;

			if (!wdev) /* must be net-detect */
				flg = NL80211_FEATURE_ND_RANDOM_MAC_ADDR;

			if (!(wiphy->features & flg)) {
				err = -EOPNOTSUPP;
				goto out_free;
			}

			if (wdev && wdev->current_bss) {
				err = -EOPNOTSUPP;
				goto out_free;
			}

			err = nl80211_parse_random_mac(attrs, request->mac_addr,
						       request->mac_addr_mask);
			if (err)
				goto out_free;
		}
	}

	if (attrs[NL80211_ATTR_SCHED_SCAN_DELAY])
		request->delay =
			nla_get_u32(attrs[NL80211_ATTR_SCHED_SCAN_DELAY]);

	if (attrs[NL80211_ATTR_SCHED_SCAN_RELATIVE_RSSI]) {
		request->relative_rssi = nla_get_s8(
			attrs[NL80211_ATTR_SCHED_SCAN_RELATIVE_RSSI]);
		request->relative_rssi_set = true;
	}

	if (request->relative_rssi_set &&
	    attrs[NL80211_ATTR_SCHED_SCAN_RSSI_ADJUST]) {
		struct nl80211_bss_select_rssi_adjust *rssi_adjust;

		rssi_adjust = nla_data(
			attrs[NL80211_ATTR_SCHED_SCAN_RSSI_ADJUST]);
		request->rssi_adjust.band = rssi_adjust->band;
		request->rssi_adjust.delta = rssi_adjust->delta;
		if (!is_band_valid(wiphy, request->rssi_adjust.band)) {
			err = -EINVAL;
			goto out_free;
		}
	}

	err = nl80211_parse_sched_scan_plans(wiphy, n_plans, request, attrs);
	if (err)
		goto out_free;

	request->scan_start = jiffies;

	return request;

out_free:
	kfree(request);
	return ERR_PTR(err);
}

static int nl80211_start_sched_scan(struct sk_buff *skb,
				    struct genl_info *info)
{
	struct cfg80211_registered_device *rdev = info->user_ptr[0];
	struct net_device *dev = info->user_ptr[1];
	struct wireless_dev *wdev = dev->ieee80211_ptr;
	struct cfg80211_sched_scan_request *sched_scan_req;
	int err;

	if (!(rdev->wiphy.flags & WIPHY_FLAG_SUPPORTS_SCHED_SCAN) ||
	    !rdev->ops->sched_scan_start)
		return -EOPNOTSUPP;

	if (rdev->sched_scan_req)
		return -EINPROGRESS;

	sched_scan_req = nl80211_parse_sched_scan(&rdev->wiphy, wdev,
						  info->attrs);

	err = PTR_ERR_OR_ZERO(sched_scan_req);
	if (err)
		goto out_err;

	err = rdev_sched_scan_start(rdev, dev, sched_scan_req);
	if (err)
		goto out_free;

	sched_scan_req->dev = dev;
	sched_scan_req->wiphy = &rdev->wiphy;

	if (info->attrs[NL80211_ATTR_SOCKET_OWNER])
		sched_scan_req->owner_nlportid = info->snd_portid;

	rcu_assign_pointer(rdev->sched_scan_req, sched_scan_req);

	nl80211_send_sched_scan(rdev, dev,
				NL80211_CMD_START_SCHED_SCAN);
	return 0;

out_free:
	kfree(sched_scan_req);
out_err:
	return err;
}

static int nl80211_stop_sched_scan(struct sk_buff *skb,
				   struct genl_info *info)
{
	struct cfg80211_registered_device *rdev = info->user_ptr[0];

	if (!(rdev->wiphy.flags & WIPHY_FLAG_SUPPORTS_SCHED_SCAN) ||
	    !rdev->ops->sched_scan_stop)
		return -EOPNOTSUPP;

	return __cfg80211_stop_sched_scan(rdev, false);
}

static int nl80211_start_radar_detection(struct sk_buff *skb,
					 struct genl_info *info)
{
	struct cfg80211_registered_device *rdev = info->user_ptr[0];
	struct net_device *dev = info->user_ptr[1];
	struct wireless_dev *wdev = dev->ieee80211_ptr;
	struct cfg80211_chan_def chandef;
	enum nl80211_dfs_regions dfs_region;
	unsigned int cac_time_ms;
	int err;

	dfs_region = reg_get_dfs_region(wdev->wiphy);
	if (dfs_region == NL80211_DFS_UNSET)
		return -EINVAL;

	err = nl80211_parse_chandef(rdev, info, &chandef);
	if (err)
		return err;

	if (netif_carrier_ok(dev))
		return -EBUSY;

	if (rdev->wiphy.flags & WIPHY_FLAG_DFS_OFFLOAD)
		return -EOPNOTSUPP;

	if (wdev->cac_started)
		return -EBUSY;

	err = cfg80211_chandef_dfs_required(wdev->wiphy, &chandef,
					    wdev->iftype);
	if (err < 0)
		return err;

	if (err == 0)
		return -EINVAL;

	if (!cfg80211_chandef_dfs_usable(wdev->wiphy, &chandef))
		return -EINVAL;

	if (!rdev->ops->start_radar_detection)
		return -EOPNOTSUPP;

	cac_time_ms = cfg80211_chandef_dfs_cac_time(&rdev->wiphy, &chandef);
	if (WARN_ON(!cac_time_ms))
		cac_time_ms = IEEE80211_DFS_MIN_CAC_TIME_MS;

	err = rdev_start_radar_detection(rdev, dev, &chandef, cac_time_ms);
	if (!err) {
		wdev->chandef = chandef;
		wdev->cac_started = true;
		wdev->cac_start_time = jiffies;
		wdev->cac_time_ms = cac_time_ms;
	}
	return err;
}

static int nl80211_channel_switch(struct sk_buff *skb, struct genl_info *info)
{
	struct cfg80211_registered_device *rdev = info->user_ptr[0];
	struct net_device *dev = info->user_ptr[1];
	struct wireless_dev *wdev = dev->ieee80211_ptr;
	struct cfg80211_csa_settings params;
	/* csa_attrs is defined static to avoid waste of stack size - this
	 * function is called under RTNL lock, so this should not be a problem.
	 */
	static struct nlattr *csa_attrs[NL80211_ATTR_MAX+1];
	int err;
	bool need_new_beacon = false;
	int len, i;
	u32 cs_count;

	if (!rdev->ops->channel_switch ||
	    !(rdev->wiphy.flags & WIPHY_FLAG_HAS_CHANNEL_SWITCH))
		return -EOPNOTSUPP;

	switch (dev->ieee80211_ptr->iftype) {
	case NL80211_IFTYPE_AP:
	case NL80211_IFTYPE_P2P_GO:
		need_new_beacon = true;

		/* useless if AP is not running */
		if (!wdev->beacon_interval)
			return -ENOTCONN;
		break;
	case NL80211_IFTYPE_ADHOC:
		if (!wdev->ssid_len)
			return -ENOTCONN;
		break;
	case NL80211_IFTYPE_MESH_POINT:
		if (!wdev->mesh_id_len)
			return -ENOTCONN;
		break;
	default:
		return -EOPNOTSUPP;
	}

	memset(&params, 0, sizeof(params));

	if (!info->attrs[NL80211_ATTR_WIPHY_FREQ] ||
	    !info->attrs[NL80211_ATTR_CH_SWITCH_COUNT])
		return -EINVAL;

	/* only important for AP, IBSS and mesh create IEs internally */
	if (need_new_beacon && !info->attrs[NL80211_ATTR_CSA_IES])
		return -EINVAL;

	/* Even though the attribute is u32, the specification says
	 * u8, so let's make sure we don't overflow.
	 */
	cs_count = nla_get_u32(info->attrs[NL80211_ATTR_CH_SWITCH_COUNT]);
	if (cs_count > 255)
		return -EINVAL;

	params.count = cs_count;

	if (!need_new_beacon)
		goto skip_beacons;

	err = nl80211_parse_beacon(info->attrs, &params.beacon_after);
	if (err)
		return err;

	err = nla_parse_nested(csa_attrs, NL80211_ATTR_MAX,
			       info->attrs[NL80211_ATTR_CSA_IES],
			       nl80211_policy);
	if (err)
		return err;

	err = nl80211_parse_beacon(csa_attrs, &params.beacon_csa);
	if (err)
		return err;

	if (!csa_attrs[NL80211_ATTR_CSA_C_OFF_BEACON])
		return -EINVAL;

	len = nla_len(csa_attrs[NL80211_ATTR_CSA_C_OFF_BEACON]);
	if (!len || (len % sizeof(u16)))
		return -EINVAL;

	params.n_counter_offsets_beacon = len / sizeof(u16);
	if (rdev->wiphy.max_num_csa_counters &&
	    (params.n_counter_offsets_beacon >
	     rdev->wiphy.max_num_csa_counters))
		return -EINVAL;

	params.counter_offsets_beacon =
		nla_data(csa_attrs[NL80211_ATTR_CSA_C_OFF_BEACON]);

	/* sanity checks - counters should fit and be the same */
	for (i = 0; i < params.n_counter_offsets_beacon; i++) {
		u16 offset = params.counter_offsets_beacon[i];

		if (offset >= params.beacon_csa.tail_len)
			return -EINVAL;

		if (params.beacon_csa.tail[offset] != params.count)
			return -EINVAL;
	}

	if (csa_attrs[NL80211_ATTR_CSA_C_OFF_PRESP]) {
		len = nla_len(csa_attrs[NL80211_ATTR_CSA_C_OFF_PRESP]);
		if (!len || (len % sizeof(u16)))
			return -EINVAL;

		params.n_counter_offsets_presp = len / sizeof(u16);
		if (rdev->wiphy.max_num_csa_counters &&
		    (params.n_counter_offsets_presp >
		     rdev->wiphy.max_num_csa_counters))
			return -EINVAL;

		params.counter_offsets_presp =
			nla_data(csa_attrs[NL80211_ATTR_CSA_C_OFF_PRESP]);

		/* sanity checks - counters should fit and be the same */
		for (i = 0; i < params.n_counter_offsets_presp; i++) {
			u16 offset = params.counter_offsets_presp[i];

			if (offset >= params.beacon_csa.probe_resp_len)
				return -EINVAL;

			if (params.beacon_csa.probe_resp[offset] !=
			    params.count)
				return -EINVAL;
		}
	}

skip_beacons:
	err = nl80211_parse_chandef(rdev, info, &params.chandef);
	if (err)
		return err;

	if (!cfg80211_reg_can_beacon_relax(&rdev->wiphy, &params.chandef,
					   wdev->iftype))
		return -EINVAL;

	err = cfg80211_chandef_dfs_required(wdev->wiphy,
					    &params.chandef,
					    wdev->iftype);
	if (err < 0)
		return err;

	if (err > 0)
		params.radar_required = true;

	if (info->attrs[NL80211_ATTR_CH_SWITCH_BLOCK_TX])
		params.block_tx = true;

	wdev_lock(wdev);
	err = rdev_channel_switch(rdev, dev, &params);
	wdev_unlock(wdev);

	return err;
}

static int nl80211_send_bss(struct sk_buff *msg, struct netlink_callback *cb,
			    u32 seq, int flags,
			    struct cfg80211_registered_device *rdev,
			    struct wireless_dev *wdev,
			    struct cfg80211_internal_bss *intbss)
{
	struct cfg80211_bss *res = &intbss->pub;
	const struct cfg80211_bss_ies *ies;
	void *hdr;
	struct nlattr *bss;

	ASSERT_WDEV_LOCK(wdev);

	hdr = nl80211hdr_put(msg, NETLINK_CB(cb->skb).portid, seq, flags,
			     NL80211_CMD_NEW_SCAN_RESULTS);
	if (!hdr)
		return -1;

	genl_dump_check_consistent(cb, hdr, &nl80211_fam);

	if (nla_put_u32(msg, NL80211_ATTR_GENERATION, rdev->bss_generation))
		goto nla_put_failure;
	if (wdev->netdev &&
	    nla_put_u32(msg, NL80211_ATTR_IFINDEX, wdev->netdev->ifindex))
		goto nla_put_failure;
	if (nla_put_u64_64bit(msg, NL80211_ATTR_WDEV, wdev_id(wdev),
			      NL80211_ATTR_PAD))
		goto nla_put_failure;

	bss = nla_nest_start(msg, NL80211_ATTR_BSS);
	if (!bss)
		goto nla_put_failure;
	if ((!is_zero_ether_addr(res->bssid) &&
	     nla_put(msg, NL80211_BSS_BSSID, ETH_ALEN, res->bssid)))
		goto nla_put_failure;

	rcu_read_lock();
	/* indicate whether we have probe response data or not */
	if (rcu_access_pointer(res->proberesp_ies) &&
	    nla_put_flag(msg, NL80211_BSS_PRESP_DATA))
		goto fail_unlock_rcu;

	/* this pointer prefers to be pointed to probe response data
	 * but is always valid
	 */
	ies = rcu_dereference(res->ies);
	if (ies) {
		if (nla_put_u64_64bit(msg, NL80211_BSS_TSF, ies->tsf,
				      NL80211_BSS_PAD))
			goto fail_unlock_rcu;
		if (ies->len && nla_put(msg, NL80211_BSS_INFORMATION_ELEMENTS,
					ies->len, ies->data))
			goto fail_unlock_rcu;
	}

	/* and this pointer is always (unless driver didn't know) beacon data */
	ies = rcu_dereference(res->beacon_ies);
	if (ies && ies->from_beacon) {
		if (nla_put_u64_64bit(msg, NL80211_BSS_BEACON_TSF, ies->tsf,
				      NL80211_BSS_PAD))
			goto fail_unlock_rcu;
		if (ies->len && nla_put(msg, NL80211_BSS_BEACON_IES,
					ies->len, ies->data))
			goto fail_unlock_rcu;
	}
	rcu_read_unlock();

	if (res->beacon_interval &&
	    nla_put_u16(msg, NL80211_BSS_BEACON_INTERVAL, res->beacon_interval))
		goto nla_put_failure;
	if (nla_put_u16(msg, NL80211_BSS_CAPABILITY, res->capability) ||
	    nla_put_u32(msg, NL80211_BSS_FREQUENCY, res->channel->center_freq) ||
	    nla_put_u32(msg, NL80211_BSS_CHAN_WIDTH, res->scan_width) ||
	    nla_put_u32(msg, NL80211_BSS_SEEN_MS_AGO,
			jiffies_to_msecs(jiffies - intbss->ts)))
		goto nla_put_failure;

	if (intbss->parent_tsf &&
	    (nla_put_u64_64bit(msg, NL80211_BSS_PARENT_TSF,
			       intbss->parent_tsf, NL80211_BSS_PAD) ||
	     nla_put(msg, NL80211_BSS_PARENT_BSSID, ETH_ALEN,
		     intbss->parent_bssid)))
		goto nla_put_failure;

	if (intbss->ts_boottime &&
	    nla_put_u64_64bit(msg, NL80211_BSS_LAST_SEEN_BOOTTIME,
			      intbss->ts_boottime, NL80211_BSS_PAD))
		goto nla_put_failure;

	if (!nl80211_put_signal(msg, intbss->pub.chains,
				intbss->pub.chain_signal,
				NL80211_BSS_CHAIN_SIGNAL))
		goto nla_put_failure;

	switch (rdev->wiphy.signal_type) {
	case CFG80211_SIGNAL_TYPE_MBM:
		if (nla_put_u32(msg, NL80211_BSS_SIGNAL_MBM, res->signal))
			goto nla_put_failure;
		break;
	case CFG80211_SIGNAL_TYPE_UNSPEC:
		if (nla_put_u8(msg, NL80211_BSS_SIGNAL_UNSPEC, res->signal))
			goto nla_put_failure;
		break;
	default:
		break;
	}

	switch (wdev->iftype) {
	case NL80211_IFTYPE_P2P_CLIENT:
	case NL80211_IFTYPE_STATION:
		if (intbss == wdev->current_bss &&
		    nla_put_u32(msg, NL80211_BSS_STATUS,
				NL80211_BSS_STATUS_ASSOCIATED))
			goto nla_put_failure;
		break;
	case NL80211_IFTYPE_ADHOC:
		if (intbss == wdev->current_bss &&
		    nla_put_u32(msg, NL80211_BSS_STATUS,
				NL80211_BSS_STATUS_IBSS_JOINED))
			goto nla_put_failure;
		break;
	default:
		break;
	}

	nla_nest_end(msg, bss);

	genlmsg_end(msg, hdr);
	return 0;

 fail_unlock_rcu:
	rcu_read_unlock();
 nla_put_failure:
	genlmsg_cancel(msg, hdr);
	return -EMSGSIZE;
}

static int nl80211_dump_scan(struct sk_buff *skb, struct netlink_callback *cb)
{
	struct cfg80211_registered_device *rdev;
	struct cfg80211_internal_bss *scan;
	struct wireless_dev *wdev;
	int start = cb->args[2], idx = 0;
	int err;

	rtnl_lock();
	err = nl80211_prepare_wdev_dump(skb, cb, &rdev, &wdev);
	if (err) {
		rtnl_unlock();
		return err;
	}

	wdev_lock(wdev);
	spin_lock_bh(&rdev->bss_lock);
	cfg80211_bss_expire(rdev);

	cb->seq = rdev->bss_generation;

	list_for_each_entry(scan, &rdev->bss_list, list) {
		if (++idx <= start)
			continue;
		if (nl80211_send_bss(skb, cb,
				cb->nlh->nlmsg_seq, NLM_F_MULTI,
				rdev, wdev, scan) < 0) {
			idx--;
			break;
		}
	}

	spin_unlock_bh(&rdev->bss_lock);
	wdev_unlock(wdev);

	cb->args[2] = idx;
	rtnl_unlock();

	return skb->len;
}

static int nl80211_send_survey(struct sk_buff *msg, u32 portid, u32 seq,
			       int flags, struct net_device *dev,
			       bool allow_radio_stats,
			       struct survey_info *survey)
{
	void *hdr;
	struct nlattr *infoattr;

	/* skip radio stats if userspace didn't request them */
	if (!survey->channel && !allow_radio_stats)
		return 0;

	hdr = nl80211hdr_put(msg, portid, seq, flags,
			     NL80211_CMD_NEW_SURVEY_RESULTS);
	if (!hdr)
		return -ENOMEM;

	if (nla_put_u32(msg, NL80211_ATTR_IFINDEX, dev->ifindex))
		goto nla_put_failure;

	infoattr = nla_nest_start(msg, NL80211_ATTR_SURVEY_INFO);
	if (!infoattr)
		goto nla_put_failure;

	if (survey->channel &&
	    nla_put_u32(msg, NL80211_SURVEY_INFO_FREQUENCY,
			survey->channel->center_freq))
		goto nla_put_failure;

	if ((survey->filled & SURVEY_INFO_NOISE_DBM) &&
	    nla_put_u8(msg, NL80211_SURVEY_INFO_NOISE, survey->noise))
		goto nla_put_failure;
	if ((survey->filled & SURVEY_INFO_IN_USE) &&
	    nla_put_flag(msg, NL80211_SURVEY_INFO_IN_USE))
		goto nla_put_failure;
	if ((survey->filled & SURVEY_INFO_TIME) &&
	    nla_put_u64_64bit(msg, NL80211_SURVEY_INFO_TIME,
			survey->time, NL80211_SURVEY_INFO_PAD))
		goto nla_put_failure;
	if ((survey->filled & SURVEY_INFO_TIME_BUSY) &&
	    nla_put_u64_64bit(msg, NL80211_SURVEY_INFO_TIME_BUSY,
			      survey->time_busy, NL80211_SURVEY_INFO_PAD))
		goto nla_put_failure;
	if ((survey->filled & SURVEY_INFO_TIME_EXT_BUSY) &&
	    nla_put_u64_64bit(msg, NL80211_SURVEY_INFO_TIME_EXT_BUSY,
			      survey->time_ext_busy, NL80211_SURVEY_INFO_PAD))
		goto nla_put_failure;
	if ((survey->filled & SURVEY_INFO_TIME_RX) &&
	    nla_put_u64_64bit(msg, NL80211_SURVEY_INFO_TIME_RX,
			      survey->time_rx, NL80211_SURVEY_INFO_PAD))
		goto nla_put_failure;
	if ((survey->filled & SURVEY_INFO_TIME_TX) &&
	    nla_put_u64_64bit(msg, NL80211_SURVEY_INFO_TIME_TX,
			      survey->time_tx, NL80211_SURVEY_INFO_PAD))
		goto nla_put_failure;
	if ((survey->filled & SURVEY_INFO_TIME_SCAN) &&
	    nla_put_u64_64bit(msg, NL80211_SURVEY_INFO_TIME_SCAN,
			      survey->time_scan, NL80211_SURVEY_INFO_PAD))
		goto nla_put_failure;

	nla_nest_end(msg, infoattr);

	genlmsg_end(msg, hdr);
	return 0;

 nla_put_failure:
	genlmsg_cancel(msg, hdr);
	return -EMSGSIZE;
}

static int nl80211_dump_survey(struct sk_buff *skb, struct netlink_callback *cb)
{
	struct survey_info survey;
	struct cfg80211_registered_device *rdev;
	struct wireless_dev *wdev;
	int survey_idx = cb->args[2];
	int res;
	bool radio_stats;

	rtnl_lock();
	res = nl80211_prepare_wdev_dump(skb, cb, &rdev, &wdev);
	if (res)
		goto out_err;

	/* prepare_wdev_dump parsed the attributes */
	radio_stats = nl80211_fam.attrbuf[NL80211_ATTR_SURVEY_RADIO_STATS];

	if (!wdev->netdev) {
		res = -EINVAL;
		goto out_err;
	}

	if (!rdev->ops->dump_survey) {
		res = -EOPNOTSUPP;
		goto out_err;
	}

	while (1) {
		res = rdev_dump_survey(rdev, wdev->netdev, survey_idx, &survey);
		if (res == -ENOENT)
			break;
		if (res)
			goto out_err;

		/* don't send disabled channels, but do send non-channel data */
		if (survey.channel &&
		    survey.channel->flags & IEEE80211_CHAN_DISABLED) {
			survey_idx++;
			continue;
		}

		if (nl80211_send_survey(skb,
				NETLINK_CB(cb->skb).portid,
				cb->nlh->nlmsg_seq, NLM_F_MULTI,
				wdev->netdev, radio_stats, &survey) < 0)
			goto out;
		survey_idx++;
	}

 out:
	cb->args[2] = survey_idx;
	res = skb->len;
 out_err:
	rtnl_unlock();
	return res;
}

static bool nl80211_valid_wpa_versions(u32 wpa_versions)
{
	return !(wpa_versions & ~(NL80211_WPA_VERSION_1 |
				  NL80211_WPA_VERSION_2));
}

static int nl80211_authenticate(struct sk_buff *skb, struct genl_info *info)
{
	struct cfg80211_registered_device *rdev = info->user_ptr[0];
	struct net_device *dev = info->user_ptr[1];
	struct ieee80211_channel *chan;
	const u8 *bssid, *ssid, *ie = NULL, *auth_data = NULL;
	int err, ssid_len, ie_len = 0, auth_data_len = 0;
	enum nl80211_auth_type auth_type;
	struct key_parse key;
	bool local_state_change;

	if (!is_valid_ie_attr(info->attrs[NL80211_ATTR_IE]))
		return -EINVAL;

	if (!info->attrs[NL80211_ATTR_MAC])
		return -EINVAL;

	if (!info->attrs[NL80211_ATTR_AUTH_TYPE])
		return -EINVAL;

	if (!info->attrs[NL80211_ATTR_SSID])
		return -EINVAL;

	if (!info->attrs[NL80211_ATTR_WIPHY_FREQ])
		return -EINVAL;

	err = nl80211_parse_key(info, &key);
	if (err)
		return err;

	if (key.idx >= 0) {
		if (key.type != -1 && key.type != NL80211_KEYTYPE_GROUP)
			return -EINVAL;
		if (!key.p.key || !key.p.key_len)
			return -EINVAL;
		if ((key.p.cipher != WLAN_CIPHER_SUITE_WEP40 ||
		     key.p.key_len != WLAN_KEY_LEN_WEP40) &&
		    (key.p.cipher != WLAN_CIPHER_SUITE_WEP104 ||
		     key.p.key_len != WLAN_KEY_LEN_WEP104))
			return -EINVAL;
		if (key.idx > 3)
			return -EINVAL;
	} else {
		key.p.key_len = 0;
		key.p.key = NULL;
	}

	if (key.idx >= 0) {
		int i;
		bool ok = false;

		for (i = 0; i < rdev->wiphy.n_cipher_suites; i++) {
			if (key.p.cipher == rdev->wiphy.cipher_suites[i]) {
				ok = true;
				break;
			}
		}
		if (!ok)
			return -EINVAL;
	}

	if (!rdev->ops->auth)
		return -EOPNOTSUPP;

	if (dev->ieee80211_ptr->iftype != NL80211_IFTYPE_STATION &&
	    dev->ieee80211_ptr->iftype != NL80211_IFTYPE_P2P_CLIENT)
		return -EOPNOTSUPP;

	bssid = nla_data(info->attrs[NL80211_ATTR_MAC]);
	chan = nl80211_get_valid_chan(&rdev->wiphy,
				      info->attrs[NL80211_ATTR_WIPHY_FREQ]);
	if (!chan)
		return -EINVAL;

	ssid = nla_data(info->attrs[NL80211_ATTR_SSID]);
	ssid_len = nla_len(info->attrs[NL80211_ATTR_SSID]);

	if (info->attrs[NL80211_ATTR_IE]) {
		ie = nla_data(info->attrs[NL80211_ATTR_IE]);
		ie_len = nla_len(info->attrs[NL80211_ATTR_IE]);
	}

	auth_type = nla_get_u32(info->attrs[NL80211_ATTR_AUTH_TYPE]);
	if (!nl80211_valid_auth_type(rdev, auth_type, NL80211_CMD_AUTHENTICATE))
		return -EINVAL;

	if ((auth_type == NL80211_AUTHTYPE_SAE ||
	     auth_type == NL80211_AUTHTYPE_FILS_SK ||
	     auth_type == NL80211_AUTHTYPE_FILS_SK_PFS ||
	     auth_type == NL80211_AUTHTYPE_FILS_PK) &&
	    !info->attrs[NL80211_ATTR_AUTH_DATA])
		return -EINVAL;

	if (info->attrs[NL80211_ATTR_AUTH_DATA]) {
		if (auth_type != NL80211_AUTHTYPE_SAE &&
		    auth_type != NL80211_AUTHTYPE_FILS_SK &&
		    auth_type != NL80211_AUTHTYPE_FILS_SK_PFS &&
		    auth_type != NL80211_AUTHTYPE_FILS_PK)
			return -EINVAL;
		auth_data = nla_data(info->attrs[NL80211_ATTR_AUTH_DATA]);
		auth_data_len = nla_len(info->attrs[NL80211_ATTR_AUTH_DATA]);
		/* need to include at least Auth Transaction and Status Code */
		if (auth_data_len < 4)
			return -EINVAL;
	}

	local_state_change = !!info->attrs[NL80211_ATTR_LOCAL_STATE_CHANGE];

	/*
	 * Since we no longer track auth state, ignore
	 * requests to only change local state.
	 */
	if (local_state_change)
		return 0;

	wdev_lock(dev->ieee80211_ptr);
	err = cfg80211_mlme_auth(rdev, dev, chan, auth_type, bssid,
				 ssid, ssid_len, ie, ie_len,
				 key.p.key, key.p.key_len, key.idx,
				 auth_data, auth_data_len);
	wdev_unlock(dev->ieee80211_ptr);
	return err;
}

static int nl80211_crypto_settings(struct cfg80211_registered_device *rdev,
				   struct genl_info *info,
				   struct cfg80211_crypto_settings *settings,
				   int cipher_limit)
{
	memset(settings, 0, sizeof(*settings));

	settings->control_port = info->attrs[NL80211_ATTR_CONTROL_PORT];

	if (info->attrs[NL80211_ATTR_CONTROL_PORT_ETHERTYPE]) {
		u16 proto;

		proto = nla_get_u16(
			info->attrs[NL80211_ATTR_CONTROL_PORT_ETHERTYPE]);
		settings->control_port_ethertype = cpu_to_be16(proto);
		if (!(rdev->wiphy.flags & WIPHY_FLAG_CONTROL_PORT_PROTOCOL) &&
		    proto != ETH_P_PAE)
			return -EINVAL;
		if (info->attrs[NL80211_ATTR_CONTROL_PORT_NO_ENCRYPT])
			settings->control_port_no_encrypt = true;
	} else
		settings->control_port_ethertype = cpu_to_be16(ETH_P_PAE);

	if (info->attrs[NL80211_ATTR_CIPHER_SUITES_PAIRWISE]) {
		void *data;
		int len, i;

		data = nla_data(info->attrs[NL80211_ATTR_CIPHER_SUITES_PAIRWISE]);
		len = nla_len(info->attrs[NL80211_ATTR_CIPHER_SUITES_PAIRWISE]);
		settings->n_ciphers_pairwise = len / sizeof(u32);

		if (len % sizeof(u32))
			return -EINVAL;

		if (settings->n_ciphers_pairwise > cipher_limit)
			return -EINVAL;

		memcpy(settings->ciphers_pairwise, data, len);

		for (i = 0; i < settings->n_ciphers_pairwise; i++)
			if (!cfg80211_supported_cipher_suite(
					&rdev->wiphy,
					settings->ciphers_pairwise[i]))
				return -EINVAL;
	}

	if (info->attrs[NL80211_ATTR_CIPHER_SUITE_GROUP]) {
		settings->cipher_group =
			nla_get_u32(info->attrs[NL80211_ATTR_CIPHER_SUITE_GROUP]);
		if (!cfg80211_supported_cipher_suite(&rdev->wiphy,
						     settings->cipher_group))
			return -EINVAL;
	}

	if (info->attrs[NL80211_ATTR_WPA_VERSIONS]) {
		settings->wpa_versions =
			nla_get_u32(info->attrs[NL80211_ATTR_WPA_VERSIONS]);
		if (!nl80211_valid_wpa_versions(settings->wpa_versions))
			return -EINVAL;
	}

	if (info->attrs[NL80211_ATTR_AKM_SUITES]) {
		void *data;
		int len;

		data = nla_data(info->attrs[NL80211_ATTR_AKM_SUITES]);
		len = nla_len(info->attrs[NL80211_ATTR_AKM_SUITES]);
		settings->n_akm_suites = len / sizeof(u32);

		if (len % sizeof(u32))
			return -EINVAL;

		if (settings->n_akm_suites > NL80211_MAX_NR_AKM_SUITES)
			return -EINVAL;

		memcpy(settings->akm_suites, data, len);
	}

	return 0;
}

static int nl80211_associate(struct sk_buff *skb, struct genl_info *info)
{
	struct cfg80211_registered_device *rdev = info->user_ptr[0];
	struct net_device *dev = info->user_ptr[1];
	struct ieee80211_channel *chan;
	struct cfg80211_assoc_request req = {};
	const u8 *bssid, *ssid;
	int err, ssid_len = 0;

	if (!is_valid_ie_attr(info->attrs[NL80211_ATTR_IE]))
		return -EINVAL;

	if (!info->attrs[NL80211_ATTR_MAC] ||
	    !info->attrs[NL80211_ATTR_SSID] ||
	    !info->attrs[NL80211_ATTR_WIPHY_FREQ])
		return -EINVAL;

	if (!rdev->ops->assoc)
		return -EOPNOTSUPP;

	if (dev->ieee80211_ptr->iftype != NL80211_IFTYPE_STATION &&
	    dev->ieee80211_ptr->iftype != NL80211_IFTYPE_P2P_CLIENT)
		return -EOPNOTSUPP;

	bssid = nla_data(info->attrs[NL80211_ATTR_MAC]);

	chan = nl80211_get_valid_chan(&rdev->wiphy,
				      info->attrs[NL80211_ATTR_WIPHY_FREQ]);
	if (!chan)
		return -EINVAL;

	ssid = nla_data(info->attrs[NL80211_ATTR_SSID]);
	ssid_len = nla_len(info->attrs[NL80211_ATTR_SSID]);

	if (info->attrs[NL80211_ATTR_IE]) {
		req.ie = nla_data(info->attrs[NL80211_ATTR_IE]);
		req.ie_len = nla_len(info->attrs[NL80211_ATTR_IE]);
	}

	if (info->attrs[NL80211_ATTR_USE_MFP]) {
		enum nl80211_mfp mfp =
			nla_get_u32(info->attrs[NL80211_ATTR_USE_MFP]);
		if (mfp == NL80211_MFP_REQUIRED)
			req.use_mfp = true;
		else if (mfp != NL80211_MFP_NO)
			return -EINVAL;
	}

	if (info->attrs[NL80211_ATTR_PREV_BSSID])
		req.prev_bssid = nla_data(info->attrs[NL80211_ATTR_PREV_BSSID]);

	if (nla_get_flag(info->attrs[NL80211_ATTR_DISABLE_HT]))
		req.flags |= ASSOC_REQ_DISABLE_HT;

	if (info->attrs[NL80211_ATTR_HT_CAPABILITY_MASK])
		memcpy(&req.ht_capa_mask,
		       nla_data(info->attrs[NL80211_ATTR_HT_CAPABILITY_MASK]),
		       sizeof(req.ht_capa_mask));

	if (info->attrs[NL80211_ATTR_HT_CAPABILITY]) {
		if (!info->attrs[NL80211_ATTR_HT_CAPABILITY_MASK])
			return -EINVAL;
		memcpy(&req.ht_capa,
		       nla_data(info->attrs[NL80211_ATTR_HT_CAPABILITY]),
		       sizeof(req.ht_capa));
	}

	if (nla_get_flag(info->attrs[NL80211_ATTR_DISABLE_VHT]))
		req.flags |= ASSOC_REQ_DISABLE_VHT;

	if (info->attrs[NL80211_ATTR_VHT_CAPABILITY_MASK])
		memcpy(&req.vht_capa_mask,
		       nla_data(info->attrs[NL80211_ATTR_VHT_CAPABILITY_MASK]),
		       sizeof(req.vht_capa_mask));

	if (info->attrs[NL80211_ATTR_VHT_CAPABILITY]) {
		if (!info->attrs[NL80211_ATTR_VHT_CAPABILITY_MASK])
			return -EINVAL;
		memcpy(&req.vht_capa,
		       nla_data(info->attrs[NL80211_ATTR_VHT_CAPABILITY]),
		       sizeof(req.vht_capa));
	}

	if (nla_get_flag(info->attrs[NL80211_ATTR_USE_RRM])) {
		if (!((rdev->wiphy.features &
			NL80211_FEATURE_DS_PARAM_SET_IE_IN_PROBES) &&
		       (rdev->wiphy.features & NL80211_FEATURE_QUIET)) &&
		    !wiphy_ext_feature_isset(&rdev->wiphy,
					     NL80211_EXT_FEATURE_RRM))
			return -EINVAL;
		req.flags |= ASSOC_REQ_USE_RRM;
	}

	if (info->attrs[NL80211_ATTR_FILS_KEK]) {
		req.fils_kek = nla_data(info->attrs[NL80211_ATTR_FILS_KEK]);
		req.fils_kek_len = nla_len(info->attrs[NL80211_ATTR_FILS_KEK]);
		if (!info->attrs[NL80211_ATTR_FILS_NONCES])
			return -EINVAL;
		req.fils_nonces =
			nla_data(info->attrs[NL80211_ATTR_FILS_NONCES]);
	}

	err = nl80211_crypto_settings(rdev, info, &req.crypto, 1);
	if (!err) {
		wdev_lock(dev->ieee80211_ptr);

		err = cfg80211_mlme_assoc(rdev, dev, chan, bssid,
					  ssid, ssid_len, &req);

		if (!err && info->attrs[NL80211_ATTR_SOCKET_OWNER]) {
			dev->ieee80211_ptr->conn_owner_nlportid =
				info->snd_portid;
			memcpy(dev->ieee80211_ptr->disconnect_bssid,
			       bssid, ETH_ALEN);
		}

		wdev_unlock(dev->ieee80211_ptr);
	}

	return err;
}

static int nl80211_deauthenticate(struct sk_buff *skb, struct genl_info *info)
{
	struct cfg80211_registered_device *rdev = info->user_ptr[0];
	struct net_device *dev = info->user_ptr[1];
	const u8 *ie = NULL, *bssid;
	int ie_len = 0, err;
	u16 reason_code;
	bool local_state_change;

	if (!is_valid_ie_attr(info->attrs[NL80211_ATTR_IE]))
		return -EINVAL;

	if (!info->attrs[NL80211_ATTR_MAC])
		return -EINVAL;

	if (!info->attrs[NL80211_ATTR_REASON_CODE])
		return -EINVAL;

	if (!rdev->ops->deauth)
		return -EOPNOTSUPP;

	if (dev->ieee80211_ptr->iftype != NL80211_IFTYPE_STATION &&
	    dev->ieee80211_ptr->iftype != NL80211_IFTYPE_P2P_CLIENT)
		return -EOPNOTSUPP;

	bssid = nla_data(info->attrs[NL80211_ATTR_MAC]);

	reason_code = nla_get_u16(info->attrs[NL80211_ATTR_REASON_CODE]);
	if (reason_code == 0) {
		/* Reason Code 0 is reserved */
		return -EINVAL;
	}

	if (info->attrs[NL80211_ATTR_IE]) {
		ie = nla_data(info->attrs[NL80211_ATTR_IE]);
		ie_len = nla_len(info->attrs[NL80211_ATTR_IE]);
	}

	local_state_change = !!info->attrs[NL80211_ATTR_LOCAL_STATE_CHANGE];

	wdev_lock(dev->ieee80211_ptr);
	err = cfg80211_mlme_deauth(rdev, dev, bssid, ie, ie_len, reason_code,
				   local_state_change);
	wdev_unlock(dev->ieee80211_ptr);
	return err;
}

static int nl80211_disassociate(struct sk_buff *skb, struct genl_info *info)
{
	struct cfg80211_registered_device *rdev = info->user_ptr[0];
	struct net_device *dev = info->user_ptr[1];
	const u8 *ie = NULL, *bssid;
	int ie_len = 0, err;
	u16 reason_code;
	bool local_state_change;

	if (!is_valid_ie_attr(info->attrs[NL80211_ATTR_IE]))
		return -EINVAL;

	if (!info->attrs[NL80211_ATTR_MAC])
		return -EINVAL;

	if (!info->attrs[NL80211_ATTR_REASON_CODE])
		return -EINVAL;

	if (!rdev->ops->disassoc)
		return -EOPNOTSUPP;

	if (dev->ieee80211_ptr->iftype != NL80211_IFTYPE_STATION &&
	    dev->ieee80211_ptr->iftype != NL80211_IFTYPE_P2P_CLIENT)
		return -EOPNOTSUPP;

	bssid = nla_data(info->attrs[NL80211_ATTR_MAC]);

	reason_code = nla_get_u16(info->attrs[NL80211_ATTR_REASON_CODE]);
	if (reason_code == 0) {
		/* Reason Code 0 is reserved */
		return -EINVAL;
	}

	if (info->attrs[NL80211_ATTR_IE]) {
		ie = nla_data(info->attrs[NL80211_ATTR_IE]);
		ie_len = nla_len(info->attrs[NL80211_ATTR_IE]);
	}

	local_state_change = !!info->attrs[NL80211_ATTR_LOCAL_STATE_CHANGE];

	wdev_lock(dev->ieee80211_ptr);
	err = cfg80211_mlme_disassoc(rdev, dev, bssid, ie, ie_len, reason_code,
				     local_state_change);
	wdev_unlock(dev->ieee80211_ptr);
	return err;
}

static bool
nl80211_parse_mcast_rate(struct cfg80211_registered_device *rdev,
			 int mcast_rate[NUM_NL80211_BANDS],
			 int rateval)
{
	struct wiphy *wiphy = &rdev->wiphy;
	bool found = false;
	int band, i;

	for (band = 0; band < NUM_NL80211_BANDS; band++) {
		struct ieee80211_supported_band *sband;

		sband = wiphy->bands[band];
		if (!sband)
			continue;

		for (i = 0; i < sband->n_bitrates; i++) {
			if (sband->bitrates[i].bitrate == rateval) {
				mcast_rate[band] = i + 1;
				found = true;
				break;
			}
		}
	}

	return found;
}

static int nl80211_join_ibss(struct sk_buff *skb, struct genl_info *info)
{
	struct cfg80211_registered_device *rdev = info->user_ptr[0];
	struct net_device *dev = info->user_ptr[1];
	struct cfg80211_ibss_params ibss;
	struct wiphy *wiphy;
	struct cfg80211_cached_keys *connkeys = NULL;
	int err;

	memset(&ibss, 0, sizeof(ibss));

	if (!is_valid_ie_attr(info->attrs[NL80211_ATTR_IE]))
		return -EINVAL;

	if (!info->attrs[NL80211_ATTR_SSID] ||
	    !nla_len(info->attrs[NL80211_ATTR_SSID]))
		return -EINVAL;

	ibss.beacon_interval = 100;

	if (info->attrs[NL80211_ATTR_BEACON_INTERVAL])
		ibss.beacon_interval =
			nla_get_u32(info->attrs[NL80211_ATTR_BEACON_INTERVAL]);

	err = cfg80211_validate_beacon_int(rdev, NL80211_IFTYPE_ADHOC,
					   ibss.beacon_interval);
	if (err)
		return err;

	if (!rdev->ops->join_ibss)
		return -EOPNOTSUPP;

	if (dev->ieee80211_ptr->iftype != NL80211_IFTYPE_ADHOC)
		return -EOPNOTSUPP;

	wiphy = &rdev->wiphy;

	if (info->attrs[NL80211_ATTR_MAC]) {
		ibss.bssid = nla_data(info->attrs[NL80211_ATTR_MAC]);

		if (!is_valid_ether_addr(ibss.bssid))
			return -EINVAL;
	}
	ibss.ssid = nla_data(info->attrs[NL80211_ATTR_SSID]);
	ibss.ssid_len = nla_len(info->attrs[NL80211_ATTR_SSID]);

	if (info->attrs[NL80211_ATTR_IE]) {
		ibss.ie = nla_data(info->attrs[NL80211_ATTR_IE]);
		ibss.ie_len = nla_len(info->attrs[NL80211_ATTR_IE]);
	}

	err = nl80211_parse_chandef(rdev, info, &ibss.chandef);
	if (err)
		return err;

	if (!cfg80211_reg_can_beacon(&rdev->wiphy, &ibss.chandef,
				     NL80211_IFTYPE_ADHOC))
		return -EINVAL;

	switch (ibss.chandef.width) {
	case NL80211_CHAN_WIDTH_5:
	case NL80211_CHAN_WIDTH_10:
	case NL80211_CHAN_WIDTH_20_NOHT:
		break;
	case NL80211_CHAN_WIDTH_20:
	case NL80211_CHAN_WIDTH_40:
		if (!(rdev->wiphy.features & NL80211_FEATURE_HT_IBSS))
			return -EINVAL;
		break;
	case NL80211_CHAN_WIDTH_80:
	case NL80211_CHAN_WIDTH_80P80:
	case NL80211_CHAN_WIDTH_160:
		if (!(rdev->wiphy.features & NL80211_FEATURE_HT_IBSS))
			return -EINVAL;
		if (!wiphy_ext_feature_isset(&rdev->wiphy,
					     NL80211_EXT_FEATURE_VHT_IBSS))
			return -EINVAL;
		break;
	default:
		return -EINVAL;
	}

	ibss.channel_fixed = !!info->attrs[NL80211_ATTR_FREQ_FIXED];
	ibss.privacy = !!info->attrs[NL80211_ATTR_PRIVACY];

	if (info->attrs[NL80211_ATTR_BSS_BASIC_RATES]) {
		u8 *rates =
			nla_data(info->attrs[NL80211_ATTR_BSS_BASIC_RATES]);
		int n_rates =
			nla_len(info->attrs[NL80211_ATTR_BSS_BASIC_RATES]);
		struct ieee80211_supported_band *sband =
			wiphy->bands[ibss.chandef.chan->band];

		err = ieee80211_get_ratemask(sband, rates, n_rates,
					     &ibss.basic_rates);
		if (err)
			return err;
	}

	if (info->attrs[NL80211_ATTR_HT_CAPABILITY_MASK])
		memcpy(&ibss.ht_capa_mask,
		       nla_data(info->attrs[NL80211_ATTR_HT_CAPABILITY_MASK]),
		       sizeof(ibss.ht_capa_mask));

	if (info->attrs[NL80211_ATTR_HT_CAPABILITY]) {
		if (!info->attrs[NL80211_ATTR_HT_CAPABILITY_MASK])
			return -EINVAL;
		memcpy(&ibss.ht_capa,
		       nla_data(info->attrs[NL80211_ATTR_HT_CAPABILITY]),
		       sizeof(ibss.ht_capa));
	}

	if (info->attrs[NL80211_ATTR_MCAST_RATE] &&
	    !nl80211_parse_mcast_rate(rdev, ibss.mcast_rate,
			nla_get_u32(info->attrs[NL80211_ATTR_MCAST_RATE])))
		return -EINVAL;

	if (ibss.privacy && info->attrs[NL80211_ATTR_KEYS]) {
		bool no_ht = false;

		connkeys = nl80211_parse_connkeys(rdev,
					  info->attrs[NL80211_ATTR_KEYS],
					  &no_ht);
		if (IS_ERR(connkeys))
			return PTR_ERR(connkeys);

		if ((ibss.chandef.width != NL80211_CHAN_WIDTH_20_NOHT) &&
		    no_ht) {
			kzfree(connkeys);
			return -EINVAL;
		}
	}

	ibss.control_port =
		nla_get_flag(info->attrs[NL80211_ATTR_CONTROL_PORT]);

	ibss.userspace_handles_dfs =
		nla_get_flag(info->attrs[NL80211_ATTR_HANDLE_DFS]);

	err = cfg80211_join_ibss(rdev, dev, &ibss, connkeys);
	if (err)
		kzfree(connkeys);
	return err;
}

static int nl80211_leave_ibss(struct sk_buff *skb, struct genl_info *info)
{
	struct cfg80211_registered_device *rdev = info->user_ptr[0];
	struct net_device *dev = info->user_ptr[1];

	if (!rdev->ops->leave_ibss)
		return -EOPNOTSUPP;

	if (dev->ieee80211_ptr->iftype != NL80211_IFTYPE_ADHOC)
		return -EOPNOTSUPP;

	return cfg80211_leave_ibss(rdev, dev, false);
}

static int nl80211_set_mcast_rate(struct sk_buff *skb, struct genl_info *info)
{
	struct cfg80211_registered_device *rdev = info->user_ptr[0];
	struct net_device *dev = info->user_ptr[1];
	int mcast_rate[NUM_NL80211_BANDS];
	u32 nla_rate;
	int err;

	if (dev->ieee80211_ptr->iftype != NL80211_IFTYPE_ADHOC &&
	    dev->ieee80211_ptr->iftype != NL80211_IFTYPE_MESH_POINT &&
	    dev->ieee80211_ptr->iftype != NL80211_IFTYPE_OCB)
		return -EOPNOTSUPP;

	if (!rdev->ops->set_mcast_rate)
		return -EOPNOTSUPP;

	memset(mcast_rate, 0, sizeof(mcast_rate));

	if (!info->attrs[NL80211_ATTR_MCAST_RATE])
		return -EINVAL;

	nla_rate = nla_get_u32(info->attrs[NL80211_ATTR_MCAST_RATE]);
	if (!nl80211_parse_mcast_rate(rdev, mcast_rate, nla_rate))
		return -EINVAL;

	err = rdev_set_mcast_rate(rdev, dev, mcast_rate);

	return err;
}

static struct sk_buff *
__cfg80211_alloc_vendor_skb(struct cfg80211_registered_device *rdev,
			    struct wireless_dev *wdev, int approxlen,
			    u32 portid, u32 seq, enum nl80211_commands cmd,
			    enum nl80211_attrs attr,
			    const struct nl80211_vendor_cmd_info *info,
			    gfp_t gfp)
{
	struct sk_buff *skb;
	void *hdr;
	struct nlattr *data;

	skb = nlmsg_new(approxlen + 100, gfp);
	if (!skb)
		return NULL;

	hdr = nl80211hdr_put(skb, portid, seq, 0, cmd);
	if (!hdr) {
		kfree_skb(skb);
		return NULL;
	}

	if (nla_put_u32(skb, NL80211_ATTR_WIPHY, rdev->wiphy_idx))
		goto nla_put_failure;

	if (info) {
		if (nla_put_u32(skb, NL80211_ATTR_VENDOR_ID,
				info->vendor_id))
			goto nla_put_failure;
		if (nla_put_u32(skb, NL80211_ATTR_VENDOR_SUBCMD,
				info->subcmd))
			goto nla_put_failure;
	}

	if (wdev) {
		if (nla_put_u64_64bit(skb, NL80211_ATTR_WDEV,
				      wdev_id(wdev), NL80211_ATTR_PAD))
			goto nla_put_failure;
		if (wdev->netdev &&
		    nla_put_u32(skb, NL80211_ATTR_IFINDEX,
				wdev->netdev->ifindex))
			goto nla_put_failure;
	}

	data = nla_nest_start(skb, attr);
	if (!data)
		goto nla_put_failure;

	((void **)skb->cb)[0] = rdev;
	((void **)skb->cb)[1] = hdr;
	((void **)skb->cb)[2] = data;

	return skb;

 nla_put_failure:
	kfree_skb(skb);
	return NULL;
}

struct sk_buff *__cfg80211_alloc_event_skb(struct wiphy *wiphy,
					   struct wireless_dev *wdev,
					   enum nl80211_commands cmd,
					   enum nl80211_attrs attr,
					   int vendor_event_idx,
					   int approxlen, gfp_t gfp)
{
	struct cfg80211_registered_device *rdev = wiphy_to_rdev(wiphy);
	const struct nl80211_vendor_cmd_info *info;

	switch (cmd) {
	case NL80211_CMD_TESTMODE:
		if (WARN_ON(vendor_event_idx != -1))
			return NULL;
		info = NULL;
		break;
	case NL80211_CMD_VENDOR:
		if (WARN_ON(vendor_event_idx < 0 ||
			    vendor_event_idx >= wiphy->n_vendor_events))
			return NULL;
		info = &wiphy->vendor_events[vendor_event_idx];
		break;
	default:
		WARN_ON(1);
		return NULL;
	}

	return __cfg80211_alloc_vendor_skb(rdev, wdev, approxlen, 0, 0,
					   cmd, attr, info, gfp);
}
EXPORT_SYMBOL(__cfg80211_alloc_event_skb);

void __cfg80211_send_event_skb(struct sk_buff *skb, gfp_t gfp)
{
	struct cfg80211_registered_device *rdev = ((void **)skb->cb)[0];
	void *hdr = ((void **)skb->cb)[1];
	struct nlattr *data = ((void **)skb->cb)[2];
	enum nl80211_multicast_groups mcgrp = NL80211_MCGRP_TESTMODE;

	/* clear CB data for netlink core to own from now on */
	memset(skb->cb, 0, sizeof(skb->cb));

	nla_nest_end(skb, data);
	genlmsg_end(skb, hdr);

	if (data->nla_type == NL80211_ATTR_VENDOR_DATA)
		mcgrp = NL80211_MCGRP_VENDOR;

	genlmsg_multicast_netns(&nl80211_fam, wiphy_net(&rdev->wiphy), skb, 0,
				mcgrp, gfp);
}
EXPORT_SYMBOL(__cfg80211_send_event_skb);

#ifdef CONFIG_NL80211_TESTMODE
static int nl80211_testmode_do(struct sk_buff *skb, struct genl_info *info)
{
	struct cfg80211_registered_device *rdev = info->user_ptr[0];
	struct wireless_dev *wdev =
		__cfg80211_wdev_from_attrs(genl_info_net(info), info->attrs);
	int err;

	if (!rdev->ops->testmode_cmd)
		return -EOPNOTSUPP;

	if (IS_ERR(wdev)) {
		err = PTR_ERR(wdev);
		if (err != -EINVAL)
			return err;
		wdev = NULL;
	} else if (wdev->wiphy != &rdev->wiphy) {
		return -EINVAL;
	}

	if (!info->attrs[NL80211_ATTR_TESTDATA])
		return -EINVAL;

	rdev->cur_cmd_info = info;
	err = rdev_testmode_cmd(rdev, wdev,
				nla_data(info->attrs[NL80211_ATTR_TESTDATA]),
				nla_len(info->attrs[NL80211_ATTR_TESTDATA]));
	rdev->cur_cmd_info = NULL;

	return err;
}

static int nl80211_testmode_dump(struct sk_buff *skb,
				 struct netlink_callback *cb)
{
	struct cfg80211_registered_device *rdev;
	int err;
	long phy_idx;
	void *data = NULL;
	int data_len = 0;

	rtnl_lock();

	if (cb->args[0]) {
		/*
		 * 0 is a valid index, but not valid for args[0],
		 * so we need to offset by 1.
		 */
		phy_idx = cb->args[0] - 1;
	} else {
		err = nlmsg_parse(cb->nlh, GENL_HDRLEN + nl80211_fam.hdrsize,
				  nl80211_fam.attrbuf, nl80211_fam.maxattr,
				  nl80211_policy);
		if (err)
			goto out_err;

		rdev = __cfg80211_rdev_from_attrs(sock_net(skb->sk),
						  nl80211_fam.attrbuf);
		if (IS_ERR(rdev)) {
			err = PTR_ERR(rdev);
			goto out_err;
		}
		phy_idx = rdev->wiphy_idx;
		rdev = NULL;

		if (nl80211_fam.attrbuf[NL80211_ATTR_TESTDATA])
			cb->args[1] =
				(long)nl80211_fam.attrbuf[NL80211_ATTR_TESTDATA];
	}

	if (cb->args[1]) {
		data = nla_data((void *)cb->args[1]);
		data_len = nla_len((void *)cb->args[1]);
	}

	rdev = cfg80211_rdev_by_wiphy_idx(phy_idx);
	if (!rdev) {
		err = -ENOENT;
		goto out_err;
	}

	if (!rdev->ops->testmode_dump) {
		err = -EOPNOTSUPP;
		goto out_err;
	}

	while (1) {
		void *hdr = nl80211hdr_put(skb, NETLINK_CB(cb->skb).portid,
					   cb->nlh->nlmsg_seq, NLM_F_MULTI,
					   NL80211_CMD_TESTMODE);
		struct nlattr *tmdata;

		if (!hdr)
			break;

		if (nla_put_u32(skb, NL80211_ATTR_WIPHY, phy_idx)) {
			genlmsg_cancel(skb, hdr);
			break;
		}

		tmdata = nla_nest_start(skb, NL80211_ATTR_TESTDATA);
		if (!tmdata) {
			genlmsg_cancel(skb, hdr);
			break;
		}
		err = rdev_testmode_dump(rdev, skb, cb, data, data_len);
		nla_nest_end(skb, tmdata);

		if (err == -ENOBUFS || err == -ENOENT) {
			genlmsg_cancel(skb, hdr);
			break;
		} else if (err) {
			genlmsg_cancel(skb, hdr);
			goto out_err;
		}

		genlmsg_end(skb, hdr);
	}

	err = skb->len;
	/* see above */
	cb->args[0] = phy_idx + 1;
 out_err:
	rtnl_unlock();
	return err;
}
#endif

static int nl80211_connect(struct sk_buff *skb, struct genl_info *info)
{
	struct cfg80211_registered_device *rdev = info->user_ptr[0];
	struct net_device *dev = info->user_ptr[1];
	struct cfg80211_connect_params connect;
	struct wiphy *wiphy;
	struct cfg80211_cached_keys *connkeys = NULL;
	int err;

	memset(&connect, 0, sizeof(connect));

	if (!is_valid_ie_attr(info->attrs[NL80211_ATTR_IE]))
		return -EINVAL;

	if (!info->attrs[NL80211_ATTR_SSID] ||
	    !nla_len(info->attrs[NL80211_ATTR_SSID]))
		return -EINVAL;

	if (info->attrs[NL80211_ATTR_AUTH_TYPE]) {
		connect.auth_type =
			nla_get_u32(info->attrs[NL80211_ATTR_AUTH_TYPE]);
		if (!nl80211_valid_auth_type(rdev, connect.auth_type,
					     NL80211_CMD_CONNECT))
			return -EINVAL;
	} else
		connect.auth_type = NL80211_AUTHTYPE_AUTOMATIC;

	connect.privacy = info->attrs[NL80211_ATTR_PRIVACY];

	err = nl80211_crypto_settings(rdev, info, &connect.crypto,
				      NL80211_MAX_NR_CIPHER_SUITES);
	if (err)
		return err;

	if (dev->ieee80211_ptr->iftype != NL80211_IFTYPE_STATION &&
	    dev->ieee80211_ptr->iftype != NL80211_IFTYPE_P2P_CLIENT)
		return -EOPNOTSUPP;

	wiphy = &rdev->wiphy;

	connect.bg_scan_period = -1;
	if (info->attrs[NL80211_ATTR_BG_SCAN_PERIOD] &&
		(wiphy->flags & WIPHY_FLAG_SUPPORTS_FW_ROAM)) {
		connect.bg_scan_period =
			nla_get_u16(info->attrs[NL80211_ATTR_BG_SCAN_PERIOD]);
	}

	if (info->attrs[NL80211_ATTR_MAC])
		connect.bssid = nla_data(info->attrs[NL80211_ATTR_MAC]);
	else if (info->attrs[NL80211_ATTR_MAC_HINT])
		connect.bssid_hint =
			nla_data(info->attrs[NL80211_ATTR_MAC_HINT]);
	connect.ssid = nla_data(info->attrs[NL80211_ATTR_SSID]);
	connect.ssid_len = nla_len(info->attrs[NL80211_ATTR_SSID]);

	if (info->attrs[NL80211_ATTR_IE]) {
		connect.ie = nla_data(info->attrs[NL80211_ATTR_IE]);
		connect.ie_len = nla_len(info->attrs[NL80211_ATTR_IE]);
	}

	if (info->attrs[NL80211_ATTR_USE_MFP]) {
		connect.mfp = nla_get_u32(info->attrs[NL80211_ATTR_USE_MFP]);
		if (connect.mfp != NL80211_MFP_REQUIRED &&
		    connect.mfp != NL80211_MFP_NO)
			return -EINVAL;
	} else {
		connect.mfp = NL80211_MFP_NO;
	}

	if (info->attrs[NL80211_ATTR_PREV_BSSID])
		connect.prev_bssid =
			nla_data(info->attrs[NL80211_ATTR_PREV_BSSID]);

	if (info->attrs[NL80211_ATTR_WIPHY_FREQ]) {
		connect.channel = nl80211_get_valid_chan(
			wiphy, info->attrs[NL80211_ATTR_WIPHY_FREQ]);
		if (!connect.channel)
			return -EINVAL;
	} else if (info->attrs[NL80211_ATTR_WIPHY_FREQ_HINT]) {
		connect.channel_hint = nl80211_get_valid_chan(
			wiphy, info->attrs[NL80211_ATTR_WIPHY_FREQ_HINT]);
		if (!connect.channel_hint)
			return -EINVAL;
	}

	if (connect.privacy && info->attrs[NL80211_ATTR_KEYS]) {
		connkeys = nl80211_parse_connkeys(rdev,
					  info->attrs[NL80211_ATTR_KEYS], NULL);
		if (IS_ERR(connkeys))
			return PTR_ERR(connkeys);
	}

	if (nla_get_flag(info->attrs[NL80211_ATTR_DISABLE_HT]))
		connect.flags |= ASSOC_REQ_DISABLE_HT;

	if (info->attrs[NL80211_ATTR_HT_CAPABILITY_MASK])
		memcpy(&connect.ht_capa_mask,
		       nla_data(info->attrs[NL80211_ATTR_HT_CAPABILITY_MASK]),
		       sizeof(connect.ht_capa_mask));

	if (info->attrs[NL80211_ATTR_HT_CAPABILITY]) {
		if (!info->attrs[NL80211_ATTR_HT_CAPABILITY_MASK]) {
			kzfree(connkeys);
			return -EINVAL;
		}
		memcpy(&connect.ht_capa,
		       nla_data(info->attrs[NL80211_ATTR_HT_CAPABILITY]),
		       sizeof(connect.ht_capa));
	}

	if (nla_get_flag(info->attrs[NL80211_ATTR_DISABLE_VHT]))
		connect.flags |= ASSOC_REQ_DISABLE_VHT;

	if (info->attrs[NL80211_ATTR_VHT_CAPABILITY_MASK])
		memcpy(&connect.vht_capa_mask,
		       nla_data(info->attrs[NL80211_ATTR_VHT_CAPABILITY_MASK]),
		       sizeof(connect.vht_capa_mask));

	if (info->attrs[NL80211_ATTR_VHT_CAPABILITY]) {
		if (!info->attrs[NL80211_ATTR_VHT_CAPABILITY_MASK]) {
			kzfree(connkeys);
			return -EINVAL;
		}
		memcpy(&connect.vht_capa,
		       nla_data(info->attrs[NL80211_ATTR_VHT_CAPABILITY]),
		       sizeof(connect.vht_capa));
	}

	if (nla_get_flag(info->attrs[NL80211_ATTR_USE_RRM])) {
		if (!((rdev->wiphy.features &
			NL80211_FEATURE_DS_PARAM_SET_IE_IN_PROBES) &&
		       (rdev->wiphy.features & NL80211_FEATURE_QUIET)) &&
		    !wiphy_ext_feature_isset(&rdev->wiphy,
					     NL80211_EXT_FEATURE_RRM)) {
			kzfree(connkeys);
			return -EINVAL;
		}
		connect.flags |= ASSOC_REQ_USE_RRM;
	}

	connect.pbss = nla_get_flag(info->attrs[NL80211_ATTR_PBSS]);
	if (connect.pbss && !rdev->wiphy.bands[NL80211_BAND_60GHZ]) {
		kzfree(connkeys);
		return -EOPNOTSUPP;
	}

	if (info->attrs[NL80211_ATTR_BSS_SELECT]) {
		/* bss selection makes no sense if bssid is set */
		if (connect.bssid) {
			kzfree(connkeys);
			return -EINVAL;
		}

		err = parse_bss_select(info->attrs[NL80211_ATTR_BSS_SELECT],
				       wiphy, &connect.bss_select);
		if (err) {
			kzfree(connkeys);
			return err;
		}
	}

	if (wiphy_ext_feature_isset(&rdev->wiphy,
				    NL80211_EXT_FEATURE_FILS_SK_OFFLOAD) &&
	    info->attrs[NL80211_ATTR_FILS_ERP_USERNAME] &&
	    info->attrs[NL80211_ATTR_FILS_ERP_REALM] &&
	    info->attrs[NL80211_ATTR_FILS_ERP_NEXT_SEQ_NUM] &&
	    info->attrs[NL80211_ATTR_FILS_ERP_RRK]) {
		connect.fils_erp_username =
			nla_data(info->attrs[NL80211_ATTR_FILS_ERP_USERNAME]);
		connect.fils_erp_username_len =
			nla_len(info->attrs[NL80211_ATTR_FILS_ERP_USERNAME]);
		connect.fils_erp_realm =
			nla_data(info->attrs[NL80211_ATTR_FILS_ERP_REALM]);
		connect.fils_erp_realm_len =
			nla_len(info->attrs[NL80211_ATTR_FILS_ERP_REALM]);
		connect.fils_erp_next_seq_num =
			nla_get_u16(
			   info->attrs[NL80211_ATTR_FILS_ERP_NEXT_SEQ_NUM]);
		connect.fils_erp_rrk =
			nla_data(info->attrs[NL80211_ATTR_FILS_ERP_RRK]);
		connect.fils_erp_rrk_len =
			nla_len(info->attrs[NL80211_ATTR_FILS_ERP_RRK]);
	} else if (info->attrs[NL80211_ATTR_FILS_ERP_USERNAME] ||
		   info->attrs[NL80211_ATTR_FILS_ERP_REALM] ||
		   info->attrs[NL80211_ATTR_FILS_ERP_NEXT_SEQ_NUM] ||
		   info->attrs[NL80211_ATTR_FILS_ERP_RRK]) {
		kzfree(connkeys);
		return -EINVAL;
	}

	if (nla_get_flag(info->attrs[NL80211_ATTR_EXTERNAL_AUTH_SUPPORT])) {
		if (!info->attrs[NL80211_ATTR_SOCKET_OWNER]) {
			return -EINVAL;
		}
		connect.flags |= CONNECT_REQ_EXTERNAL_AUTH_SUPPORT;
	}

	wdev_lock(dev->ieee80211_ptr);

	err = cfg80211_connect(rdev, dev, &connect, connkeys,
			       connect.prev_bssid);
	if (err)
		kzfree(connkeys);

	if (!err && info->attrs[NL80211_ATTR_SOCKET_OWNER]) {
		dev->ieee80211_ptr->conn_owner_nlportid = info->snd_portid;
		if (connect.bssid)
			memcpy(dev->ieee80211_ptr->disconnect_bssid,
			       connect.bssid, ETH_ALEN);
		else
			memset(dev->ieee80211_ptr->disconnect_bssid,
			       0, ETH_ALEN);
	}

	wdev_unlock(dev->ieee80211_ptr);

	return err;
}

static int nl80211_update_connect_params(struct sk_buff *skb,
					 struct genl_info *info)
{
	struct cfg80211_connect_params connect = {};
	struct cfg80211_registered_device *rdev = info->user_ptr[0];
	struct net_device *dev = info->user_ptr[1];
	struct wireless_dev *wdev = dev->ieee80211_ptr;
	u32 changed = 0;
	int ret;

	if (!rdev->ops->update_connect_params)
		return -EOPNOTSUPP;

	if (info->attrs[NL80211_ATTR_IE]) {
		if (!is_valid_ie_attr(info->attrs[NL80211_ATTR_IE]))
			return -EINVAL;
		connect.ie = nla_data(info->attrs[NL80211_ATTR_IE]);
		connect.ie_len = nla_len(info->attrs[NL80211_ATTR_IE]);
		changed |= UPDATE_ASSOC_IES;
	}

	if (wiphy_ext_feature_isset(&rdev->wiphy,
				    NL80211_EXT_FEATURE_FILS_SK_OFFLOAD) &&
	    info->attrs[NL80211_ATTR_FILS_ERP_USERNAME] &&
	    info->attrs[NL80211_ATTR_FILS_ERP_REALM] &&
	    info->attrs[NL80211_ATTR_FILS_ERP_NEXT_SEQ_NUM] &&
	    info->attrs[NL80211_ATTR_FILS_ERP_RRK]) {
		connect.fils_erp_username =
			nla_data(info->attrs[NL80211_ATTR_FILS_ERP_USERNAME]);
		connect.fils_erp_username_len =
			nla_len(info->attrs[NL80211_ATTR_FILS_ERP_USERNAME]);
		connect.fils_erp_realm =
			nla_data(info->attrs[NL80211_ATTR_FILS_ERP_REALM]);
		connect.fils_erp_realm_len =
			nla_len(info->attrs[NL80211_ATTR_FILS_ERP_REALM]);
		connect.fils_erp_next_seq_num =
			nla_get_u16(
			   info->attrs[NL80211_ATTR_FILS_ERP_NEXT_SEQ_NUM]);
		connect.fils_erp_rrk =
			nla_data(info->attrs[NL80211_ATTR_FILS_ERP_RRK]);
		connect.fils_erp_rrk_len =
			nla_len(info->attrs[NL80211_ATTR_FILS_ERP_RRK]);
		changed |= UPDATE_FILS_ERP_INFO;
	} else if (info->attrs[NL80211_ATTR_FILS_ERP_USERNAME] ||
		   info->attrs[NL80211_ATTR_FILS_ERP_REALM] ||
		   info->attrs[NL80211_ATTR_FILS_ERP_NEXT_SEQ_NUM] ||
		   info->attrs[NL80211_ATTR_FILS_ERP_RRK]) {
		return -EINVAL;
	}

	if (info->attrs[NL80211_ATTR_AUTH_TYPE]) {
		u32 auth_type =
			nla_get_u32(info->attrs[NL80211_ATTR_AUTH_TYPE]);
		if (!nl80211_valid_auth_type(rdev, auth_type,
					     NL80211_CMD_CONNECT))
			return -EINVAL;
		connect.auth_type = auth_type;
		changed |= UPDATE_AUTH_TYPE;
	}

	wdev_lock(dev->ieee80211_ptr);
	if (!wdev->current_bss)
		ret = -ENOLINK;
	else
		ret = rdev_update_connect_params(rdev, dev, &connect, changed);
	wdev_unlock(dev->ieee80211_ptr);

	return ret;
}

static int nl80211_disconnect(struct sk_buff *skb, struct genl_info *info)
{
	struct cfg80211_registered_device *rdev = info->user_ptr[0];
	struct net_device *dev = info->user_ptr[1];
	u16 reason;
	int ret;

	if (!info->attrs[NL80211_ATTR_REASON_CODE])
		reason = WLAN_REASON_DEAUTH_LEAVING;
	else
		reason = nla_get_u16(info->attrs[NL80211_ATTR_REASON_CODE]);

	if (reason == 0)
		return -EINVAL;

	if (dev->ieee80211_ptr->iftype != NL80211_IFTYPE_STATION &&
	    dev->ieee80211_ptr->iftype != NL80211_IFTYPE_P2P_CLIENT)
		return -EOPNOTSUPP;

	wdev_lock(dev->ieee80211_ptr);
	ret = cfg80211_disconnect(rdev, dev, reason, true);
	wdev_unlock(dev->ieee80211_ptr);
	return ret;
}

static int nl80211_wiphy_netns(struct sk_buff *skb, struct genl_info *info)
{
	struct cfg80211_registered_device *rdev = info->user_ptr[0];
	struct net *net;
	int err;

	if (info->attrs[NL80211_ATTR_PID]) {
		u32 pid = nla_get_u32(info->attrs[NL80211_ATTR_PID]);

		net = get_net_ns_by_pid(pid);
	} else if (info->attrs[NL80211_ATTR_NETNS_FD]) {
		u32 fd = nla_get_u32(info->attrs[NL80211_ATTR_NETNS_FD]);

		net = get_net_ns_by_fd(fd);
	} else {
		return -EINVAL;
	}

	if (IS_ERR(net))
		return PTR_ERR(net);

	err = 0;

	/* check if anything to do */
	if (!net_eq(wiphy_net(&rdev->wiphy), net))
		err = cfg80211_switch_netns(rdev, net);

	put_net(net);
	return err;
}

static int nl80211_setdel_pmksa(struct sk_buff *skb, struct genl_info *info)
{
	struct cfg80211_registered_device *rdev = info->user_ptr[0];
	int (*rdev_ops)(struct wiphy *wiphy, struct net_device *dev,
			struct cfg80211_pmksa *pmksa) = NULL;
	struct net_device *dev = info->user_ptr[1];
	struct cfg80211_pmksa pmksa;

	memset(&pmksa, 0, sizeof(struct cfg80211_pmksa));

	if (!info->attrs[NL80211_ATTR_PMKID])
		return -EINVAL;

	pmksa.pmkid = nla_data(info->attrs[NL80211_ATTR_PMKID]);

	if (info->attrs[NL80211_ATTR_MAC]) {
		pmksa.bssid = nla_data(info->attrs[NL80211_ATTR_MAC]);
	} else if (info->attrs[NL80211_ATTR_SSID] &&
		   info->attrs[NL80211_ATTR_FILS_CACHE_ID] &&
		   (info->genlhdr->cmd == NL80211_CMD_DEL_PMKSA ||
		    info->attrs[NL80211_ATTR_PMK])) {
		pmksa.ssid = nla_data(info->attrs[NL80211_ATTR_SSID]);
		pmksa.ssid_len = nla_len(info->attrs[NL80211_ATTR_SSID]);
		pmksa.cache_id =
			nla_data(info->attrs[NL80211_ATTR_FILS_CACHE_ID]);
	} else {
		return -EINVAL;
	}
	if (info->attrs[NL80211_ATTR_PMK]) {
		pmksa.pmk = nla_data(info->attrs[NL80211_ATTR_PMK]);
		pmksa.pmk_len = nla_len(info->attrs[NL80211_ATTR_PMK]);
	}

	if (dev->ieee80211_ptr->iftype != NL80211_IFTYPE_STATION &&
	    dev->ieee80211_ptr->iftype != NL80211_IFTYPE_P2P_CLIENT)
		return -EOPNOTSUPP;

	switch (info->genlhdr->cmd) {
	case NL80211_CMD_SET_PMKSA:
		rdev_ops = rdev->ops->set_pmksa;
		break;
	case NL80211_CMD_DEL_PMKSA:
		rdev_ops = rdev->ops->del_pmksa;
		break;
	default:
		WARN_ON(1);
		break;
	}

	if (!rdev_ops)
		return -EOPNOTSUPP;

	return rdev_ops(&rdev->wiphy, dev, &pmksa);
}

static int nl80211_flush_pmksa(struct sk_buff *skb, struct genl_info *info)
{
	struct cfg80211_registered_device *rdev = info->user_ptr[0];
	struct net_device *dev = info->user_ptr[1];

	if (dev->ieee80211_ptr->iftype != NL80211_IFTYPE_STATION &&
	    dev->ieee80211_ptr->iftype != NL80211_IFTYPE_P2P_CLIENT)
		return -EOPNOTSUPP;

	if (!rdev->ops->flush_pmksa)
		return -EOPNOTSUPP;

	return rdev_flush_pmksa(rdev, dev);
}

static int nl80211_tdls_mgmt(struct sk_buff *skb, struct genl_info *info)
{
	struct cfg80211_registered_device *rdev = info->user_ptr[0];
	struct net_device *dev = info->user_ptr[1];
	u8 action_code, dialog_token;
	u32 peer_capability = 0;
	u16 status_code;
	u8 *peer;
	bool initiator;

	if (!(rdev->wiphy.flags & WIPHY_FLAG_SUPPORTS_TDLS) ||
	    !rdev->ops->tdls_mgmt)
		return -EOPNOTSUPP;

	if (!info->attrs[NL80211_ATTR_TDLS_ACTION] ||
	    !info->attrs[NL80211_ATTR_STATUS_CODE] ||
	    !info->attrs[NL80211_ATTR_TDLS_DIALOG_TOKEN] ||
	    !info->attrs[NL80211_ATTR_IE] ||
	    !info->attrs[NL80211_ATTR_MAC])
		return -EINVAL;

	peer = nla_data(info->attrs[NL80211_ATTR_MAC]);
	action_code = nla_get_u8(info->attrs[NL80211_ATTR_TDLS_ACTION]);
	status_code = nla_get_u16(info->attrs[NL80211_ATTR_STATUS_CODE]);
	dialog_token = nla_get_u8(info->attrs[NL80211_ATTR_TDLS_DIALOG_TOKEN]);
	initiator = nla_get_flag(info->attrs[NL80211_ATTR_TDLS_INITIATOR]);
	if (info->attrs[NL80211_ATTR_TDLS_PEER_CAPABILITY])
		peer_capability =
			nla_get_u32(info->attrs[NL80211_ATTR_TDLS_PEER_CAPABILITY]);

	return rdev_tdls_mgmt(rdev, dev, peer, action_code,
			      dialog_token, status_code, peer_capability,
			      initiator,
			      nla_data(info->attrs[NL80211_ATTR_IE]),
			      nla_len(info->attrs[NL80211_ATTR_IE]));
}

static int nl80211_tdls_oper(struct sk_buff *skb, struct genl_info *info)
{
	struct cfg80211_registered_device *rdev = info->user_ptr[0];
	struct net_device *dev = info->user_ptr[1];
	enum nl80211_tdls_operation operation;
	u8 *peer;

	if (!(rdev->wiphy.flags & WIPHY_FLAG_SUPPORTS_TDLS) ||
	    !rdev->ops->tdls_oper)
		return -EOPNOTSUPP;

	if (!info->attrs[NL80211_ATTR_TDLS_OPERATION] ||
	    !info->attrs[NL80211_ATTR_MAC])
		return -EINVAL;

	operation = nla_get_u8(info->attrs[NL80211_ATTR_TDLS_OPERATION]);
	peer = nla_data(info->attrs[NL80211_ATTR_MAC]);

	return rdev_tdls_oper(rdev, dev, peer, operation);
}

static int nl80211_remain_on_channel(struct sk_buff *skb,
				     struct genl_info *info)
{
	struct cfg80211_registered_device *rdev = info->user_ptr[0];
	struct wireless_dev *wdev = info->user_ptr[1];
	struct cfg80211_chan_def chandef;
	struct sk_buff *msg;
	void *hdr;
	u64 cookie;
	u32 duration;
	int err;

	if (!info->attrs[NL80211_ATTR_WIPHY_FREQ] ||
	    !info->attrs[NL80211_ATTR_DURATION])
		return -EINVAL;

	duration = nla_get_u32(info->attrs[NL80211_ATTR_DURATION]);

	if (!rdev->ops->remain_on_channel ||
	    !(rdev->wiphy.flags & WIPHY_FLAG_HAS_REMAIN_ON_CHANNEL))
		return -EOPNOTSUPP;

	/*
	 * We should be on that channel for at least a minimum amount of
	 * time (10ms) but no longer than the driver supports.
	 */
	if (duration < NL80211_MIN_REMAIN_ON_CHANNEL_TIME ||
	    duration > rdev->wiphy.max_remain_on_channel_duration)
		return -EINVAL;

	err = nl80211_parse_chandef(rdev, info, &chandef);
	if (err)
		return err;

	msg = nlmsg_new(NLMSG_DEFAULT_SIZE, GFP_KERNEL);
	if (!msg)
		return -ENOMEM;

	hdr = nl80211hdr_put(msg, info->snd_portid, info->snd_seq, 0,
			     NL80211_CMD_REMAIN_ON_CHANNEL);
	if (!hdr) {
		err = -ENOBUFS;
		goto free_msg;
	}

	err = rdev_remain_on_channel(rdev, wdev, chandef.chan,
				     duration, &cookie);

	if (err)
		goto free_msg;

	if (nla_put_u64_64bit(msg, NL80211_ATTR_COOKIE, cookie,
			      NL80211_ATTR_PAD))
		goto nla_put_failure;

	genlmsg_end(msg, hdr);

	return genlmsg_reply(msg, info);

 nla_put_failure:
	err = -ENOBUFS;
 free_msg:
	nlmsg_free(msg);
	return err;
}

static int nl80211_cancel_remain_on_channel(struct sk_buff *skb,
					    struct genl_info *info)
{
	struct cfg80211_registered_device *rdev = info->user_ptr[0];
	struct wireless_dev *wdev = info->user_ptr[1];
	u64 cookie;

	if (!info->attrs[NL80211_ATTR_COOKIE])
		return -EINVAL;

	if (!rdev->ops->cancel_remain_on_channel)
		return -EOPNOTSUPP;

	cookie = nla_get_u64(info->attrs[NL80211_ATTR_COOKIE]);

	return rdev_cancel_remain_on_channel(rdev, wdev, cookie);
}

static int nl80211_set_tx_bitrate_mask(struct sk_buff *skb,
				       struct genl_info *info)
{
	struct cfg80211_bitrate_mask mask;
	struct cfg80211_registered_device *rdev = info->user_ptr[0];
	struct net_device *dev = info->user_ptr[1];
	int err;

	if (!rdev->ops->set_bitrate_mask)
		return -EOPNOTSUPP;

	err = nl80211_parse_tx_bitrate_mask(info, &mask);
	if (err)
		return err;

	return rdev_set_bitrate_mask(rdev, dev, NULL, &mask);
}

static int nl80211_register_mgmt(struct sk_buff *skb, struct genl_info *info)
{
	struct cfg80211_registered_device *rdev = info->user_ptr[0];
	struct wireless_dev *wdev = info->user_ptr[1];
	u16 frame_type = IEEE80211_FTYPE_MGMT | IEEE80211_STYPE_ACTION;

	if (!info->attrs[NL80211_ATTR_FRAME_MATCH])
		return -EINVAL;

	if (info->attrs[NL80211_ATTR_FRAME_TYPE])
		frame_type = nla_get_u16(info->attrs[NL80211_ATTR_FRAME_TYPE]);

	switch (wdev->iftype) {
	case NL80211_IFTYPE_STATION:
	case NL80211_IFTYPE_ADHOC:
	case NL80211_IFTYPE_P2P_CLIENT:
	case NL80211_IFTYPE_AP:
	case NL80211_IFTYPE_AP_VLAN:
	case NL80211_IFTYPE_MESH_POINT:
	case NL80211_IFTYPE_P2P_GO:
	case NL80211_IFTYPE_P2P_DEVICE:
		break;
	case NL80211_IFTYPE_NAN:
	default:
		return -EOPNOTSUPP;
	}

	/* not much point in registering if we can't reply */
	if (!rdev->ops->mgmt_tx)
		return -EOPNOTSUPP;

	return cfg80211_mlme_register_mgmt(wdev, info->snd_portid, frame_type,
			nla_data(info->attrs[NL80211_ATTR_FRAME_MATCH]),
			nla_len(info->attrs[NL80211_ATTR_FRAME_MATCH]));
}

static int nl80211_tx_mgmt(struct sk_buff *skb, struct genl_info *info)
{
	struct cfg80211_registered_device *rdev = info->user_ptr[0];
	struct wireless_dev *wdev = info->user_ptr[1];
	struct cfg80211_chan_def chandef;
	int err;
	void *hdr = NULL;
	u64 cookie;
	struct sk_buff *msg = NULL;
	struct cfg80211_mgmt_tx_params params = {
		.dont_wait_for_ack =
			info->attrs[NL80211_ATTR_DONT_WAIT_FOR_ACK],
	};

	if (!info->attrs[NL80211_ATTR_FRAME])
		return -EINVAL;

	if (!rdev->ops->mgmt_tx)
		return -EOPNOTSUPP;

	switch (wdev->iftype) {
	case NL80211_IFTYPE_P2P_DEVICE:
		if (!info->attrs[NL80211_ATTR_WIPHY_FREQ])
			return -EINVAL;
	case NL80211_IFTYPE_STATION:
	case NL80211_IFTYPE_ADHOC:
	case NL80211_IFTYPE_P2P_CLIENT:
	case NL80211_IFTYPE_AP:
	case NL80211_IFTYPE_AP_VLAN:
	case NL80211_IFTYPE_MESH_POINT:
	case NL80211_IFTYPE_P2P_GO:
		break;
	case NL80211_IFTYPE_NAN:
	default:
		return -EOPNOTSUPP;
	}

	if (info->attrs[NL80211_ATTR_DURATION]) {
		if (!(rdev->wiphy.flags & WIPHY_FLAG_OFFCHAN_TX))
			return -EINVAL;
		params.wait = nla_get_u32(info->attrs[NL80211_ATTR_DURATION]);

		/*
		 * We should wait on the channel for at least a minimum amount
		 * of time (10ms) but no longer than the driver supports.
		 */
		if (params.wait < NL80211_MIN_REMAIN_ON_CHANNEL_TIME ||
		    params.wait > rdev->wiphy.max_remain_on_channel_duration)
			return -EINVAL;
	}

	params.offchan = info->attrs[NL80211_ATTR_OFFCHANNEL_TX_OK];

	if (params.offchan && !(rdev->wiphy.flags & WIPHY_FLAG_OFFCHAN_TX))
		return -EINVAL;

	params.no_cck = nla_get_flag(info->attrs[NL80211_ATTR_TX_NO_CCK_RATE]);

	/* get the channel if any has been specified, otherwise pass NULL to
	 * the driver. The latter will use the current one
	 */
	chandef.chan = NULL;
	if (info->attrs[NL80211_ATTR_WIPHY_FREQ]) {
		err = nl80211_parse_chandef(rdev, info, &chandef);
		if (err)
			return err;
	}

	if (!chandef.chan && params.offchan)
		return -EINVAL;

	params.buf = nla_data(info->attrs[NL80211_ATTR_FRAME]);
	params.len = nla_len(info->attrs[NL80211_ATTR_FRAME]);

	if (info->attrs[NL80211_ATTR_CSA_C_OFFSETS_TX]) {
		int len = nla_len(info->attrs[NL80211_ATTR_CSA_C_OFFSETS_TX]);
		int i;

		if (len % sizeof(u16))
			return -EINVAL;

		params.n_csa_offsets = len / sizeof(u16);
		params.csa_offsets =
			nla_data(info->attrs[NL80211_ATTR_CSA_C_OFFSETS_TX]);

		/* check that all the offsets fit the frame */
		for (i = 0; i < params.n_csa_offsets; i++) {
			if (params.csa_offsets[i] >= params.len)
				return -EINVAL;
		}
	}

	if (!params.dont_wait_for_ack) {
		msg = nlmsg_new(NLMSG_DEFAULT_SIZE, GFP_KERNEL);
		if (!msg)
			return -ENOMEM;

		hdr = nl80211hdr_put(msg, info->snd_portid, info->snd_seq, 0,
				     NL80211_CMD_FRAME);
		if (!hdr) {
			err = -ENOBUFS;
			goto free_msg;
		}
	}

	params.chan = chandef.chan;
	err = cfg80211_mlme_mgmt_tx(rdev, wdev, &params, &cookie);
	if (err)
		goto free_msg;

	if (msg) {
		if (nla_put_u64_64bit(msg, NL80211_ATTR_COOKIE, cookie,
				      NL80211_ATTR_PAD))
			goto nla_put_failure;

		genlmsg_end(msg, hdr);
		return genlmsg_reply(msg, info);
	}

	return 0;

 nla_put_failure:
	err = -ENOBUFS;
 free_msg:
	nlmsg_free(msg);
	return err;
}

static int nl80211_tx_mgmt_cancel_wait(struct sk_buff *skb, struct genl_info *info)
{
	struct cfg80211_registered_device *rdev = info->user_ptr[0];
	struct wireless_dev *wdev = info->user_ptr[1];
	u64 cookie;

	if (!info->attrs[NL80211_ATTR_COOKIE])
		return -EINVAL;

	if (!rdev->ops->mgmt_tx_cancel_wait)
		return -EOPNOTSUPP;

	switch (wdev->iftype) {
	case NL80211_IFTYPE_STATION:
	case NL80211_IFTYPE_ADHOC:
	case NL80211_IFTYPE_P2P_CLIENT:
	case NL80211_IFTYPE_AP:
	case NL80211_IFTYPE_AP_VLAN:
	case NL80211_IFTYPE_P2P_GO:
	case NL80211_IFTYPE_P2P_DEVICE:
		break;
	case NL80211_IFTYPE_NAN:
	default:
		return -EOPNOTSUPP;
	}

	cookie = nla_get_u64(info->attrs[NL80211_ATTR_COOKIE]);

	return rdev_mgmt_tx_cancel_wait(rdev, wdev, cookie);
}

static int nl80211_set_power_save(struct sk_buff *skb, struct genl_info *info)
{
	struct cfg80211_registered_device *rdev = info->user_ptr[0];
	struct wireless_dev *wdev;
	struct net_device *dev = info->user_ptr[1];
	u8 ps_state;
	bool state;
	int err;

	if (!info->attrs[NL80211_ATTR_PS_STATE])
		return -EINVAL;

	ps_state = nla_get_u32(info->attrs[NL80211_ATTR_PS_STATE]);

	if (ps_state != NL80211_PS_DISABLED && ps_state != NL80211_PS_ENABLED)
		return -EINVAL;

	wdev = dev->ieee80211_ptr;

	if (!rdev->ops->set_power_mgmt)
		return -EOPNOTSUPP;

	state = (ps_state == NL80211_PS_ENABLED) ? true : false;

	if (state == wdev->ps)
		return 0;

	err = rdev_set_power_mgmt(rdev, dev, state, wdev->ps_timeout);
	if (!err)
		wdev->ps = state;
	return err;
}

static int nl80211_get_power_save(struct sk_buff *skb, struct genl_info *info)
{
	struct cfg80211_registered_device *rdev = info->user_ptr[0];
	enum nl80211_ps_state ps_state;
	struct wireless_dev *wdev;
	struct net_device *dev = info->user_ptr[1];
	struct sk_buff *msg;
	void *hdr;
	int err;

	wdev = dev->ieee80211_ptr;

	if (!rdev->ops->set_power_mgmt)
		return -EOPNOTSUPP;

	msg = nlmsg_new(NLMSG_DEFAULT_SIZE, GFP_KERNEL);
	if (!msg)
		return -ENOMEM;

	hdr = nl80211hdr_put(msg, info->snd_portid, info->snd_seq, 0,
			     NL80211_CMD_GET_POWER_SAVE);
	if (!hdr) {
		err = -ENOBUFS;
		goto free_msg;
	}

	if (wdev->ps)
		ps_state = NL80211_PS_ENABLED;
	else
		ps_state = NL80211_PS_DISABLED;

	if (nla_put_u32(msg, NL80211_ATTR_PS_STATE, ps_state))
		goto nla_put_failure;

	genlmsg_end(msg, hdr);
	return genlmsg_reply(msg, info);

 nla_put_failure:
	err = -ENOBUFS;
 free_msg:
	nlmsg_free(msg);
	return err;
}

static const struct nla_policy
nl80211_attr_cqm_policy[NL80211_ATTR_CQM_MAX + 1] = {
	[NL80211_ATTR_CQM_RSSI_THOLD] = { .type = NLA_U32 },
	[NL80211_ATTR_CQM_RSSI_HYST] = { .type = NLA_U32 },
	[NL80211_ATTR_CQM_RSSI_THRESHOLD_EVENT] = { .type = NLA_U32 },
	[NL80211_ATTR_CQM_TXE_RATE] = { .type = NLA_U32 },
	[NL80211_ATTR_CQM_TXE_PKTS] = { .type = NLA_U32 },
	[NL80211_ATTR_CQM_TXE_INTVL] = { .type = NLA_U32 },
};

static int nl80211_set_cqm_txe(struct genl_info *info,
			       u32 rate, u32 pkts, u32 intvl)
{
	struct cfg80211_registered_device *rdev = info->user_ptr[0];
	struct net_device *dev = info->user_ptr[1];
	struct wireless_dev *wdev = dev->ieee80211_ptr;

	if (rate > 100 || intvl > NL80211_CQM_TXE_MAX_INTVL)
		return -EINVAL;

	if (!rdev->ops->set_cqm_txe_config)
		return -EOPNOTSUPP;

	if (wdev->iftype != NL80211_IFTYPE_STATION &&
	    wdev->iftype != NL80211_IFTYPE_P2P_CLIENT)
		return -EOPNOTSUPP;

	return rdev_set_cqm_txe_config(rdev, dev, rate, pkts, intvl);
}

static int nl80211_set_cqm_rssi(struct genl_info *info,
				s32 threshold, u32 hysteresis)
{
	struct cfg80211_registered_device *rdev = info->user_ptr[0];
	struct net_device *dev = info->user_ptr[1];
	struct wireless_dev *wdev = dev->ieee80211_ptr;

	if (threshold > 0)
		return -EINVAL;

	/* disabling - hysteresis should also be zero then */
	if (threshold == 0)
		hysteresis = 0;

	if (!rdev->ops->set_cqm_rssi_config)
		return -EOPNOTSUPP;

	if (wdev->iftype != NL80211_IFTYPE_STATION &&
	    wdev->iftype != NL80211_IFTYPE_P2P_CLIENT)
		return -EOPNOTSUPP;

	return rdev_set_cqm_rssi_config(rdev, dev, threshold, hysteresis);
}

static int nl80211_set_cqm(struct sk_buff *skb, struct genl_info *info)
{
	struct nlattr *attrs[NL80211_ATTR_CQM_MAX + 1];
	struct nlattr *cqm;
	int err;

	cqm = info->attrs[NL80211_ATTR_CQM];
	if (!cqm)
		return -EINVAL;

	err = nla_parse_nested(attrs, NL80211_ATTR_CQM_MAX, cqm,
			       nl80211_attr_cqm_policy);
	if (err)
		return err;

	if (attrs[NL80211_ATTR_CQM_RSSI_THOLD] &&
	    attrs[NL80211_ATTR_CQM_RSSI_HYST]) {
		s32 threshold = nla_get_s32(attrs[NL80211_ATTR_CQM_RSSI_THOLD]);
		u32 hysteresis = nla_get_u32(attrs[NL80211_ATTR_CQM_RSSI_HYST]);

		return nl80211_set_cqm_rssi(info, threshold, hysteresis);
	}

	if (attrs[NL80211_ATTR_CQM_TXE_RATE] &&
	    attrs[NL80211_ATTR_CQM_TXE_PKTS] &&
	    attrs[NL80211_ATTR_CQM_TXE_INTVL]) {
		u32 rate = nla_get_u32(attrs[NL80211_ATTR_CQM_TXE_RATE]);
		u32 pkts = nla_get_u32(attrs[NL80211_ATTR_CQM_TXE_PKTS]);
		u32 intvl = nla_get_u32(attrs[NL80211_ATTR_CQM_TXE_INTVL]);

		return nl80211_set_cqm_txe(info, rate, pkts, intvl);
	}

	return -EINVAL;
}

static int nl80211_join_ocb(struct sk_buff *skb, struct genl_info *info)
{
	struct cfg80211_registered_device *rdev = info->user_ptr[0];
	struct net_device *dev = info->user_ptr[1];
	struct ocb_setup setup = {};
	int err;

	err = nl80211_parse_chandef(rdev, info, &setup.chandef);
	if (err)
		return err;

	return cfg80211_join_ocb(rdev, dev, &setup);
}

static int nl80211_leave_ocb(struct sk_buff *skb, struct genl_info *info)
{
	struct cfg80211_registered_device *rdev = info->user_ptr[0];
	struct net_device *dev = info->user_ptr[1];

	return cfg80211_leave_ocb(rdev, dev);
}

static int nl80211_join_mesh(struct sk_buff *skb, struct genl_info *info)
{
	struct cfg80211_registered_device *rdev = info->user_ptr[0];
	struct net_device *dev = info->user_ptr[1];
	struct mesh_config cfg;
	struct mesh_setup setup;
	int err;

	/* start with default */
	memcpy(&cfg, &default_mesh_config, sizeof(cfg));
	memcpy(&setup, &default_mesh_setup, sizeof(setup));

	if (info->attrs[NL80211_ATTR_MESH_CONFIG]) {
		/* and parse parameters if given */
		err = nl80211_parse_mesh_config(info, &cfg, NULL);
		if (err)
			return err;
	}

	if (!info->attrs[NL80211_ATTR_MESH_ID] ||
	    !nla_len(info->attrs[NL80211_ATTR_MESH_ID]))
		return -EINVAL;

	setup.mesh_id = nla_data(info->attrs[NL80211_ATTR_MESH_ID]);
	setup.mesh_id_len = nla_len(info->attrs[NL80211_ATTR_MESH_ID]);

	if (info->attrs[NL80211_ATTR_MCAST_RATE] &&
	    !nl80211_parse_mcast_rate(rdev, setup.mcast_rate,
			    nla_get_u32(info->attrs[NL80211_ATTR_MCAST_RATE])))
			return -EINVAL;

	if (info->attrs[NL80211_ATTR_BEACON_INTERVAL]) {
		setup.beacon_interval =
			nla_get_u32(info->attrs[NL80211_ATTR_BEACON_INTERVAL]);

		err = cfg80211_validate_beacon_int(rdev,
						   NL80211_IFTYPE_MESH_POINT,
						   setup.beacon_interval);
		if (err)
			return err;
	}

	if (info->attrs[NL80211_ATTR_DTIM_PERIOD]) {
		setup.dtim_period =
			nla_get_u32(info->attrs[NL80211_ATTR_DTIM_PERIOD]);
		if (setup.dtim_period < 1 || setup.dtim_period > 100)
			return -EINVAL;
	}

	if (info->attrs[NL80211_ATTR_MESH_SETUP]) {
		/* parse additional setup parameters if given */
		err = nl80211_parse_mesh_setup(info, &setup);
		if (err)
			return err;
	}

	if (setup.user_mpm)
		cfg.auto_open_plinks = false;

	if (info->attrs[NL80211_ATTR_WIPHY_FREQ]) {
		err = nl80211_parse_chandef(rdev, info, &setup.chandef);
		if (err)
			return err;
	} else {
		/* cfg80211_join_mesh() will sort it out */
		setup.chandef.chan = NULL;
	}

	if (info->attrs[NL80211_ATTR_BSS_BASIC_RATES]) {
		u8 *rates = nla_data(info->attrs[NL80211_ATTR_BSS_BASIC_RATES]);
		int n_rates =
			nla_len(info->attrs[NL80211_ATTR_BSS_BASIC_RATES]);
		struct ieee80211_supported_band *sband;

		if (!setup.chandef.chan)
			return -EINVAL;

		sband = rdev->wiphy.bands[setup.chandef.chan->band];

		err = ieee80211_get_ratemask(sband, rates, n_rates,
					     &setup.basic_rates);
		if (err)
			return err;
	}

	if (info->attrs[NL80211_ATTR_TX_RATES]) {
		err = nl80211_parse_tx_bitrate_mask(info, &setup.beacon_rate);
		if (err)
			return err;

		if (!setup.chandef.chan)
			return -EINVAL;

		err = validate_beacon_tx_rate(rdev, setup.chandef.chan->band,
					      &setup.beacon_rate);
		if (err)
			return err;
	}

	return cfg80211_join_mesh(rdev, dev, &setup, &cfg);
}

static int nl80211_leave_mesh(struct sk_buff *skb, struct genl_info *info)
{
	struct cfg80211_registered_device *rdev = info->user_ptr[0];
	struct net_device *dev = info->user_ptr[1];

	return cfg80211_leave_mesh(rdev, dev);
}

#ifdef CONFIG_PM
static int nl80211_send_wowlan_patterns(struct sk_buff *msg,
					struct cfg80211_registered_device *rdev)
{
	struct cfg80211_wowlan *wowlan = rdev->wiphy.wowlan_config;
	struct nlattr *nl_pats, *nl_pat;
	int i, pat_len;

	if (!wowlan->n_patterns)
		return 0;

	nl_pats = nla_nest_start(msg, NL80211_WOWLAN_TRIG_PKT_PATTERN);
	if (!nl_pats)
		return -ENOBUFS;

	for (i = 0; i < wowlan->n_patterns; i++) {
		nl_pat = nla_nest_start(msg, i + 1);
		if (!nl_pat)
			return -ENOBUFS;
		pat_len = wowlan->patterns[i].pattern_len;
		if (nla_put(msg, NL80211_PKTPAT_MASK, DIV_ROUND_UP(pat_len, 8),
			    wowlan->patterns[i].mask) ||
		    nla_put(msg, NL80211_PKTPAT_PATTERN, pat_len,
			    wowlan->patterns[i].pattern) ||
		    nla_put_u32(msg, NL80211_PKTPAT_OFFSET,
				wowlan->patterns[i].pkt_offset))
			return -ENOBUFS;
		nla_nest_end(msg, nl_pat);
	}
	nla_nest_end(msg, nl_pats);

	return 0;
}

static int nl80211_send_wowlan_tcp(struct sk_buff *msg,
				   struct cfg80211_wowlan_tcp *tcp)
{
	struct nlattr *nl_tcp;

	if (!tcp)
		return 0;

	nl_tcp = nla_nest_start(msg, NL80211_WOWLAN_TRIG_TCP_CONNECTION);
	if (!nl_tcp)
		return -ENOBUFS;

	if (nla_put_in_addr(msg, NL80211_WOWLAN_TCP_SRC_IPV4, tcp->src) ||
	    nla_put_in_addr(msg, NL80211_WOWLAN_TCP_DST_IPV4, tcp->dst) ||
	    nla_put(msg, NL80211_WOWLAN_TCP_DST_MAC, ETH_ALEN, tcp->dst_mac) ||
	    nla_put_u16(msg, NL80211_WOWLAN_TCP_SRC_PORT, tcp->src_port) ||
	    nla_put_u16(msg, NL80211_WOWLAN_TCP_DST_PORT, tcp->dst_port) ||
	    nla_put(msg, NL80211_WOWLAN_TCP_DATA_PAYLOAD,
		    tcp->payload_len, tcp->payload) ||
	    nla_put_u32(msg, NL80211_WOWLAN_TCP_DATA_INTERVAL,
			tcp->data_interval) ||
	    nla_put(msg, NL80211_WOWLAN_TCP_WAKE_PAYLOAD,
		    tcp->wake_len, tcp->wake_data) ||
	    nla_put(msg, NL80211_WOWLAN_TCP_WAKE_MASK,
		    DIV_ROUND_UP(tcp->wake_len, 8), tcp->wake_mask))
		return -ENOBUFS;

	if (tcp->payload_seq.len &&
	    nla_put(msg, NL80211_WOWLAN_TCP_DATA_PAYLOAD_SEQ,
		    sizeof(tcp->payload_seq), &tcp->payload_seq))
		return -ENOBUFS;

	if (tcp->payload_tok.len &&
	    nla_put(msg, NL80211_WOWLAN_TCP_DATA_PAYLOAD_TOKEN,
		    sizeof(tcp->payload_tok) + tcp->tokens_size,
		    &tcp->payload_tok))
		return -ENOBUFS;

	nla_nest_end(msg, nl_tcp);

	return 0;
}

static int nl80211_send_wowlan_nd(struct sk_buff *msg,
				  struct cfg80211_sched_scan_request *req)
{
	struct nlattr *nd, *freqs, *matches, *match, *scan_plans, *scan_plan;
	int i;

	if (!req)
		return 0;

	nd = nla_nest_start(msg, NL80211_WOWLAN_TRIG_NET_DETECT);
	if (!nd)
		return -ENOBUFS;

	if (req->n_scan_plans == 1 &&
	    nla_put_u32(msg, NL80211_ATTR_SCHED_SCAN_INTERVAL,
			req->scan_plans[0].interval * 1000))
		return -ENOBUFS;

	if (nla_put_u32(msg, NL80211_ATTR_SCHED_SCAN_DELAY, req->delay))
		return -ENOBUFS;

	if (req->relative_rssi_set) {
		struct nl80211_bss_select_rssi_adjust rssi_adjust;

		if (nla_put_s8(msg, NL80211_ATTR_SCHED_SCAN_RELATIVE_RSSI,
			       req->relative_rssi))
			return -ENOBUFS;

		rssi_adjust.band = req->rssi_adjust.band;
		rssi_adjust.delta = req->rssi_adjust.delta;
		if (nla_put(msg, NL80211_ATTR_SCHED_SCAN_RSSI_ADJUST,
			    sizeof(rssi_adjust), &rssi_adjust))
			return -ENOBUFS;
	}

	freqs = nla_nest_start(msg, NL80211_ATTR_SCAN_FREQUENCIES);
	if (!freqs)
		return -ENOBUFS;

	for (i = 0; i < req->n_channels; i++) {
		if (nla_put_u32(msg, i, req->channels[i]->center_freq))
			return -ENOBUFS;
	}

	nla_nest_end(msg, freqs);

	if (req->n_match_sets) {
		matches = nla_nest_start(msg, NL80211_ATTR_SCHED_SCAN_MATCH);
		if (!matches)
			return -ENOBUFS;

		for (i = 0; i < req->n_match_sets; i++) {
			match = nla_nest_start(msg, i);
			if (!match)
				return -ENOBUFS;

			if (nla_put(msg, NL80211_SCHED_SCAN_MATCH_ATTR_SSID,
				    req->match_sets[i].ssid.ssid_len,
				    req->match_sets[i].ssid.ssid))
				return -ENOBUFS;
			nla_nest_end(msg, match);
		}
		nla_nest_end(msg, matches);
	}

	scan_plans = nla_nest_start(msg, NL80211_ATTR_SCHED_SCAN_PLANS);
	if (!scan_plans)
		return -ENOBUFS;

	for (i = 0; i < req->n_scan_plans; i++) {
		scan_plan = nla_nest_start(msg, i + 1);
		if (!scan_plan)
			return -ENOBUFS;

		if (!scan_plan ||
		    nla_put_u32(msg, NL80211_SCHED_SCAN_PLAN_INTERVAL,
				req->scan_plans[i].interval) ||
		    (req->scan_plans[i].iterations &&
		     nla_put_u32(msg, NL80211_SCHED_SCAN_PLAN_ITERATIONS,
				 req->scan_plans[i].iterations)))
			return -ENOBUFS;
		nla_nest_end(msg, scan_plan);
	}
	nla_nest_end(msg, scan_plans);

	nla_nest_end(msg, nd);

	return 0;
}

static int nl80211_get_wowlan(struct sk_buff *skb, struct genl_info *info)
{
	struct cfg80211_registered_device *rdev = info->user_ptr[0];
	struct sk_buff *msg;
	void *hdr;
	u32 size = NLMSG_DEFAULT_SIZE;

	if (!rdev->wiphy.wowlan)
		return -EOPNOTSUPP;

	if (rdev->wiphy.wowlan_config && rdev->wiphy.wowlan_config->tcp) {
		/* adjust size to have room for all the data */
		size += rdev->wiphy.wowlan_config->tcp->tokens_size +
			rdev->wiphy.wowlan_config->tcp->payload_len +
			rdev->wiphy.wowlan_config->tcp->wake_len +
			rdev->wiphy.wowlan_config->tcp->wake_len / 8;
	}

	msg = nlmsg_new(size, GFP_KERNEL);
	if (!msg)
		return -ENOMEM;

	hdr = nl80211hdr_put(msg, info->snd_portid, info->snd_seq, 0,
			     NL80211_CMD_GET_WOWLAN);
	if (!hdr)
		goto nla_put_failure;

	if (rdev->wiphy.wowlan_config) {
		struct nlattr *nl_wowlan;

		nl_wowlan = nla_nest_start(msg, NL80211_ATTR_WOWLAN_TRIGGERS);
		if (!nl_wowlan)
			goto nla_put_failure;

		if ((rdev->wiphy.wowlan_config->any &&
		     nla_put_flag(msg, NL80211_WOWLAN_TRIG_ANY)) ||
		    (rdev->wiphy.wowlan_config->disconnect &&
		     nla_put_flag(msg, NL80211_WOWLAN_TRIG_DISCONNECT)) ||
		    (rdev->wiphy.wowlan_config->magic_pkt &&
		     nla_put_flag(msg, NL80211_WOWLAN_TRIG_MAGIC_PKT)) ||
		    (rdev->wiphy.wowlan_config->gtk_rekey_failure &&
		     nla_put_flag(msg, NL80211_WOWLAN_TRIG_GTK_REKEY_FAILURE)) ||
		    (rdev->wiphy.wowlan_config->eap_identity_req &&
		     nla_put_flag(msg, NL80211_WOWLAN_TRIG_EAP_IDENT_REQUEST)) ||
		    (rdev->wiphy.wowlan_config->four_way_handshake &&
		     nla_put_flag(msg, NL80211_WOWLAN_TRIG_4WAY_HANDSHAKE)) ||
		    (rdev->wiphy.wowlan_config->rfkill_release &&
		     nla_put_flag(msg, NL80211_WOWLAN_TRIG_RFKILL_RELEASE)))
			goto nla_put_failure;

		if (nl80211_send_wowlan_patterns(msg, rdev))
			goto nla_put_failure;

		if (nl80211_send_wowlan_tcp(msg,
					    rdev->wiphy.wowlan_config->tcp))
			goto nla_put_failure;

		if (nl80211_send_wowlan_nd(
			    msg,
			    rdev->wiphy.wowlan_config->nd_config))
			goto nla_put_failure;

		nla_nest_end(msg, nl_wowlan);
	}

	genlmsg_end(msg, hdr);
	return genlmsg_reply(msg, info);

nla_put_failure:
	nlmsg_free(msg);
	return -ENOBUFS;
}

static int nl80211_parse_wowlan_tcp(struct cfg80211_registered_device *rdev,
				    struct nlattr *attr,
				    struct cfg80211_wowlan *trig)
{
	struct nlattr *tb[NUM_NL80211_WOWLAN_TCP];
	struct cfg80211_wowlan_tcp *cfg;
	struct nl80211_wowlan_tcp_data_token *tok = NULL;
	struct nl80211_wowlan_tcp_data_seq *seq = NULL;
	u32 size;
	u32 data_size, wake_size, tokens_size = 0, wake_mask_size;
	int err, port;

	if (!rdev->wiphy.wowlan->tcp)
		return -EINVAL;

	err = nla_parse(tb, MAX_NL80211_WOWLAN_TCP,
			nla_data(attr), nla_len(attr),
			nl80211_wowlan_tcp_policy);
	if (err)
		return err;

	if (!tb[NL80211_WOWLAN_TCP_SRC_IPV4] ||
	    !tb[NL80211_WOWLAN_TCP_DST_IPV4] ||
	    !tb[NL80211_WOWLAN_TCP_DST_MAC] ||
	    !tb[NL80211_WOWLAN_TCP_DST_PORT] ||
	    !tb[NL80211_WOWLAN_TCP_DATA_PAYLOAD] ||
	    !tb[NL80211_WOWLAN_TCP_DATA_INTERVAL] ||
	    !tb[NL80211_WOWLAN_TCP_WAKE_PAYLOAD] ||
	    !tb[NL80211_WOWLAN_TCP_WAKE_MASK])
		return -EINVAL;

	data_size = nla_len(tb[NL80211_WOWLAN_TCP_DATA_PAYLOAD]);
	if (data_size > rdev->wiphy.wowlan->tcp->data_payload_max)
		return -EINVAL;

	if (nla_get_u32(tb[NL80211_WOWLAN_TCP_DATA_INTERVAL]) >
			rdev->wiphy.wowlan->tcp->data_interval_max ||
	    nla_get_u32(tb[NL80211_WOWLAN_TCP_DATA_INTERVAL]) == 0)
		return -EINVAL;

	wake_size = nla_len(tb[NL80211_WOWLAN_TCP_WAKE_PAYLOAD]);
	if (wake_size > rdev->wiphy.wowlan->tcp->wake_payload_max)
		return -EINVAL;

	wake_mask_size = nla_len(tb[NL80211_WOWLAN_TCP_WAKE_MASK]);
	if (wake_mask_size != DIV_ROUND_UP(wake_size, 8))
		return -EINVAL;

	if (tb[NL80211_WOWLAN_TCP_DATA_PAYLOAD_TOKEN]) {
		u32 tokln = nla_len(tb[NL80211_WOWLAN_TCP_DATA_PAYLOAD_TOKEN]);

		tok = nla_data(tb[NL80211_WOWLAN_TCP_DATA_PAYLOAD_TOKEN]);
		tokens_size = tokln - sizeof(*tok);

		if (!tok->len || tokens_size % tok->len)
			return -EINVAL;
		if (!rdev->wiphy.wowlan->tcp->tok)
			return -EINVAL;
		if (tok->len > rdev->wiphy.wowlan->tcp->tok->max_len)
			return -EINVAL;
		if (tok->len < rdev->wiphy.wowlan->tcp->tok->min_len)
			return -EINVAL;
		if (tokens_size > rdev->wiphy.wowlan->tcp->tok->bufsize)
			return -EINVAL;
		if (tok->offset + tok->len > data_size)
			return -EINVAL;
	}

	if (tb[NL80211_WOWLAN_TCP_DATA_PAYLOAD_SEQ]) {
		seq = nla_data(tb[NL80211_WOWLAN_TCP_DATA_PAYLOAD_SEQ]);
		if (!rdev->wiphy.wowlan->tcp->seq)
			return -EINVAL;
		if (seq->len == 0 || seq->len > 4)
			return -EINVAL;
		if (seq->len + seq->offset > data_size)
			return -EINVAL;
	}

	size = sizeof(*cfg);
	size += data_size;
	size += wake_size + wake_mask_size;
	size += tokens_size;

	cfg = kzalloc(size, GFP_KERNEL);
	if (!cfg)
		return -ENOMEM;
	cfg->src = nla_get_in_addr(tb[NL80211_WOWLAN_TCP_SRC_IPV4]);
	cfg->dst = nla_get_in_addr(tb[NL80211_WOWLAN_TCP_DST_IPV4]);
	memcpy(cfg->dst_mac, nla_data(tb[NL80211_WOWLAN_TCP_DST_MAC]),
	       ETH_ALEN);
	if (tb[NL80211_WOWLAN_TCP_SRC_PORT])
		port = nla_get_u16(tb[NL80211_WOWLAN_TCP_SRC_PORT]);
	else
		port = 0;
#ifdef CONFIG_INET
	/* allocate a socket and port for it and use it */
	err = __sock_create(wiphy_net(&rdev->wiphy), PF_INET, SOCK_STREAM,
			    IPPROTO_TCP, &cfg->sock, 1);
	if (err) {
		kfree(cfg);
		return err;
	}
	if (inet_csk_get_port(cfg->sock->sk, port)) {
		sock_release(cfg->sock);
		kfree(cfg);
		return -EADDRINUSE;
	}
	cfg->src_port = inet_sk(cfg->sock->sk)->inet_num;
#else
	if (!port) {
		kfree(cfg);
		return -EINVAL;
	}
	cfg->src_port = port;
#endif

	cfg->dst_port = nla_get_u16(tb[NL80211_WOWLAN_TCP_DST_PORT]);
	cfg->payload_len = data_size;
	cfg->payload = (u8 *)cfg + sizeof(*cfg) + tokens_size;
	memcpy((void *)cfg->payload,
	       nla_data(tb[NL80211_WOWLAN_TCP_DATA_PAYLOAD]),
	       data_size);
	if (seq)
		cfg->payload_seq = *seq;
	cfg->data_interval = nla_get_u32(tb[NL80211_WOWLAN_TCP_DATA_INTERVAL]);
	cfg->wake_len = wake_size;
	cfg->wake_data = (u8 *)cfg + sizeof(*cfg) + tokens_size + data_size;
	memcpy((void *)cfg->wake_data,
	       nla_data(tb[NL80211_WOWLAN_TCP_WAKE_PAYLOAD]),
	       wake_size);
	cfg->wake_mask = (u8 *)cfg + sizeof(*cfg) + tokens_size +
			 data_size + wake_size;
	memcpy((void *)cfg->wake_mask,
	       nla_data(tb[NL80211_WOWLAN_TCP_WAKE_MASK]),
	       wake_mask_size);
	if (tok) {
		cfg->tokens_size = tokens_size;
		memcpy(&cfg->payload_tok, tok, sizeof(*tok) + tokens_size);
	}

	trig->tcp = cfg;

	return 0;
}

static int nl80211_parse_wowlan_nd(struct cfg80211_registered_device *rdev,
				   const struct wiphy_wowlan_support *wowlan,
				   struct nlattr *attr,
				   struct cfg80211_wowlan *trig)
{
	struct nlattr **tb;
	int err;

	tb = kzalloc(NUM_NL80211_ATTR * sizeof(*tb), GFP_KERNEL);
	if (!tb)
		return -ENOMEM;

	if (!(wowlan->flags & WIPHY_WOWLAN_NET_DETECT)) {
		err = -EOPNOTSUPP;
		goto out;
	}

	err = nla_parse(tb, NL80211_ATTR_MAX,
			nla_data(attr), nla_len(attr),
			nl80211_policy);
	if (err)
		goto out;

	trig->nd_config = nl80211_parse_sched_scan(&rdev->wiphy, NULL, tb);
	err = PTR_ERR_OR_ZERO(trig->nd_config);
	if (err)
		trig->nd_config = NULL;

out:
	kfree(tb);
	return err;
}

static int nl80211_set_wowlan(struct sk_buff *skb, struct genl_info *info)
{
	struct cfg80211_registered_device *rdev = info->user_ptr[0];
	struct nlattr *tb[NUM_NL80211_WOWLAN_TRIG];
	struct cfg80211_wowlan new_triggers = {};
	struct cfg80211_wowlan *ntrig;
	const struct wiphy_wowlan_support *wowlan = rdev->wiphy.wowlan;
	int err, i;
	bool prev_enabled = rdev->wiphy.wowlan_config;
	bool regular = false;

	if (!wowlan)
		return -EOPNOTSUPP;

	if (!info->attrs[NL80211_ATTR_WOWLAN_TRIGGERS]) {
		cfg80211_rdev_free_wowlan(rdev);
		rdev->wiphy.wowlan_config = NULL;
		goto set_wakeup;
	}

	err = nla_parse(tb, MAX_NL80211_WOWLAN_TRIG,
			nla_data(info->attrs[NL80211_ATTR_WOWLAN_TRIGGERS]),
			nla_len(info->attrs[NL80211_ATTR_WOWLAN_TRIGGERS]),
			nl80211_wowlan_policy);
	if (err)
		return err;

	if (tb[NL80211_WOWLAN_TRIG_ANY]) {
		if (!(wowlan->flags & WIPHY_WOWLAN_ANY))
			return -EINVAL;
		new_triggers.any = true;
	}

	if (tb[NL80211_WOWLAN_TRIG_DISCONNECT]) {
		if (!(wowlan->flags & WIPHY_WOWLAN_DISCONNECT))
			return -EINVAL;
		new_triggers.disconnect = true;
		regular = true;
	}

	if (tb[NL80211_WOWLAN_TRIG_MAGIC_PKT]) {
		if (!(wowlan->flags & WIPHY_WOWLAN_MAGIC_PKT))
			return -EINVAL;
		new_triggers.magic_pkt = true;
		regular = true;
	}

	if (tb[NL80211_WOWLAN_TRIG_GTK_REKEY_SUPPORTED])
		return -EINVAL;

	if (tb[NL80211_WOWLAN_TRIG_GTK_REKEY_FAILURE]) {
		if (!(wowlan->flags & WIPHY_WOWLAN_GTK_REKEY_FAILURE))
			return -EINVAL;
		new_triggers.gtk_rekey_failure = true;
		regular = true;
	}

	if (tb[NL80211_WOWLAN_TRIG_EAP_IDENT_REQUEST]) {
		if (!(wowlan->flags & WIPHY_WOWLAN_EAP_IDENTITY_REQ))
			return -EINVAL;
		new_triggers.eap_identity_req = true;
		regular = true;
	}

	if (tb[NL80211_WOWLAN_TRIG_4WAY_HANDSHAKE]) {
		if (!(wowlan->flags & WIPHY_WOWLAN_4WAY_HANDSHAKE))
			return -EINVAL;
		new_triggers.four_way_handshake = true;
		regular = true;
	}

	if (tb[NL80211_WOWLAN_TRIG_RFKILL_RELEASE]) {
		if (!(wowlan->flags & WIPHY_WOWLAN_RFKILL_RELEASE))
			return -EINVAL;
		new_triggers.rfkill_release = true;
		regular = true;
	}

	if (tb[NL80211_WOWLAN_TRIG_PKT_PATTERN]) {
		struct nlattr *pat;
		int n_patterns = 0;
		int rem, pat_len, mask_len, pkt_offset;
		struct nlattr *pat_tb[NUM_NL80211_PKTPAT];

		regular = true;

		nla_for_each_nested(pat, tb[NL80211_WOWLAN_TRIG_PKT_PATTERN],
				    rem)
			n_patterns++;
		if (n_patterns > wowlan->n_patterns)
			return -EINVAL;

		new_triggers.patterns = kcalloc(n_patterns,
						sizeof(new_triggers.patterns[0]),
						GFP_KERNEL);
		if (!new_triggers.patterns)
			return -ENOMEM;

		new_triggers.n_patterns = n_patterns;
		i = 0;

		nla_for_each_nested(pat, tb[NL80211_WOWLAN_TRIG_PKT_PATTERN],
				    rem) {
			u8 *mask_pat;

			nla_parse(pat_tb, MAX_NL80211_PKTPAT, nla_data(pat),
				  nla_len(pat), nl80211_packet_pattern_policy);
			err = -EINVAL;
			if (!pat_tb[NL80211_PKTPAT_MASK] ||
			    !pat_tb[NL80211_PKTPAT_PATTERN])
				goto error;
			pat_len = nla_len(pat_tb[NL80211_PKTPAT_PATTERN]);
			mask_len = DIV_ROUND_UP(pat_len, 8);
			if (nla_len(pat_tb[NL80211_PKTPAT_MASK]) != mask_len)
				goto error;
			if (pat_len > wowlan->pattern_max_len ||
			    pat_len < wowlan->pattern_min_len)
				goto error;

			if (!pat_tb[NL80211_PKTPAT_OFFSET])
				pkt_offset = 0;
			else
				pkt_offset = nla_get_u32(
					pat_tb[NL80211_PKTPAT_OFFSET]);
			if (pkt_offset > wowlan->max_pkt_offset)
				goto error;
			new_triggers.patterns[i].pkt_offset = pkt_offset;

			mask_pat = kmalloc(mask_len + pat_len, GFP_KERNEL);
			if (!mask_pat) {
				err = -ENOMEM;
				goto error;
			}
			new_triggers.patterns[i].mask = mask_pat;
			memcpy(mask_pat, nla_data(pat_tb[NL80211_PKTPAT_MASK]),
			       mask_len);
			mask_pat += mask_len;
			new_triggers.patterns[i].pattern = mask_pat;
			new_triggers.patterns[i].pattern_len = pat_len;
			memcpy(mask_pat,
			       nla_data(pat_tb[NL80211_PKTPAT_PATTERN]),
			       pat_len);
			i++;
		}
	}

	if (tb[NL80211_WOWLAN_TRIG_TCP_CONNECTION]) {
		regular = true;
		err = nl80211_parse_wowlan_tcp(
			rdev, tb[NL80211_WOWLAN_TRIG_TCP_CONNECTION],
			&new_triggers);
		if (err)
			goto error;
	}

	if (tb[NL80211_WOWLAN_TRIG_NET_DETECT]) {
		regular = true;
		err = nl80211_parse_wowlan_nd(
			rdev, wowlan, tb[NL80211_WOWLAN_TRIG_NET_DETECT],
			&new_triggers);
		if (err)
			goto error;
	}

	/* The 'any' trigger means the device continues operating more or less
	 * as in its normal operation mode and wakes up the host on most of the
	 * normal interrupts (like packet RX, ...)
	 * It therefore makes little sense to combine with the more constrained
	 * wakeup trigger modes.
	 */
	if (new_triggers.any && regular) {
		err = -EINVAL;
		goto error;
	}

	ntrig = kmemdup(&new_triggers, sizeof(new_triggers), GFP_KERNEL);
	if (!ntrig) {
		err = -ENOMEM;
		goto error;
	}
	cfg80211_rdev_free_wowlan(rdev);
	rdev->wiphy.wowlan_config = ntrig;

 set_wakeup:
	if (rdev->ops->set_wakeup &&
	    prev_enabled != !!rdev->wiphy.wowlan_config)
		rdev_set_wakeup(rdev, rdev->wiphy.wowlan_config);

	return 0;
 error:
	for (i = 0; i < new_triggers.n_patterns; i++)
		kfree(new_triggers.patterns[i].mask);
	kfree(new_triggers.patterns);
	if (new_triggers.tcp && new_triggers.tcp->sock)
		sock_release(new_triggers.tcp->sock);
	kfree(new_triggers.tcp);
	kfree(new_triggers.nd_config);
	return err;
}
#endif

static int nl80211_send_coalesce_rules(struct sk_buff *msg,
				       struct cfg80211_registered_device *rdev)
{
	struct nlattr *nl_pats, *nl_pat, *nl_rule, *nl_rules;
	int i, j, pat_len;
	struct cfg80211_coalesce_rules *rule;

	if (!rdev->coalesce->n_rules)
		return 0;

	nl_rules = nla_nest_start(msg, NL80211_ATTR_COALESCE_RULE);
	if (!nl_rules)
		return -ENOBUFS;

	for (i = 0; i < rdev->coalesce->n_rules; i++) {
		nl_rule = nla_nest_start(msg, i + 1);
		if (!nl_rule)
			return -ENOBUFS;

		rule = &rdev->coalesce->rules[i];
		if (nla_put_u32(msg, NL80211_ATTR_COALESCE_RULE_DELAY,
				rule->delay))
			return -ENOBUFS;

		if (nla_put_u32(msg, NL80211_ATTR_COALESCE_RULE_CONDITION,
				rule->condition))
			return -ENOBUFS;

		nl_pats = nla_nest_start(msg,
				NL80211_ATTR_COALESCE_RULE_PKT_PATTERN);
		if (!nl_pats)
			return -ENOBUFS;

		for (j = 0; j < rule->n_patterns; j++) {
			nl_pat = nla_nest_start(msg, j + 1);
			if (!nl_pat)
				return -ENOBUFS;
			pat_len = rule->patterns[j].pattern_len;
			if (nla_put(msg, NL80211_PKTPAT_MASK,
				    DIV_ROUND_UP(pat_len, 8),
				    rule->patterns[j].mask) ||
			    nla_put(msg, NL80211_PKTPAT_PATTERN, pat_len,
				    rule->patterns[j].pattern) ||
			    nla_put_u32(msg, NL80211_PKTPAT_OFFSET,
					rule->patterns[j].pkt_offset))
				return -ENOBUFS;
			nla_nest_end(msg, nl_pat);
		}
		nla_nest_end(msg, nl_pats);
		nla_nest_end(msg, nl_rule);
	}
	nla_nest_end(msg, nl_rules);

	return 0;
}

static int nl80211_get_coalesce(struct sk_buff *skb, struct genl_info *info)
{
	struct cfg80211_registered_device *rdev = info->user_ptr[0];
	struct sk_buff *msg;
	void *hdr;

	if (!rdev->wiphy.coalesce)
		return -EOPNOTSUPP;

	msg = nlmsg_new(NLMSG_DEFAULT_SIZE, GFP_KERNEL);
	if (!msg)
		return -ENOMEM;

	hdr = nl80211hdr_put(msg, info->snd_portid, info->snd_seq, 0,
			     NL80211_CMD_GET_COALESCE);
	if (!hdr)
		goto nla_put_failure;

	if (rdev->coalesce && nl80211_send_coalesce_rules(msg, rdev))
		goto nla_put_failure;

	genlmsg_end(msg, hdr);
	return genlmsg_reply(msg, info);

nla_put_failure:
	nlmsg_free(msg);
	return -ENOBUFS;
}

void cfg80211_rdev_free_coalesce(struct cfg80211_registered_device *rdev)
{
	struct cfg80211_coalesce *coalesce = rdev->coalesce;
	int i, j;
	struct cfg80211_coalesce_rules *rule;

	if (!coalesce)
		return;

	for (i = 0; i < coalesce->n_rules; i++) {
		rule = &coalesce->rules[i];
		for (j = 0; j < rule->n_patterns; j++)
			kfree(rule->patterns[j].mask);
		kfree(rule->patterns);
	}
	kfree(coalesce->rules);
	kfree(coalesce);
	rdev->coalesce = NULL;
}

static int nl80211_parse_coalesce_rule(struct cfg80211_registered_device *rdev,
				       struct nlattr *rule,
				       struct cfg80211_coalesce_rules *new_rule)
{
	int err, i;
	const struct wiphy_coalesce_support *coalesce = rdev->wiphy.coalesce;
	struct nlattr *tb[NUM_NL80211_ATTR_COALESCE_RULE], *pat;
	int rem, pat_len, mask_len, pkt_offset, n_patterns = 0;
	struct nlattr *pat_tb[NUM_NL80211_PKTPAT];

	err = nla_parse(tb, NL80211_ATTR_COALESCE_RULE_MAX, nla_data(rule),
			nla_len(rule), nl80211_coalesce_policy);
	if (err)
		return err;

	if (tb[NL80211_ATTR_COALESCE_RULE_DELAY])
		new_rule->delay =
			nla_get_u32(tb[NL80211_ATTR_COALESCE_RULE_DELAY]);
	if (new_rule->delay > coalesce->max_delay)
		return -EINVAL;

	if (tb[NL80211_ATTR_COALESCE_RULE_CONDITION])
		new_rule->condition =
			nla_get_u32(tb[NL80211_ATTR_COALESCE_RULE_CONDITION]);
	if (new_rule->condition != NL80211_COALESCE_CONDITION_MATCH &&
	    new_rule->condition != NL80211_COALESCE_CONDITION_NO_MATCH)
		return -EINVAL;

	if (!tb[NL80211_ATTR_COALESCE_RULE_PKT_PATTERN])
		return -EINVAL;

	nla_for_each_nested(pat, tb[NL80211_ATTR_COALESCE_RULE_PKT_PATTERN],
			    rem)
		n_patterns++;
	if (n_patterns > coalesce->n_patterns)
		return -EINVAL;

	new_rule->patterns = kcalloc(n_patterns, sizeof(new_rule->patterns[0]),
				     GFP_KERNEL);
	if (!new_rule->patterns)
		return -ENOMEM;

	new_rule->n_patterns = n_patterns;
	i = 0;

	nla_for_each_nested(pat, tb[NL80211_ATTR_COALESCE_RULE_PKT_PATTERN],
			    rem) {
		u8 *mask_pat;

		nla_parse(pat_tb, MAX_NL80211_PKTPAT, nla_data(pat),
			  nla_len(pat), nl80211_packet_pattern_policy);
		if (!pat_tb[NL80211_PKTPAT_MASK] ||
		    !pat_tb[NL80211_PKTPAT_PATTERN])
			return -EINVAL;
		pat_len = nla_len(pat_tb[NL80211_PKTPAT_PATTERN]);
		mask_len = DIV_ROUND_UP(pat_len, 8);
		if (nla_len(pat_tb[NL80211_PKTPAT_MASK]) != mask_len)
			return -EINVAL;
		if (pat_len > coalesce->pattern_max_len ||
		    pat_len < coalesce->pattern_min_len)
			return -EINVAL;

		if (!pat_tb[NL80211_PKTPAT_OFFSET])
			pkt_offset = 0;
		else
			pkt_offset = nla_get_u32(pat_tb[NL80211_PKTPAT_OFFSET]);
		if (pkt_offset > coalesce->max_pkt_offset)
			return -EINVAL;
		new_rule->patterns[i].pkt_offset = pkt_offset;

		mask_pat = kmalloc(mask_len + pat_len, GFP_KERNEL);
		if (!mask_pat)
			return -ENOMEM;

		new_rule->patterns[i].mask = mask_pat;
		memcpy(mask_pat, nla_data(pat_tb[NL80211_PKTPAT_MASK]),
		       mask_len);

		mask_pat += mask_len;
		new_rule->patterns[i].pattern = mask_pat;
		new_rule->patterns[i].pattern_len = pat_len;
		memcpy(mask_pat, nla_data(pat_tb[NL80211_PKTPAT_PATTERN]),
		       pat_len);
		i++;
	}

	return 0;
}

static int nl80211_set_coalesce(struct sk_buff *skb, struct genl_info *info)
{
	struct cfg80211_registered_device *rdev = info->user_ptr[0];
	const struct wiphy_coalesce_support *coalesce = rdev->wiphy.coalesce;
	struct cfg80211_coalesce new_coalesce = {};
	struct cfg80211_coalesce *n_coalesce;
	int err, rem_rule, n_rules = 0, i, j;
	struct nlattr *rule;
	struct cfg80211_coalesce_rules *tmp_rule;

	if (!rdev->wiphy.coalesce || !rdev->ops->set_coalesce)
		return -EOPNOTSUPP;

	if (!info->attrs[NL80211_ATTR_COALESCE_RULE]) {
		cfg80211_rdev_free_coalesce(rdev);
		rdev_set_coalesce(rdev, NULL);
		return 0;
	}

	nla_for_each_nested(rule, info->attrs[NL80211_ATTR_COALESCE_RULE],
			    rem_rule)
		n_rules++;
	if (n_rules > coalesce->n_rules)
		return -EINVAL;

	new_coalesce.rules = kcalloc(n_rules, sizeof(new_coalesce.rules[0]),
				     GFP_KERNEL);
	if (!new_coalesce.rules)
		return -ENOMEM;

	new_coalesce.n_rules = n_rules;
	i = 0;

	nla_for_each_nested(rule, info->attrs[NL80211_ATTR_COALESCE_RULE],
			    rem_rule) {
		err = nl80211_parse_coalesce_rule(rdev, rule,
						  &new_coalesce.rules[i]);
		if (err)
			goto error;

		i++;
	}

	err = rdev_set_coalesce(rdev, &new_coalesce);
	if (err)
		goto error;

	n_coalesce = kmemdup(&new_coalesce, sizeof(new_coalesce), GFP_KERNEL);
	if (!n_coalesce) {
		err = -ENOMEM;
		goto error;
	}
	cfg80211_rdev_free_coalesce(rdev);
	rdev->coalesce = n_coalesce;

	return 0;
error:
	for (i = 0; i < new_coalesce.n_rules; i++) {
		tmp_rule = &new_coalesce.rules[i];
		for (j = 0; j < tmp_rule->n_patterns; j++)
			kfree(tmp_rule->patterns[j].mask);
		kfree(tmp_rule->patterns);
	}
	kfree(new_coalesce.rules);

	return err;
}

static int nl80211_set_rekey_data(struct sk_buff *skb, struct genl_info *info)
{
	struct cfg80211_registered_device *rdev = info->user_ptr[0];
	struct net_device *dev = info->user_ptr[1];
	struct wireless_dev *wdev = dev->ieee80211_ptr;
	struct nlattr *tb[NUM_NL80211_REKEY_DATA];
	struct cfg80211_gtk_rekey_data rekey_data;
	int err;

	if (!info->attrs[NL80211_ATTR_REKEY_DATA])
		return -EINVAL;

	err = nla_parse(tb, MAX_NL80211_REKEY_DATA,
			nla_data(info->attrs[NL80211_ATTR_REKEY_DATA]),
			nla_len(info->attrs[NL80211_ATTR_REKEY_DATA]),
			nl80211_rekey_policy);
	if (err)
		return err;

	if (!tb[NL80211_REKEY_DATA_KEK] || !tb[NL80211_REKEY_DATA_REPLAY_CTR] ||
	    (!wiphy_ext_feature_isset(&rdev->wiphy,
				      NL80211_EXT_FEATURE_FILS_SK_OFFLOAD) &&
	     !wiphy_ext_feature_isset(&rdev->wiphy,
				      NL80211_EXT_FEATURE_FILS_STA) &&
	     !tb[NL80211_REKEY_DATA_KCK]))
		return -EINVAL;

	if (nla_len(tb[NL80211_REKEY_DATA_REPLAY_CTR]) != NL80211_REPLAY_CTR_LEN)
		return -ERANGE;
	if (nla_len(tb[NL80211_REKEY_DATA_KEK]) < NL80211_KEK_LEN)
		return -ERANGE;
	if (tb[NL80211_REKEY_DATA_KCK] &&
	    nla_len(tb[NL80211_REKEY_DATA_KCK]) != NL80211_KCK_LEN)
		return -ERANGE;

	memset(&rekey_data, 0, sizeof(rekey_data));
	rekey_data.kek = nla_data(tb[NL80211_REKEY_DATA_KEK]);
	rekey_data.kek_len = nla_len(tb[NL80211_REKEY_DATA_KEK]);
	if (tb[NL80211_REKEY_DATA_KCK])
		rekey_data.kck = nla_data(tb[NL80211_REKEY_DATA_KCK]);
	rekey_data.replay_ctr = nla_data(tb[NL80211_REKEY_DATA_REPLAY_CTR]);

	wdev_lock(wdev);
	if (!wdev->current_bss) {
		err = -ENOTCONN;
		goto out;
	}

	if (!rdev->ops->set_rekey_data) {
		err = -EOPNOTSUPP;
		goto out;
	}

	err = rdev_set_rekey_data(rdev, dev, &rekey_data);
 out:
	wdev_unlock(wdev);
	return err;
}

static int nl80211_register_unexpected_frame(struct sk_buff *skb,
					     struct genl_info *info)
{
	struct net_device *dev = info->user_ptr[1];
	struct wireless_dev *wdev = dev->ieee80211_ptr;

	if (wdev->iftype != NL80211_IFTYPE_AP &&
	    wdev->iftype != NL80211_IFTYPE_P2P_GO)
		return -EINVAL;

	if (wdev->ap_unexpected_nlportid)
		return -EBUSY;

	wdev->ap_unexpected_nlportid = info->snd_portid;
	return 0;
}

static int nl80211_probe_client(struct sk_buff *skb,
				struct genl_info *info)
{
	struct cfg80211_registered_device *rdev = info->user_ptr[0];
	struct net_device *dev = info->user_ptr[1];
	struct wireless_dev *wdev = dev->ieee80211_ptr;
	struct sk_buff *msg;
	void *hdr;
	const u8 *addr;
	u64 cookie;
	int err;

	if (wdev->iftype != NL80211_IFTYPE_AP &&
	    wdev->iftype != NL80211_IFTYPE_P2P_GO)
		return -EOPNOTSUPP;

	if (!info->attrs[NL80211_ATTR_MAC])
		return -EINVAL;

	if (!rdev->ops->probe_client)
		return -EOPNOTSUPP;

	msg = nlmsg_new(NLMSG_DEFAULT_SIZE, GFP_KERNEL);
	if (!msg)
		return -ENOMEM;

	hdr = nl80211hdr_put(msg, info->snd_portid, info->snd_seq, 0,
			     NL80211_CMD_PROBE_CLIENT);
	if (!hdr) {
		err = -ENOBUFS;
		goto free_msg;
	}

	addr = nla_data(info->attrs[NL80211_ATTR_MAC]);

	err = rdev_probe_client(rdev, dev, addr, &cookie);
	if (err)
		goto free_msg;

	if (nla_put_u64_64bit(msg, NL80211_ATTR_COOKIE, cookie,
			      NL80211_ATTR_PAD))
		goto nla_put_failure;

	genlmsg_end(msg, hdr);

	return genlmsg_reply(msg, info);

 nla_put_failure:
	err = -ENOBUFS;
 free_msg:
	nlmsg_free(msg);
	return err;
}

static int nl80211_register_beacons(struct sk_buff *skb, struct genl_info *info)
{
	struct cfg80211_registered_device *rdev = info->user_ptr[0];
	struct cfg80211_beacon_registration *reg, *nreg;
	int rv;

	if (!(rdev->wiphy.flags & WIPHY_FLAG_REPORTS_OBSS))
		return -EOPNOTSUPP;

	nreg = kzalloc(sizeof(*nreg), GFP_KERNEL);
	if (!nreg)
		return -ENOMEM;

	/* First, check if already registered. */
	spin_lock_bh(&rdev->beacon_registrations_lock);
	list_for_each_entry(reg, &rdev->beacon_registrations, list) {
		if (reg->nlportid == info->snd_portid) {
			rv = -EALREADY;
			goto out_err;
		}
	}
	/* Add it to the list */
	nreg->nlportid = info->snd_portid;
	list_add(&nreg->list, &rdev->beacon_registrations);

	spin_unlock_bh(&rdev->beacon_registrations_lock);

	return 0;
out_err:
	spin_unlock_bh(&rdev->beacon_registrations_lock);
	kfree(nreg);
	return rv;
}

static int nl80211_start_p2p_device(struct sk_buff *skb, struct genl_info *info)
{
	struct cfg80211_registered_device *rdev = info->user_ptr[0];
	struct wireless_dev *wdev = info->user_ptr[1];
	int err;

	if (!rdev->ops->start_p2p_device)
		return -EOPNOTSUPP;

	if (wdev->iftype != NL80211_IFTYPE_P2P_DEVICE)
		return -EOPNOTSUPP;

	if (wdev->p2p_started)
		return 0;

	if (rfkill_blocked(rdev->rfkill))
		return -ERFKILL;

	err = rdev_start_p2p_device(rdev, wdev);
	if (err)
		return err;

	wdev->p2p_started = true;
	rdev->opencount++;

	return 0;
}

static int nl80211_stop_p2p_device(struct sk_buff *skb, struct genl_info *info)
{
	struct cfg80211_registered_device *rdev = info->user_ptr[0];
	struct wireless_dev *wdev = info->user_ptr[1];

	if (wdev->iftype != NL80211_IFTYPE_P2P_DEVICE)
		return -EOPNOTSUPP;

	if (!rdev->ops->stop_p2p_device)
		return -EOPNOTSUPP;

	cfg80211_stop_p2p_device(rdev, wdev);

	return 0;
}

static int nl80211_start_nan(struct sk_buff *skb, struct genl_info *info)
{
	struct cfg80211_registered_device *rdev = info->user_ptr[0];
	struct wireless_dev *wdev = info->user_ptr[1];
	struct cfg80211_nan_conf conf = {};
	int err;

	if (wdev->iftype != NL80211_IFTYPE_NAN)
		return -EOPNOTSUPP;

	if (wdev->nan_started)
		return -EEXIST;

	if (rfkill_blocked(rdev->rfkill))
		return -ERFKILL;

	if (!info->attrs[NL80211_ATTR_NAN_MASTER_PREF])
		return -EINVAL;

	if (!info->attrs[NL80211_ATTR_NAN_DUAL])
		return -EINVAL;

	conf.master_pref =
		nla_get_u8(info->attrs[NL80211_ATTR_NAN_MASTER_PREF]);
	if (!conf.master_pref)
		return -EINVAL;

	conf.dual = nla_get_u8(info->attrs[NL80211_ATTR_NAN_DUAL]);

	err = rdev_start_nan(rdev, wdev, &conf);
	if (err)
		return err;

	wdev->nan_started = true;
	rdev->opencount++;

	return 0;
}

static int nl80211_stop_nan(struct sk_buff *skb, struct genl_info *info)
{
	struct cfg80211_registered_device *rdev = info->user_ptr[0];
	struct wireless_dev *wdev = info->user_ptr[1];

	if (wdev->iftype != NL80211_IFTYPE_NAN)
		return -EOPNOTSUPP;

	cfg80211_stop_nan(rdev, wdev);

	return 0;
}

static int validate_nan_filter(struct nlattr *filter_attr)
{
	struct nlattr *attr;
	int len = 0, n_entries = 0, rem;

	nla_for_each_nested(attr, filter_attr, rem) {
		len += nla_len(attr);
		n_entries++;
	}

	if (len >= U8_MAX)
		return -EINVAL;

	return n_entries;
}

static int handle_nan_filter(struct nlattr *attr_filter,
			     struct cfg80211_nan_func *func,
			     bool tx)
{
	struct nlattr *attr;
	int n_entries, rem, i;
	struct cfg80211_nan_func_filter *filter;

	n_entries = validate_nan_filter(attr_filter);
	if (n_entries < 0)
		return n_entries;

	BUILD_BUG_ON(sizeof(*func->rx_filters) != sizeof(*func->tx_filters));

	filter = kcalloc(n_entries, sizeof(*func->rx_filters), GFP_KERNEL);
	if (!filter)
		return -ENOMEM;

	i = 0;
	nla_for_each_nested(attr, attr_filter, rem) {
		filter[i].filter = kmemdup(nla_data(attr), nla_len(attr),
					   GFP_KERNEL);
		filter[i].len = nla_len(attr);
		i++;
	}
	if (tx) {
		func->num_tx_filters = n_entries;
		func->tx_filters = filter;
	} else {
		func->num_rx_filters = n_entries;
		func->rx_filters = filter;
	}

	return 0;
}

static int nl80211_nan_add_func(struct sk_buff *skb,
				struct genl_info *info)
{
	struct cfg80211_registered_device *rdev = info->user_ptr[0];
	struct wireless_dev *wdev = info->user_ptr[1];
	struct nlattr *tb[NUM_NL80211_NAN_FUNC_ATTR], *func_attr;
	struct cfg80211_nan_func *func;
	struct sk_buff *msg = NULL;
	void *hdr = NULL;
	int err = 0;

	if (wdev->iftype != NL80211_IFTYPE_NAN)
		return -EOPNOTSUPP;

	if (!wdev->nan_started)
		return -ENOTCONN;

	if (!info->attrs[NL80211_ATTR_NAN_FUNC])
		return -EINVAL;

	if (wdev->owner_nlportid &&
	    wdev->owner_nlportid != info->snd_portid)
		return -ENOTCONN;

	err = nla_parse(tb, NL80211_NAN_FUNC_ATTR_MAX,
			nla_data(info->attrs[NL80211_ATTR_NAN_FUNC]),
			nla_len(info->attrs[NL80211_ATTR_NAN_FUNC]),
			nl80211_nan_func_policy);
	if (err)
		return err;

	func = kzalloc(sizeof(*func), GFP_KERNEL);
	if (!func)
		return -ENOMEM;

	func->cookie = wdev->wiphy->cookie_counter++;

	if (!tb[NL80211_NAN_FUNC_TYPE] ||
	    nla_get_u8(tb[NL80211_NAN_FUNC_TYPE]) > NL80211_NAN_FUNC_MAX_TYPE) {
		err = -EINVAL;
		goto out;
	}


	func->type = nla_get_u8(tb[NL80211_NAN_FUNC_TYPE]);

	if (!tb[NL80211_NAN_FUNC_SERVICE_ID]) {
		err = -EINVAL;
		goto out;
	}

	memcpy(func->service_id, nla_data(tb[NL80211_NAN_FUNC_SERVICE_ID]),
	       sizeof(func->service_id));

	func->close_range =
		nla_get_flag(tb[NL80211_NAN_FUNC_CLOSE_RANGE]);

	if (tb[NL80211_NAN_FUNC_SERVICE_INFO]) {
		func->serv_spec_info_len =
			nla_len(tb[NL80211_NAN_FUNC_SERVICE_INFO]);
		func->serv_spec_info =
			kmemdup(nla_data(tb[NL80211_NAN_FUNC_SERVICE_INFO]),
				func->serv_spec_info_len,
				GFP_KERNEL);
		if (!func->serv_spec_info) {
			err = -ENOMEM;
			goto out;
		}
	}

	if (tb[NL80211_NAN_FUNC_TTL])
		func->ttl = nla_get_u32(tb[NL80211_NAN_FUNC_TTL]);

	switch (func->type) {
	case NL80211_NAN_FUNC_PUBLISH:
		if (!tb[NL80211_NAN_FUNC_PUBLISH_TYPE]) {
			err = -EINVAL;
			goto out;
		}

		func->publish_type =
			nla_get_u8(tb[NL80211_NAN_FUNC_PUBLISH_TYPE]);
		func->publish_bcast =
			nla_get_flag(tb[NL80211_NAN_FUNC_PUBLISH_BCAST]);

		if ((!(func->publish_type & NL80211_NAN_SOLICITED_PUBLISH)) &&
			func->publish_bcast) {
			err = -EINVAL;
			goto out;
		}
		break;
	case NL80211_NAN_FUNC_SUBSCRIBE:
		func->subscribe_active =
			nla_get_flag(tb[NL80211_NAN_FUNC_SUBSCRIBE_ACTIVE]);
		break;
	case NL80211_NAN_FUNC_FOLLOW_UP:
		if (!tb[NL80211_NAN_FUNC_FOLLOW_UP_ID] ||
		    !tb[NL80211_NAN_FUNC_FOLLOW_UP_REQ_ID] ||
		    !tb[NL80211_NAN_FUNC_FOLLOW_UP_DEST]) {
			err = -EINVAL;
			goto out;
		}

		func->followup_id =
			nla_get_u8(tb[NL80211_NAN_FUNC_FOLLOW_UP_ID]);
		func->followup_reqid =
			nla_get_u8(tb[NL80211_NAN_FUNC_FOLLOW_UP_REQ_ID]);
		memcpy(func->followup_dest.addr,
		       nla_data(tb[NL80211_NAN_FUNC_FOLLOW_UP_DEST]),
		       sizeof(func->followup_dest.addr));
		if (func->ttl) {
			err = -EINVAL;
			goto out;
		}
		break;
	default:
		err = -EINVAL;
		goto out;
	}

	if (tb[NL80211_NAN_FUNC_SRF]) {
		struct nlattr *srf_tb[NUM_NL80211_NAN_SRF_ATTR];

		err = nla_parse(srf_tb, NL80211_NAN_SRF_ATTR_MAX,
				nla_data(tb[NL80211_NAN_FUNC_SRF]),
				nla_len(tb[NL80211_NAN_FUNC_SRF]), NULL);
		if (err)
			goto out;

		func->srf_include =
			nla_get_flag(srf_tb[NL80211_NAN_SRF_INCLUDE]);

		if (srf_tb[NL80211_NAN_SRF_BF]) {
			if (srf_tb[NL80211_NAN_SRF_MAC_ADDRS] ||
			    !srf_tb[NL80211_NAN_SRF_BF_IDX]) {
				err = -EINVAL;
				goto out;
			}

			func->srf_bf_len =
				nla_len(srf_tb[NL80211_NAN_SRF_BF]);
			func->srf_bf =
				kmemdup(nla_data(srf_tb[NL80211_NAN_SRF_BF]),
					func->srf_bf_len, GFP_KERNEL);
			if (!func->srf_bf) {
				err = -ENOMEM;
				goto out;
			}

			func->srf_bf_idx =
				nla_get_u8(srf_tb[NL80211_NAN_SRF_BF_IDX]);
		} else {
			struct nlattr *attr, *mac_attr =
				srf_tb[NL80211_NAN_SRF_MAC_ADDRS];
			int n_entries, rem, i = 0;

			if (!mac_attr) {
				err = -EINVAL;
				goto out;
			}

			n_entries = validate_acl_mac_addrs(mac_attr);
			if (n_entries <= 0) {
				err = -EINVAL;
				goto out;
			}

			func->srf_num_macs = n_entries;
			func->srf_macs =
				kzalloc(sizeof(*func->srf_macs) * n_entries,
					GFP_KERNEL);
			if (!func->srf_macs) {
				err = -ENOMEM;
				goto out;
			}

			nla_for_each_nested(attr, mac_attr, rem)
				memcpy(func->srf_macs[i++].addr, nla_data(attr),
				       sizeof(*func->srf_macs));
		}
	}

	if (tb[NL80211_NAN_FUNC_TX_MATCH_FILTER]) {
		err = handle_nan_filter(tb[NL80211_NAN_FUNC_TX_MATCH_FILTER],
					func, true);
		if (err)
			goto out;
	}

	if (tb[NL80211_NAN_FUNC_RX_MATCH_FILTER]) {
		err = handle_nan_filter(tb[NL80211_NAN_FUNC_RX_MATCH_FILTER],
					func, false);
		if (err)
			goto out;
	}

	msg = nlmsg_new(NLMSG_DEFAULT_SIZE, GFP_KERNEL);
	if (!msg) {
		err = -ENOMEM;
		goto out;
	}

	hdr = nl80211hdr_put(msg, info->snd_portid, info->snd_seq, 0,
			     NL80211_CMD_ADD_NAN_FUNCTION);
	/* This can't really happen - we just allocated 4KB */
	if (WARN_ON(!hdr)) {
		err = -ENOMEM;
		goto out;
	}

	err = rdev_add_nan_func(rdev, wdev, func);
out:
	if (err < 0) {
		cfg80211_free_nan_func(func);
		nlmsg_free(msg);
		return err;
	}

	/* propagate the instance id and cookie to userspace  */
	if (nla_put_u64_64bit(msg, NL80211_ATTR_COOKIE, func->cookie,
			      NL80211_ATTR_PAD))
		goto nla_put_failure;

	func_attr = nla_nest_start(msg, NL80211_ATTR_NAN_FUNC);
	if (!func_attr)
		goto nla_put_failure;

	if (nla_put_u8(msg, NL80211_NAN_FUNC_INSTANCE_ID,
		       func->instance_id))
		goto nla_put_failure;

	nla_nest_end(msg, func_attr);

	genlmsg_end(msg, hdr);
	return genlmsg_reply(msg, info);

nla_put_failure:
	nlmsg_free(msg);
	return -ENOBUFS;
}

static int nl80211_nan_del_func(struct sk_buff *skb,
			       struct genl_info *info)
{
	struct cfg80211_registered_device *rdev = info->user_ptr[0];
	struct wireless_dev *wdev = info->user_ptr[1];
	u64 cookie;

	if (wdev->iftype != NL80211_IFTYPE_NAN)
		return -EOPNOTSUPP;

	if (!wdev->nan_started)
		return -ENOTCONN;

	if (!info->attrs[NL80211_ATTR_COOKIE])
		return -EINVAL;

	if (wdev->owner_nlportid &&
	    wdev->owner_nlportid != info->snd_portid)
		return -ENOTCONN;

	cookie = nla_get_u64(info->attrs[NL80211_ATTR_COOKIE]);

	rdev_del_nan_func(rdev, wdev, cookie);

	return 0;
}

static int nl80211_nan_change_config(struct sk_buff *skb,
				     struct genl_info *info)
{
	struct cfg80211_registered_device *rdev = info->user_ptr[0];
	struct wireless_dev *wdev = info->user_ptr[1];
	struct cfg80211_nan_conf conf = {};
	u32 changed = 0;

	if (wdev->iftype != NL80211_IFTYPE_NAN)
		return -EOPNOTSUPP;

	if (!wdev->nan_started)
		return -ENOTCONN;

	if (info->attrs[NL80211_ATTR_NAN_MASTER_PREF]) {
		conf.master_pref =
			nla_get_u8(info->attrs[NL80211_ATTR_NAN_MASTER_PREF]);
		if (conf.master_pref <= 1 || conf.master_pref == 255)
			return -EINVAL;

		changed |= CFG80211_NAN_CONF_CHANGED_PREF;
	}

	if (info->attrs[NL80211_ATTR_NAN_DUAL]) {
		conf.dual = nla_get_u8(info->attrs[NL80211_ATTR_NAN_DUAL]);
		changed |= CFG80211_NAN_CONF_CHANGED_DUAL;
	}

	if (!changed)
		return -EINVAL;

	return rdev_nan_change_conf(rdev, wdev, &conf, changed);
}

void cfg80211_nan_match(struct wireless_dev *wdev,
			struct cfg80211_nan_match_params *match, gfp_t gfp)
{
	struct wiphy *wiphy = wdev->wiphy;
	struct cfg80211_registered_device *rdev = wiphy_to_rdev(wiphy);
	struct nlattr *match_attr, *local_func_attr, *peer_func_attr;
	struct sk_buff *msg;
	void *hdr;

	if (WARN_ON(!match->inst_id || !match->peer_inst_id || !match->addr))
		return;

	msg = nlmsg_new(NLMSG_DEFAULT_SIZE, gfp);
	if (!msg)
		return;

	hdr = nl80211hdr_put(msg, 0, 0, 0, NL80211_CMD_NAN_MATCH);
	if (!hdr) {
		nlmsg_free(msg);
		return;
	}

	if (nla_put_u32(msg, NL80211_ATTR_WIPHY, rdev->wiphy_idx) ||
	    (wdev->netdev && nla_put_u32(msg, NL80211_ATTR_IFINDEX,
					 wdev->netdev->ifindex)) ||
	    nla_put_u64_64bit(msg, NL80211_ATTR_WDEV, wdev_id(wdev),
			      NL80211_ATTR_PAD))
		goto nla_put_failure;

	if (nla_put_u64_64bit(msg, NL80211_ATTR_COOKIE, match->cookie,
			      NL80211_ATTR_PAD) ||
	    nla_put(msg, NL80211_ATTR_MAC, ETH_ALEN, match->addr))
		goto nla_put_failure;

	match_attr = nla_nest_start(msg, NL80211_ATTR_NAN_MATCH);
	if (!match_attr)
		goto nla_put_failure;

	local_func_attr = nla_nest_start(msg, NL80211_NAN_MATCH_FUNC_LOCAL);
	if (!local_func_attr)
		goto nla_put_failure;

	if (nla_put_u8(msg, NL80211_NAN_FUNC_INSTANCE_ID, match->inst_id))
		goto nla_put_failure;

	nla_nest_end(msg, local_func_attr);

	peer_func_attr = nla_nest_start(msg, NL80211_NAN_MATCH_FUNC_PEER);
	if (!peer_func_attr)
		goto nla_put_failure;

	if (nla_put_u8(msg, NL80211_NAN_FUNC_TYPE, match->type) ||
	    nla_put_u8(msg, NL80211_NAN_FUNC_INSTANCE_ID, match->peer_inst_id))
		goto nla_put_failure;

	if (match->info && match->info_len &&
	    nla_put(msg, NL80211_NAN_FUNC_SERVICE_INFO, match->info_len,
		    match->info))
		goto nla_put_failure;

	nla_nest_end(msg, peer_func_attr);
	nla_nest_end(msg, match_attr);
	genlmsg_end(msg, hdr);

	if (!wdev->owner_nlportid)
		genlmsg_multicast_netns(&nl80211_fam, wiphy_net(&rdev->wiphy),
					msg, 0, NL80211_MCGRP_NAN, gfp);
	else
		genlmsg_unicast(wiphy_net(&rdev->wiphy), msg,
				wdev->owner_nlportid);

	return;

nla_put_failure:
	nlmsg_free(msg);
}
EXPORT_SYMBOL(cfg80211_nan_match);

void cfg80211_nan_func_terminated(struct wireless_dev *wdev,
				  u8 inst_id,
				  enum nl80211_nan_func_term_reason reason,
				  u64 cookie, gfp_t gfp)
{
	struct wiphy *wiphy = wdev->wiphy;
	struct cfg80211_registered_device *rdev = wiphy_to_rdev(wiphy);
	struct sk_buff *msg;
	struct nlattr *func_attr;
	void *hdr;

	if (WARN_ON(!inst_id))
		return;

	msg = nlmsg_new(NLMSG_DEFAULT_SIZE, gfp);
	if (!msg)
		return;

	hdr = nl80211hdr_put(msg, 0, 0, 0, NL80211_CMD_DEL_NAN_FUNCTION);
	if (!hdr) {
		nlmsg_free(msg);
		return;
	}

	if (nla_put_u32(msg, NL80211_ATTR_WIPHY, rdev->wiphy_idx) ||
	    (wdev->netdev && nla_put_u32(msg, NL80211_ATTR_IFINDEX,
					 wdev->netdev->ifindex)) ||
	    nla_put_u64_64bit(msg, NL80211_ATTR_WDEV, wdev_id(wdev),
			      NL80211_ATTR_PAD))
		goto nla_put_failure;

	if (nla_put_u64_64bit(msg, NL80211_ATTR_COOKIE, cookie,
			      NL80211_ATTR_PAD))
		goto nla_put_failure;

	func_attr = nla_nest_start(msg, NL80211_ATTR_NAN_FUNC);
	if (!func_attr)
		goto nla_put_failure;

	if (nla_put_u8(msg, NL80211_NAN_FUNC_INSTANCE_ID, inst_id) ||
	    nla_put_u8(msg, NL80211_NAN_FUNC_TERM_REASON, reason))
		goto nla_put_failure;

	nla_nest_end(msg, func_attr);
	genlmsg_end(msg, hdr);

	if (!wdev->owner_nlportid)
		genlmsg_multicast_netns(&nl80211_fam, wiphy_net(&rdev->wiphy),
					msg, 0, NL80211_MCGRP_NAN, gfp);
	else
		genlmsg_unicast(wiphy_net(&rdev->wiphy), msg,
				wdev->owner_nlportid);

	return;

nla_put_failure:
	nlmsg_free(msg);
}
EXPORT_SYMBOL(cfg80211_nan_func_terminated);

static int nl80211_get_protocol_features(struct sk_buff *skb,
					 struct genl_info *info)
{
	void *hdr;
	struct sk_buff *msg;

	msg = nlmsg_new(NLMSG_DEFAULT_SIZE, GFP_KERNEL);
	if (!msg)
		return -ENOMEM;

	hdr = nl80211hdr_put(msg, info->snd_portid, info->snd_seq, 0,
			     NL80211_CMD_GET_PROTOCOL_FEATURES);
	if (!hdr)
		goto nla_put_failure;

	if (nla_put_u32(msg, NL80211_ATTR_PROTOCOL_FEATURES,
			NL80211_PROTOCOL_FEATURE_SPLIT_WIPHY_DUMP))
		goto nla_put_failure;

	genlmsg_end(msg, hdr);
	return genlmsg_reply(msg, info);

 nla_put_failure:
	kfree_skb(msg);
	return -ENOBUFS;
}

static int nl80211_update_ft_ies(struct sk_buff *skb, struct genl_info *info)
{
	struct cfg80211_registered_device *rdev = info->user_ptr[0];
	struct cfg80211_update_ft_ies_params ft_params;
	struct net_device *dev = info->user_ptr[1];

	if (!rdev->ops->update_ft_ies)
		return -EOPNOTSUPP;

	if (!info->attrs[NL80211_ATTR_MDID] ||
	    !info->attrs[NL80211_ATTR_IE] ||
	    !is_valid_ie_attr(info->attrs[NL80211_ATTR_IE]))
		return -EINVAL;

	memset(&ft_params, 0, sizeof(ft_params));
	ft_params.md = nla_get_u16(info->attrs[NL80211_ATTR_MDID]);
	ft_params.ie = nla_data(info->attrs[NL80211_ATTR_IE]);
	ft_params.ie_len = nla_len(info->attrs[NL80211_ATTR_IE]);

	return rdev_update_ft_ies(rdev, dev, &ft_params);
}

static int nl80211_crit_protocol_start(struct sk_buff *skb,
				       struct genl_info *info)
{
	struct cfg80211_registered_device *rdev = info->user_ptr[0];
	struct wireless_dev *wdev = info->user_ptr[1];
	enum nl80211_crit_proto_id proto = NL80211_CRIT_PROTO_UNSPEC;
	u16 duration;
	int ret;

	if (!rdev->ops->crit_proto_start)
		return -EOPNOTSUPP;

	if (WARN_ON(!rdev->ops->crit_proto_stop))
		return -EINVAL;

	if (rdev->crit_proto_nlportid)
		return -EBUSY;

	/* determine protocol if provided */
	if (info->attrs[NL80211_ATTR_CRIT_PROT_ID])
		proto = nla_get_u16(info->attrs[NL80211_ATTR_CRIT_PROT_ID]);

	if (proto >= NUM_NL80211_CRIT_PROTO)
		return -EINVAL;

	/* timeout must be provided */
	if (!info->attrs[NL80211_ATTR_MAX_CRIT_PROT_DURATION])
		return -EINVAL;

	duration =
		nla_get_u16(info->attrs[NL80211_ATTR_MAX_CRIT_PROT_DURATION]);

	if (duration > NL80211_CRIT_PROTO_MAX_DURATION)
		return -ERANGE;

	ret = rdev_crit_proto_start(rdev, wdev, proto, duration);
	if (!ret)
		rdev->crit_proto_nlportid = info->snd_portid;

	return ret;
}

static int nl80211_crit_protocol_stop(struct sk_buff *skb,
				      struct genl_info *info)
{
	struct cfg80211_registered_device *rdev = info->user_ptr[0];
	struct wireless_dev *wdev = info->user_ptr[1];

	if (!rdev->ops->crit_proto_stop)
		return -EOPNOTSUPP;

	if (rdev->crit_proto_nlportid) {
		rdev->crit_proto_nlportid = 0;
		rdev_crit_proto_stop(rdev, wdev);
	}
	return 0;
}

static int nl80211_vendor_cmd(struct sk_buff *skb, struct genl_info *info)
{
	struct cfg80211_registered_device *rdev = info->user_ptr[0];
	struct wireless_dev *wdev =
		__cfg80211_wdev_from_attrs(genl_info_net(info), info->attrs);
	int i, err;
	u32 vid, subcmd;

	if (!rdev->wiphy.vendor_commands)
		return -EOPNOTSUPP;

	if (IS_ERR(wdev)) {
		err = PTR_ERR(wdev);
		if (err != -EINVAL)
			return err;
		wdev = NULL;
	} else if (wdev->wiphy != &rdev->wiphy) {
		return -EINVAL;
	}

	if (!info->attrs[NL80211_ATTR_VENDOR_ID] ||
	    !info->attrs[NL80211_ATTR_VENDOR_SUBCMD])
		return -EINVAL;

	vid = nla_get_u32(info->attrs[NL80211_ATTR_VENDOR_ID]);
	subcmd = nla_get_u32(info->attrs[NL80211_ATTR_VENDOR_SUBCMD]);
	for (i = 0; i < rdev->wiphy.n_vendor_commands; i++) {
		const struct wiphy_vendor_command *vcmd;
		void *data = NULL;
		int len = 0;

		vcmd = &rdev->wiphy.vendor_commands[i];

		if (vcmd->info.vendor_id != vid || vcmd->info.subcmd != subcmd)
			continue;

		if (vcmd->flags & (WIPHY_VENDOR_CMD_NEED_WDEV |
				   WIPHY_VENDOR_CMD_NEED_NETDEV)) {
			if (!wdev)
				return -EINVAL;
			if (vcmd->flags & WIPHY_VENDOR_CMD_NEED_NETDEV &&
			    !wdev->netdev)
				return -EINVAL;

			if (vcmd->flags & WIPHY_VENDOR_CMD_NEED_RUNNING) {
				if (wdev->netdev &&
				    !netif_running(wdev->netdev))
					return -ENETDOWN;
				if (!wdev->netdev && !wdev->p2p_started)
					return -ENETDOWN;
			}

			if (!vcmd->doit)
				return -EOPNOTSUPP;
		} else {
			wdev = NULL;
		}

		if (info->attrs[NL80211_ATTR_VENDOR_DATA]) {
			data = nla_data(info->attrs[NL80211_ATTR_VENDOR_DATA]);
			len = nla_len(info->attrs[NL80211_ATTR_VENDOR_DATA]);
		}

		rdev->cur_cmd_info = info;
		err = rdev->wiphy.vendor_commands[i].doit(&rdev->wiphy, wdev,
							  data, len);
		rdev->cur_cmd_info = NULL;
		return err;
	}

	return -EOPNOTSUPP;
}

static int nl80211_prepare_vendor_dump(struct sk_buff *skb,
				       struct netlink_callback *cb,
				       struct cfg80211_registered_device **rdev,
				       struct wireless_dev **wdev)
{
	u32 vid, subcmd;
	unsigned int i;
	int vcmd_idx = -1;
	int err;
	void *data = NULL;
	unsigned int data_len = 0;

	if (cb->args[0]) {
		/* subtract the 1 again here */
		struct wiphy *wiphy = wiphy_idx_to_wiphy(cb->args[0] - 1);
		struct wireless_dev *tmp;

		if (!wiphy)
			return -ENODEV;
		*rdev = wiphy_to_rdev(wiphy);
		*wdev = NULL;

		if (cb->args[1]) {
			list_for_each_entry(tmp, &wiphy->wdev_list, list) {
				if (tmp->identifier == cb->args[1] - 1) {
					*wdev = tmp;
					break;
				}
			}
		}

		/* keep rtnl locked in successful case */
		return 0;
	}

	err = nlmsg_parse(cb->nlh, GENL_HDRLEN + nl80211_fam.hdrsize,
			  nl80211_fam.attrbuf, nl80211_fam.maxattr,
			  nl80211_policy);
	if (err)
		return err;

	if (!nl80211_fam.attrbuf[NL80211_ATTR_VENDOR_ID] ||
	    !nl80211_fam.attrbuf[NL80211_ATTR_VENDOR_SUBCMD])
		return -EINVAL;

	*wdev = __cfg80211_wdev_from_attrs(sock_net(skb->sk),
					   nl80211_fam.attrbuf);
	if (IS_ERR(*wdev))
		*wdev = NULL;

	*rdev = __cfg80211_rdev_from_attrs(sock_net(skb->sk),
					   nl80211_fam.attrbuf);
	if (IS_ERR(*rdev))
		return PTR_ERR(*rdev);

	vid = nla_get_u32(nl80211_fam.attrbuf[NL80211_ATTR_VENDOR_ID]);
	subcmd = nla_get_u32(nl80211_fam.attrbuf[NL80211_ATTR_VENDOR_SUBCMD]);

	for (i = 0; i < (*rdev)->wiphy.n_vendor_commands; i++) {
		const struct wiphy_vendor_command *vcmd;

		vcmd = &(*rdev)->wiphy.vendor_commands[i];

		if (vcmd->info.vendor_id != vid || vcmd->info.subcmd != subcmd)
			continue;

		if (!vcmd->dumpit)
			return -EOPNOTSUPP;

		vcmd_idx = i;
		break;
	}

	if (vcmd_idx < 0)
		return -EOPNOTSUPP;

	if (nl80211_fam.attrbuf[NL80211_ATTR_VENDOR_DATA]) {
		data = nla_data(nl80211_fam.attrbuf[NL80211_ATTR_VENDOR_DATA]);
		data_len = nla_len(nl80211_fam.attrbuf[NL80211_ATTR_VENDOR_DATA]);
	}

	/* 0 is the first index - add 1 to parse only once */
	cb->args[0] = (*rdev)->wiphy_idx + 1;
	/* add 1 to know if it was NULL */
	cb->args[1] = *wdev ? (*wdev)->identifier + 1 : 0;
	cb->args[2] = vcmd_idx;
	cb->args[3] = (unsigned long)data;
	cb->args[4] = data_len;

	/* keep rtnl locked in successful case */
	return 0;
}

static int nl80211_vendor_cmd_dump(struct sk_buff *skb,
				   struct netlink_callback *cb)
{
	struct cfg80211_registered_device *rdev;
	struct wireless_dev *wdev;
	unsigned int vcmd_idx;
	const struct wiphy_vendor_command *vcmd;
	void *data;
	int data_len;
	int err;
	struct nlattr *vendor_data;

	rtnl_lock();
	err = nl80211_prepare_vendor_dump(skb, cb, &rdev, &wdev);
	if (err)
		goto out;

	vcmd_idx = cb->args[2];
	data = (void *)cb->args[3];
	data_len = cb->args[4];
	vcmd = &rdev->wiphy.vendor_commands[vcmd_idx];

	if (vcmd->flags & (WIPHY_VENDOR_CMD_NEED_WDEV |
			   WIPHY_VENDOR_CMD_NEED_NETDEV)) {
		if (!wdev) {
			err = -EINVAL;
			goto out;
		}
		if (vcmd->flags & WIPHY_VENDOR_CMD_NEED_NETDEV &&
		    !wdev->netdev) {
			err = -EINVAL;
			goto out;
		}

		if (vcmd->flags & WIPHY_VENDOR_CMD_NEED_RUNNING) {
			if (wdev->netdev &&
			    !netif_running(wdev->netdev)) {
				err = -ENETDOWN;
				goto out;
			}
			if (!wdev->netdev && !wdev->p2p_started) {
				err = -ENETDOWN;
				goto out;
			}
		}
	}

	while (1) {
		void *hdr = nl80211hdr_put(skb, NETLINK_CB(cb->skb).portid,
					   cb->nlh->nlmsg_seq, NLM_F_MULTI,
					   NL80211_CMD_VENDOR);
		if (!hdr)
			break;

		if (nla_put_u32(skb, NL80211_ATTR_WIPHY, rdev->wiphy_idx) ||
		    (wdev && nla_put_u64_64bit(skb, NL80211_ATTR_WDEV,
					       wdev_id(wdev),
					       NL80211_ATTR_PAD))) {
			genlmsg_cancel(skb, hdr);
			break;
		}

		vendor_data = nla_nest_start(skb, NL80211_ATTR_VENDOR_DATA);
		if (!vendor_data) {
			genlmsg_cancel(skb, hdr);
			break;
		}

		err = vcmd->dumpit(&rdev->wiphy, wdev, skb, data, data_len,
				   (unsigned long *)&cb->args[5]);
		nla_nest_end(skb, vendor_data);

		if (err == -ENOBUFS || err == -ENOENT) {
			genlmsg_cancel(skb, hdr);
			break;
		} else if (err) {
			genlmsg_cancel(skb, hdr);
			goto out;
		}

		genlmsg_end(skb, hdr);
	}

	err = skb->len;
 out:
	rtnl_unlock();
	return err;
}

struct sk_buff *__cfg80211_alloc_reply_skb(struct wiphy *wiphy,
					   enum nl80211_commands cmd,
					   enum nl80211_attrs attr,
					   int approxlen)
{
	struct cfg80211_registered_device *rdev = wiphy_to_rdev(wiphy);

	if (WARN_ON(!rdev->cur_cmd_info))
		return NULL;

	return __cfg80211_alloc_vendor_skb(rdev, NULL, approxlen,
					   rdev->cur_cmd_info->snd_portid,
					   rdev->cur_cmd_info->snd_seq,
					   cmd, attr, NULL, GFP_KERNEL);
}
EXPORT_SYMBOL(__cfg80211_alloc_reply_skb);

int cfg80211_vendor_cmd_reply(struct sk_buff *skb)
{
	struct cfg80211_registered_device *rdev = ((void **)skb->cb)[0];
	void *hdr = ((void **)skb->cb)[1];
	struct nlattr *data = ((void **)skb->cb)[2];

	/* clear CB data for netlink core to own from now on */
	memset(skb->cb, 0, sizeof(skb->cb));

	if (WARN_ON(!rdev->cur_cmd_info)) {
		kfree_skb(skb);
		return -EINVAL;
	}

	nla_nest_end(skb, data);
	genlmsg_end(skb, hdr);
	return genlmsg_reply(skb, rdev->cur_cmd_info);
}
EXPORT_SYMBOL_GPL(cfg80211_vendor_cmd_reply);

static int nl80211_set_qos_map(struct sk_buff *skb,
			       struct genl_info *info)
{
	struct cfg80211_registered_device *rdev = info->user_ptr[0];
	struct cfg80211_qos_map *qos_map = NULL;
	struct net_device *dev = info->user_ptr[1];
	u8 *pos, len, num_des, des_len, des;
	int ret;

	if (!rdev->ops->set_qos_map)
		return -EOPNOTSUPP;

	if (info->attrs[NL80211_ATTR_QOS_MAP]) {
		pos = nla_data(info->attrs[NL80211_ATTR_QOS_MAP]);
		len = nla_len(info->attrs[NL80211_ATTR_QOS_MAP]);

		if (len % 2 || len < IEEE80211_QOS_MAP_LEN_MIN ||
		    len > IEEE80211_QOS_MAP_LEN_MAX)
			return -EINVAL;

		qos_map = kzalloc(sizeof(struct cfg80211_qos_map), GFP_KERNEL);
		if (!qos_map)
			return -ENOMEM;

		num_des = (len - IEEE80211_QOS_MAP_LEN_MIN) >> 1;
		if (num_des) {
			des_len = num_des *
				sizeof(struct cfg80211_dscp_exception);
			memcpy(qos_map->dscp_exception, pos, des_len);
			qos_map->num_des = num_des;
			for (des = 0; des < num_des; des++) {
				if (qos_map->dscp_exception[des].up > 7) {
					kfree(qos_map);
					return -EINVAL;
				}
			}
			pos += des_len;
		}
		memcpy(qos_map->up, pos, IEEE80211_QOS_MAP_LEN_MIN);
	}

	wdev_lock(dev->ieee80211_ptr);
	ret = nl80211_key_allowed(dev->ieee80211_ptr);
	if (!ret)
		ret = rdev_set_qos_map(rdev, dev, qos_map);
	wdev_unlock(dev->ieee80211_ptr);

	kfree(qos_map);
	return ret;
}

static int nl80211_add_tx_ts(struct sk_buff *skb, struct genl_info *info)
{
	struct cfg80211_registered_device *rdev = info->user_ptr[0];
	struct net_device *dev = info->user_ptr[1];
	struct wireless_dev *wdev = dev->ieee80211_ptr;
	const u8 *peer;
	u8 tsid, up;
	u16 admitted_time = 0;
	int err;

	if (!(rdev->wiphy.features & NL80211_FEATURE_SUPPORTS_WMM_ADMISSION))
		return -EOPNOTSUPP;

	if (!info->attrs[NL80211_ATTR_TSID] || !info->attrs[NL80211_ATTR_MAC] ||
	    !info->attrs[NL80211_ATTR_USER_PRIO])
		return -EINVAL;

	tsid = nla_get_u8(info->attrs[NL80211_ATTR_TSID]);
	if (tsid >= IEEE80211_NUM_TIDS)
		return -EINVAL;

	up = nla_get_u8(info->attrs[NL80211_ATTR_USER_PRIO]);
	if (up >= IEEE80211_NUM_UPS)
		return -EINVAL;

	/* WMM uses TIDs 0-7 even for TSPEC */
	if (tsid >= IEEE80211_FIRST_TSPEC_TSID) {
		/* TODO: handle 802.11 TSPEC/admission control
		 * need more attributes for that (e.g. BA session requirement);
		 * change the WMM adminssion test above to allow both then
		 */
		return -EINVAL;
	}

	peer = nla_data(info->attrs[NL80211_ATTR_MAC]);

	if (info->attrs[NL80211_ATTR_ADMITTED_TIME]) {
		admitted_time =
			nla_get_u16(info->attrs[NL80211_ATTR_ADMITTED_TIME]);
		if (!admitted_time)
			return -EINVAL;
	}

	wdev_lock(wdev);
	switch (wdev->iftype) {
	case NL80211_IFTYPE_STATION:
	case NL80211_IFTYPE_P2P_CLIENT:
		if (wdev->current_bss)
			break;
		err = -ENOTCONN;
		goto out;
	default:
		err = -EOPNOTSUPP;
		goto out;
	}

	err = rdev_add_tx_ts(rdev, dev, tsid, peer, up, admitted_time);

 out:
	wdev_unlock(wdev);
	return err;
}

static int nl80211_del_tx_ts(struct sk_buff *skb, struct genl_info *info)
{
	struct cfg80211_registered_device *rdev = info->user_ptr[0];
	struct net_device *dev = info->user_ptr[1];
	struct wireless_dev *wdev = dev->ieee80211_ptr;
	const u8 *peer;
	u8 tsid;
	int err;

	if (!info->attrs[NL80211_ATTR_TSID] || !info->attrs[NL80211_ATTR_MAC])
		return -EINVAL;

	tsid = nla_get_u8(info->attrs[NL80211_ATTR_TSID]);
	peer = nla_data(info->attrs[NL80211_ATTR_MAC]);

	wdev_lock(wdev);
	err = rdev_del_tx_ts(rdev, dev, tsid, peer);
	wdev_unlock(wdev);

	return err;
}

static int nl80211_tdls_channel_switch(struct sk_buff *skb,
				       struct genl_info *info)
{
	struct cfg80211_registered_device *rdev = info->user_ptr[0];
	struct net_device *dev = info->user_ptr[1];
	struct wireless_dev *wdev = dev->ieee80211_ptr;
	struct cfg80211_chan_def chandef = {};
	const u8 *addr;
	u8 oper_class;
	int err;

	if (!rdev->ops->tdls_channel_switch ||
	    !(rdev->wiphy.features & NL80211_FEATURE_TDLS_CHANNEL_SWITCH))
		return -EOPNOTSUPP;

	switch (dev->ieee80211_ptr->iftype) {
	case NL80211_IFTYPE_STATION:
	case NL80211_IFTYPE_P2P_CLIENT:
		break;
	default:
		return -EOPNOTSUPP;
	}

	if (!info->attrs[NL80211_ATTR_MAC] ||
	    !info->attrs[NL80211_ATTR_OPER_CLASS])
		return -EINVAL;

	err = nl80211_parse_chandef(rdev, info, &chandef);
	if (err)
		return err;

	/*
	 * Don't allow wide channels on the 2.4Ghz band, as per IEEE802.11-2012
	 * section 10.22.6.2.1. Disallow 5/10Mhz channels as well for now, the
	 * specification is not defined for them.
	 */
	if (chandef.chan->band == NL80211_BAND_2GHZ &&
	    chandef.width != NL80211_CHAN_WIDTH_20_NOHT &&
	    chandef.width != NL80211_CHAN_WIDTH_20)
		return -EINVAL;

	/* we will be active on the TDLS link */
	if (!cfg80211_reg_can_beacon_relax(&rdev->wiphy, &chandef,
					   wdev->iftype))
		return -EINVAL;

	/* don't allow switching to DFS channels */
	if (cfg80211_chandef_dfs_required(wdev->wiphy, &chandef, wdev->iftype))
		return -EINVAL;

	addr = nla_data(info->attrs[NL80211_ATTR_MAC]);
	oper_class = nla_get_u8(info->attrs[NL80211_ATTR_OPER_CLASS]);

	wdev_lock(wdev);
	err = rdev_tdls_channel_switch(rdev, dev, addr, oper_class, &chandef);
	wdev_unlock(wdev);

	return err;
}

static int nl80211_tdls_cancel_channel_switch(struct sk_buff *skb,
					      struct genl_info *info)
{
	struct cfg80211_registered_device *rdev = info->user_ptr[0];
	struct net_device *dev = info->user_ptr[1];
	struct wireless_dev *wdev = dev->ieee80211_ptr;
	const u8 *addr;

	if (!rdev->ops->tdls_channel_switch ||
	    !rdev->ops->tdls_cancel_channel_switch ||
	    !(rdev->wiphy.features & NL80211_FEATURE_TDLS_CHANNEL_SWITCH))
		return -EOPNOTSUPP;

	switch (dev->ieee80211_ptr->iftype) {
	case NL80211_IFTYPE_STATION:
	case NL80211_IFTYPE_P2P_CLIENT:
		break;
	default:
		return -EOPNOTSUPP;
	}

	if (!info->attrs[NL80211_ATTR_MAC])
		return -EINVAL;

	addr = nla_data(info->attrs[NL80211_ATTR_MAC]);

	wdev_lock(wdev);
	rdev_tdls_cancel_channel_switch(rdev, dev, addr);
	wdev_unlock(wdev);

	return 0;
}

static int nl80211_set_multicast_to_unicast(struct sk_buff *skb,
					    struct genl_info *info)
{
	struct cfg80211_registered_device *rdev = info->user_ptr[0];
	struct net_device *dev = info->user_ptr[1];
	struct wireless_dev *wdev = dev->ieee80211_ptr;
	const struct nlattr *nla;
	bool enabled;

	if (netif_running(dev))
		return -EBUSY;

	if (!rdev->ops->set_multicast_to_unicast)
		return -EOPNOTSUPP;

	if (wdev->iftype != NL80211_IFTYPE_AP &&
	    wdev->iftype != NL80211_IFTYPE_P2P_GO)
		return -EOPNOTSUPP;

	nla = info->attrs[NL80211_ATTR_MULTICAST_TO_UNICAST_ENABLED];
	enabled = nla_get_flag(nla);

	return rdev_set_multicast_to_unicast(rdev, dev, enabled);
}

static int nl80211_external_auth(struct sk_buff *skb, struct genl_info *info)
{
	struct cfg80211_registered_device *rdev = info->user_ptr[0];
	struct net_device *dev = info->user_ptr[1];
	struct cfg80211_external_auth_params params;

	if (!rdev->ops->external_auth)
		return -EOPNOTSUPP;

	if (!info->attrs[NL80211_ATTR_SSID])
		return -EINVAL;

	if (!info->attrs[NL80211_ATTR_BSSID])
		return -EINVAL;

	if (!info->attrs[NL80211_ATTR_STATUS_CODE])
		return -EINVAL;

	memset(&params, 0, sizeof(params));

	params.ssid.ssid_len = nla_len(info->attrs[NL80211_ATTR_SSID]);
	if (params.ssid.ssid_len == 0 ||
	    params.ssid.ssid_len > IEEE80211_MAX_SSID_LEN)
		return -EINVAL;
	memcpy(params.ssid.ssid, nla_data(info->attrs[NL80211_ATTR_SSID]),
	       params.ssid.ssid_len);

	memcpy(params.bssid, nla_data(info->attrs[NL80211_ATTR_BSSID]),
	       ETH_ALEN);

	params.status = nla_get_u16(info->attrs[NL80211_ATTR_STATUS_CODE]);

	return rdev_external_auth(rdev, dev, &params);
}

#define NL80211_FLAG_NEED_WIPHY		0x01
#define NL80211_FLAG_NEED_NETDEV	0x02
#define NL80211_FLAG_NEED_RTNL		0x04
#define NL80211_FLAG_CHECK_NETDEV_UP	0x08
#define NL80211_FLAG_NEED_NETDEV_UP	(NL80211_FLAG_NEED_NETDEV |\
					 NL80211_FLAG_CHECK_NETDEV_UP)
#define NL80211_FLAG_NEED_WDEV		0x10
/* If a netdev is associated, it must be UP, P2P must be started */
#define NL80211_FLAG_NEED_WDEV_UP	(NL80211_FLAG_NEED_WDEV |\
					 NL80211_FLAG_CHECK_NETDEV_UP)
#define NL80211_FLAG_CLEAR_SKB		0x20

static int nl80211_pre_doit(const struct genl_ops *ops, struct sk_buff *skb,
			    struct genl_info *info)
{
	struct cfg80211_registered_device *rdev;
	struct wireless_dev *wdev;
	struct net_device *dev;
	bool rtnl = ops->internal_flags & NL80211_FLAG_NEED_RTNL;

	if (rtnl)
		rtnl_lock();

	if (ops->internal_flags & NL80211_FLAG_NEED_WIPHY) {
		rdev = cfg80211_get_dev_from_info(genl_info_net(info), info);
		if (IS_ERR(rdev)) {
			if (rtnl)
				rtnl_unlock();
			return PTR_ERR(rdev);
		}
		info->user_ptr[0] = rdev;
	} else if (ops->internal_flags & NL80211_FLAG_NEED_NETDEV ||
		   ops->internal_flags & NL80211_FLAG_NEED_WDEV) {
		ASSERT_RTNL();

		wdev = __cfg80211_wdev_from_attrs(genl_info_net(info),
						  info->attrs);
		if (IS_ERR(wdev)) {
			if (rtnl)
				rtnl_unlock();
			return PTR_ERR(wdev);
		}

		dev = wdev->netdev;
		rdev = wiphy_to_rdev(wdev->wiphy);

		if (ops->internal_flags & NL80211_FLAG_NEED_NETDEV) {
			if (!dev) {
				if (rtnl)
					rtnl_unlock();
				return -EINVAL;
			}

			info->user_ptr[1] = dev;
		} else {
			info->user_ptr[1] = wdev;
		}

		if (dev) {
			if (ops->internal_flags & NL80211_FLAG_CHECK_NETDEV_UP &&
			    !netif_running(dev)) {
				if (rtnl)
					rtnl_unlock();
				return -ENETDOWN;
			}

			dev_hold(dev);
		} else if (ops->internal_flags & NL80211_FLAG_CHECK_NETDEV_UP) {
			if (wdev->iftype == NL80211_IFTYPE_P2P_DEVICE &&
			    !wdev->p2p_started) {
				if (rtnl)
					rtnl_unlock();
				return -ENETDOWN;
			}
			if (wdev->iftype == NL80211_IFTYPE_NAN &&
			    !wdev->nan_started) {
				if (rtnl)
					rtnl_unlock();
				return -ENETDOWN;
			}
		}

		info->user_ptr[0] = rdev;
	}

	return 0;
}

static void nl80211_post_doit(const struct genl_ops *ops, struct sk_buff *skb,
			      struct genl_info *info)
{
	if (info->user_ptr[1]) {
		if (ops->internal_flags & NL80211_FLAG_NEED_WDEV) {
			struct wireless_dev *wdev = info->user_ptr[1];

			if (wdev->netdev)
				dev_put(wdev->netdev);
		} else {
			dev_put(info->user_ptr[1]);
		}
	}

	if (ops->internal_flags & NL80211_FLAG_NEED_RTNL)
		rtnl_unlock();

	/* If needed, clear the netlink message payload from the SKB
	 * as it might contain key data that shouldn't stick around on
	 * the heap after the SKB is freed. The netlink message header
	 * is still needed for further processing, so leave it intact.
	 */
	if (ops->internal_flags & NL80211_FLAG_CLEAR_SKB) {
		struct nlmsghdr *nlh = nlmsg_hdr(skb);

		memset(nlmsg_data(nlh), 0, nlmsg_len(nlh));
	}
}

static const struct genl_ops nl80211_ops[] = {
	{
		.cmd = NL80211_CMD_GET_WIPHY,
		.doit = nl80211_get_wiphy,
		.dumpit = nl80211_dump_wiphy,
		.done = nl80211_dump_wiphy_done,
		.policy = nl80211_policy,
		/* can be retrieved by unprivileged users */
		.internal_flags = NL80211_FLAG_NEED_WIPHY |
				  NL80211_FLAG_NEED_RTNL,
	},
	{
		.cmd = NL80211_CMD_SET_WIPHY,
		.doit = nl80211_set_wiphy,
		.policy = nl80211_policy,
		.flags = GENL_UNS_ADMIN_PERM,
		.internal_flags = NL80211_FLAG_NEED_RTNL,
	},
	{
		.cmd = NL80211_CMD_GET_INTERFACE,
		.doit = nl80211_get_interface,
		.dumpit = nl80211_dump_interface,
		.policy = nl80211_policy,
		/* can be retrieved by unprivileged users */
		.internal_flags = NL80211_FLAG_NEED_WDEV |
				  NL80211_FLAG_NEED_RTNL,
	},
	{
		.cmd = NL80211_CMD_SET_INTERFACE,
		.doit = nl80211_set_interface,
		.policy = nl80211_policy,
		.flags = GENL_UNS_ADMIN_PERM,
		.internal_flags = NL80211_FLAG_NEED_NETDEV |
				  NL80211_FLAG_NEED_RTNL,
	},
	{
		.cmd = NL80211_CMD_NEW_INTERFACE,
		.doit = nl80211_new_interface,
		.policy = nl80211_policy,
		.flags = GENL_UNS_ADMIN_PERM,
		.internal_flags = NL80211_FLAG_NEED_WIPHY |
				  NL80211_FLAG_NEED_RTNL,
	},
	{
		.cmd = NL80211_CMD_DEL_INTERFACE,
		.doit = nl80211_del_interface,
		.policy = nl80211_policy,
		.flags = GENL_UNS_ADMIN_PERM,
		.internal_flags = NL80211_FLAG_NEED_WDEV |
				  NL80211_FLAG_NEED_RTNL,
	},
	{
		.cmd = NL80211_CMD_GET_KEY,
		.doit = nl80211_get_key,
		.policy = nl80211_policy,
		.flags = GENL_UNS_ADMIN_PERM,
		.internal_flags = NL80211_FLAG_NEED_NETDEV_UP |
				  NL80211_FLAG_NEED_RTNL,
	},
	{
		.cmd = NL80211_CMD_SET_KEY,
		.doit = nl80211_set_key,
		.policy = nl80211_policy,
		.flags = GENL_UNS_ADMIN_PERM,
		.internal_flags = NL80211_FLAG_NEED_NETDEV_UP |
				  NL80211_FLAG_NEED_RTNL |
				  NL80211_FLAG_CLEAR_SKB,
	},
	{
		.cmd = NL80211_CMD_NEW_KEY,
		.doit = nl80211_new_key,
		.policy = nl80211_policy,
		.flags = GENL_UNS_ADMIN_PERM,
		.internal_flags = NL80211_FLAG_NEED_NETDEV_UP |
				  NL80211_FLAG_NEED_RTNL |
				  NL80211_FLAG_CLEAR_SKB,
	},
	{
		.cmd = NL80211_CMD_DEL_KEY,
		.doit = nl80211_del_key,
		.policy = nl80211_policy,
		.flags = GENL_UNS_ADMIN_PERM,
		.internal_flags = NL80211_FLAG_NEED_NETDEV_UP |
				  NL80211_FLAG_NEED_RTNL,
	},
	{
		.cmd = NL80211_CMD_SET_BEACON,
		.policy = nl80211_policy,
		.flags = GENL_UNS_ADMIN_PERM,
		.doit = nl80211_set_beacon,
		.internal_flags = NL80211_FLAG_NEED_NETDEV_UP |
				  NL80211_FLAG_NEED_RTNL,
	},
	{
		.cmd = NL80211_CMD_START_AP,
		.policy = nl80211_policy,
		.flags = GENL_UNS_ADMIN_PERM,
		.doit = nl80211_start_ap,
		.internal_flags = NL80211_FLAG_NEED_NETDEV_UP |
				  NL80211_FLAG_NEED_RTNL,
	},
	{
		.cmd = NL80211_CMD_STOP_AP,
		.policy = nl80211_policy,
		.flags = GENL_UNS_ADMIN_PERM,
		.doit = nl80211_stop_ap,
		.internal_flags = NL80211_FLAG_NEED_NETDEV_UP |
				  NL80211_FLAG_NEED_RTNL,
	},
	{
		.cmd = NL80211_CMD_GET_STATION,
		.doit = nl80211_get_station,
		.dumpit = nl80211_dump_station,
		.policy = nl80211_policy,
		.internal_flags = NL80211_FLAG_NEED_NETDEV |
				  NL80211_FLAG_NEED_RTNL,
	},
	{
		.cmd = NL80211_CMD_SET_STATION,
		.doit = nl80211_set_station,
		.policy = nl80211_policy,
		.flags = GENL_UNS_ADMIN_PERM,
		.internal_flags = NL80211_FLAG_NEED_NETDEV_UP |
				  NL80211_FLAG_NEED_RTNL,
	},
	{
		.cmd = NL80211_CMD_NEW_STATION,
		.doit = nl80211_new_station,
		.policy = nl80211_policy,
		.flags = GENL_UNS_ADMIN_PERM,
		.internal_flags = NL80211_FLAG_NEED_NETDEV_UP |
				  NL80211_FLAG_NEED_RTNL,
	},
	{
		.cmd = NL80211_CMD_DEL_STATION,
		.doit = nl80211_del_station,
		.policy = nl80211_policy,
		.flags = GENL_UNS_ADMIN_PERM,
		.internal_flags = NL80211_FLAG_NEED_NETDEV_UP |
				  NL80211_FLAG_NEED_RTNL,
	},
	{
		.cmd = NL80211_CMD_GET_MPATH,
		.doit = nl80211_get_mpath,
		.dumpit = nl80211_dump_mpath,
		.policy = nl80211_policy,
		.flags = GENL_UNS_ADMIN_PERM,
		.internal_flags = NL80211_FLAG_NEED_NETDEV_UP |
				  NL80211_FLAG_NEED_RTNL,
	},
	{
		.cmd = NL80211_CMD_GET_MPP,
		.doit = nl80211_get_mpp,
		.dumpit = nl80211_dump_mpp,
		.policy = nl80211_policy,
		.flags = GENL_UNS_ADMIN_PERM,
		.internal_flags = NL80211_FLAG_NEED_NETDEV_UP |
				  NL80211_FLAG_NEED_RTNL,
	},
	{
		.cmd = NL80211_CMD_SET_MPATH,
		.doit = nl80211_set_mpath,
		.policy = nl80211_policy,
		.flags = GENL_UNS_ADMIN_PERM,
		.internal_flags = NL80211_FLAG_NEED_NETDEV_UP |
				  NL80211_FLAG_NEED_RTNL,
	},
	{
		.cmd = NL80211_CMD_NEW_MPATH,
		.doit = nl80211_new_mpath,
		.policy = nl80211_policy,
		.flags = GENL_UNS_ADMIN_PERM,
		.internal_flags = NL80211_FLAG_NEED_NETDEV_UP |
				  NL80211_FLAG_NEED_RTNL,
	},
	{
		.cmd = NL80211_CMD_DEL_MPATH,
		.doit = nl80211_del_mpath,
		.policy = nl80211_policy,
		.flags = GENL_UNS_ADMIN_PERM,
		.internal_flags = NL80211_FLAG_NEED_NETDEV_UP |
				  NL80211_FLAG_NEED_RTNL,
	},
	{
		.cmd = NL80211_CMD_SET_BSS,
		.doit = nl80211_set_bss,
		.policy = nl80211_policy,
		.flags = GENL_UNS_ADMIN_PERM,
		.internal_flags = NL80211_FLAG_NEED_NETDEV_UP |
				  NL80211_FLAG_NEED_RTNL,
	},
	{
		.cmd = NL80211_CMD_GET_REG,
		.doit = nl80211_get_reg_do,
		.dumpit = nl80211_get_reg_dump,
		.policy = nl80211_policy,
		.internal_flags = NL80211_FLAG_NEED_RTNL,
		/* can be retrieved by unprivileged users */
	},
#ifdef CONFIG_CFG80211_CRDA_SUPPORT
	{
		.cmd = NL80211_CMD_SET_REG,
		.doit = nl80211_set_reg,
		.policy = nl80211_policy,
		.flags = GENL_ADMIN_PERM,
		.internal_flags = NL80211_FLAG_NEED_RTNL,
	},
#endif
	{
		.cmd = NL80211_CMD_REQ_SET_REG,
		.doit = nl80211_req_set_reg,
		.policy = nl80211_policy,
		.flags = GENL_ADMIN_PERM,
	},
	{
		.cmd = NL80211_CMD_GET_MESH_CONFIG,
		.doit = nl80211_get_mesh_config,
		.policy = nl80211_policy,
		/* can be retrieved by unprivileged users */
		.internal_flags = NL80211_FLAG_NEED_NETDEV_UP |
				  NL80211_FLAG_NEED_RTNL,
	},
	{
		.cmd = NL80211_CMD_SET_MESH_CONFIG,
		.doit = nl80211_update_mesh_config,
		.policy = nl80211_policy,
		.flags = GENL_UNS_ADMIN_PERM,
		.internal_flags = NL80211_FLAG_NEED_NETDEV_UP |
				  NL80211_FLAG_NEED_RTNL,
	},
	{
		.cmd = NL80211_CMD_TRIGGER_SCAN,
		.doit = nl80211_trigger_scan,
		.policy = nl80211_policy,
		.flags = GENL_UNS_ADMIN_PERM,
		.internal_flags = NL80211_FLAG_NEED_WDEV_UP |
				  NL80211_FLAG_NEED_RTNL,
	},
	{
		.cmd = NL80211_CMD_ABORT_SCAN,
		.doit = nl80211_abort_scan,
		.policy = nl80211_policy,
		.flags = GENL_UNS_ADMIN_PERM,
		.internal_flags = NL80211_FLAG_NEED_WDEV_UP |
				  NL80211_FLAG_NEED_RTNL,
	},
	{
		.cmd = NL80211_CMD_GET_SCAN,
		.policy = nl80211_policy,
		.dumpit = nl80211_dump_scan,
	},
	{
		.cmd = NL80211_CMD_START_SCHED_SCAN,
		.doit = nl80211_start_sched_scan,
		.policy = nl80211_policy,
		.flags = GENL_UNS_ADMIN_PERM,
		.internal_flags = NL80211_FLAG_NEED_NETDEV_UP |
				  NL80211_FLAG_NEED_RTNL,
	},
	{
		.cmd = NL80211_CMD_STOP_SCHED_SCAN,
		.doit = nl80211_stop_sched_scan,
		.policy = nl80211_policy,
		.flags = GENL_UNS_ADMIN_PERM,
		.internal_flags = NL80211_FLAG_NEED_NETDEV_UP |
				  NL80211_FLAG_NEED_RTNL,
	},
	{
		.cmd = NL80211_CMD_AUTHENTICATE,
		.doit = nl80211_authenticate,
		.policy = nl80211_policy,
		.flags = GENL_UNS_ADMIN_PERM,
		.internal_flags = NL80211_FLAG_NEED_NETDEV_UP |
				  NL80211_FLAG_NEED_RTNL |
				  NL80211_FLAG_CLEAR_SKB,
	},
	{
		.cmd = NL80211_CMD_ASSOCIATE,
		.doit = nl80211_associate,
		.policy = nl80211_policy,
		.flags = GENL_UNS_ADMIN_PERM,
		.internal_flags = NL80211_FLAG_NEED_NETDEV_UP |
				  NL80211_FLAG_NEED_RTNL,
	},
	{
		.cmd = NL80211_CMD_DEAUTHENTICATE,
		.doit = nl80211_deauthenticate,
		.policy = nl80211_policy,
		.flags = GENL_UNS_ADMIN_PERM,
		.internal_flags = NL80211_FLAG_NEED_NETDEV_UP |
				  NL80211_FLAG_NEED_RTNL,
	},
	{
		.cmd = NL80211_CMD_DISASSOCIATE,
		.doit = nl80211_disassociate,
		.policy = nl80211_policy,
		.flags = GENL_UNS_ADMIN_PERM,
		.internal_flags = NL80211_FLAG_NEED_NETDEV_UP |
				  NL80211_FLAG_NEED_RTNL,
	},
	{
		.cmd = NL80211_CMD_JOIN_IBSS,
		.doit = nl80211_join_ibss,
		.policy = nl80211_policy,
		.flags = GENL_UNS_ADMIN_PERM,
		.internal_flags = NL80211_FLAG_NEED_NETDEV_UP |
				  NL80211_FLAG_NEED_RTNL,
	},
	{
		.cmd = NL80211_CMD_LEAVE_IBSS,
		.doit = nl80211_leave_ibss,
		.policy = nl80211_policy,
		.flags = GENL_UNS_ADMIN_PERM,
		.internal_flags = NL80211_FLAG_NEED_NETDEV_UP |
				  NL80211_FLAG_NEED_RTNL,
	},
#ifdef CONFIG_NL80211_TESTMODE
	{
		.cmd = NL80211_CMD_TESTMODE,
		.doit = nl80211_testmode_do,
		.dumpit = nl80211_testmode_dump,
		.policy = nl80211_policy,
		.flags = GENL_UNS_ADMIN_PERM,
		.internal_flags = NL80211_FLAG_NEED_WIPHY |
				  NL80211_FLAG_NEED_RTNL,
	},
#endif
	{
		.cmd = NL80211_CMD_CONNECT,
		.doit = nl80211_connect,
		.policy = nl80211_policy,
		.flags = GENL_UNS_ADMIN_PERM,
		.internal_flags = NL80211_FLAG_NEED_NETDEV_UP |
				  NL80211_FLAG_NEED_RTNL,
	},
	{
		.cmd = NL80211_CMD_UPDATE_CONNECT_PARAMS,
		.doit = nl80211_update_connect_params,
		.policy = nl80211_policy,
		.flags = GENL_ADMIN_PERM,
		.internal_flags = NL80211_FLAG_NEED_NETDEV_UP |
				  NL80211_FLAG_NEED_RTNL,
	},
	{
		.cmd = NL80211_CMD_DISCONNECT,
		.doit = nl80211_disconnect,
		.policy = nl80211_policy,
		.flags = GENL_UNS_ADMIN_PERM,
		.internal_flags = NL80211_FLAG_NEED_NETDEV_UP |
				  NL80211_FLAG_NEED_RTNL,
	},
	{
		.cmd = NL80211_CMD_SET_WIPHY_NETNS,
		.doit = nl80211_wiphy_netns,
		.policy = nl80211_policy,
		.flags = GENL_UNS_ADMIN_PERM,
		.internal_flags = NL80211_FLAG_NEED_WIPHY |
				  NL80211_FLAG_NEED_RTNL,
	},
	{
		.cmd = NL80211_CMD_GET_SURVEY,
		.policy = nl80211_policy,
		.dumpit = nl80211_dump_survey,
	},
	{
		.cmd = NL80211_CMD_SET_PMKSA,
		.doit = nl80211_setdel_pmksa,
		.policy = nl80211_policy,
		.flags = GENL_UNS_ADMIN_PERM,
		.internal_flags = NL80211_FLAG_NEED_NETDEV_UP |
				  NL80211_FLAG_NEED_RTNL,
	},
	{
		.cmd = NL80211_CMD_DEL_PMKSA,
		.doit = nl80211_setdel_pmksa,
		.policy = nl80211_policy,
		.flags = GENL_UNS_ADMIN_PERM,
		.internal_flags = NL80211_FLAG_NEED_NETDEV_UP |
				  NL80211_FLAG_NEED_RTNL,
	},
	{
		.cmd = NL80211_CMD_FLUSH_PMKSA,
		.doit = nl80211_flush_pmksa,
		.policy = nl80211_policy,
		.flags = GENL_UNS_ADMIN_PERM,
		.internal_flags = NL80211_FLAG_NEED_NETDEV_UP |
				  NL80211_FLAG_NEED_RTNL,
	},
	{
		.cmd = NL80211_CMD_REMAIN_ON_CHANNEL,
		.doit = nl80211_remain_on_channel,
		.policy = nl80211_policy,
		.flags = GENL_UNS_ADMIN_PERM,
		.internal_flags = NL80211_FLAG_NEED_WDEV_UP |
				  NL80211_FLAG_NEED_RTNL,
	},
	{
		.cmd = NL80211_CMD_CANCEL_REMAIN_ON_CHANNEL,
		.doit = nl80211_cancel_remain_on_channel,
		.policy = nl80211_policy,
		.flags = GENL_UNS_ADMIN_PERM,
		.internal_flags = NL80211_FLAG_NEED_WDEV_UP |
				  NL80211_FLAG_NEED_RTNL,
	},
	{
		.cmd = NL80211_CMD_SET_TX_BITRATE_MASK,
		.doit = nl80211_set_tx_bitrate_mask,
		.policy = nl80211_policy,
		.flags = GENL_UNS_ADMIN_PERM,
		.internal_flags = NL80211_FLAG_NEED_NETDEV |
				  NL80211_FLAG_NEED_RTNL,
	},
	{
		.cmd = NL80211_CMD_REGISTER_FRAME,
		.doit = nl80211_register_mgmt,
		.policy = nl80211_policy,
		.flags = GENL_UNS_ADMIN_PERM,
		.internal_flags = NL80211_FLAG_NEED_WDEV |
				  NL80211_FLAG_NEED_RTNL,
	},
	{
		.cmd = NL80211_CMD_FRAME,
		.doit = nl80211_tx_mgmt,
		.policy = nl80211_policy,
		.flags = GENL_UNS_ADMIN_PERM,
		.internal_flags = NL80211_FLAG_NEED_WDEV_UP |
				  NL80211_FLAG_NEED_RTNL,
	},
	{
		.cmd = NL80211_CMD_FRAME_WAIT_CANCEL,
		.doit = nl80211_tx_mgmt_cancel_wait,
		.policy = nl80211_policy,
		.flags = GENL_UNS_ADMIN_PERM,
		.internal_flags = NL80211_FLAG_NEED_WDEV_UP |
				  NL80211_FLAG_NEED_RTNL,
	},
	{
		.cmd = NL80211_CMD_SET_POWER_SAVE,
		.doit = nl80211_set_power_save,
		.policy = nl80211_policy,
		.flags = GENL_UNS_ADMIN_PERM,
		.internal_flags = NL80211_FLAG_NEED_NETDEV |
				  NL80211_FLAG_NEED_RTNL,
	},
	{
		.cmd = NL80211_CMD_GET_POWER_SAVE,
		.doit = nl80211_get_power_save,
		.policy = nl80211_policy,
		/* can be retrieved by unprivileged users */
		.internal_flags = NL80211_FLAG_NEED_NETDEV |
				  NL80211_FLAG_NEED_RTNL,
	},
	{
		.cmd = NL80211_CMD_SET_CQM,
		.doit = nl80211_set_cqm,
		.policy = nl80211_policy,
		.flags = GENL_UNS_ADMIN_PERM,
		.internal_flags = NL80211_FLAG_NEED_NETDEV |
				  NL80211_FLAG_NEED_RTNL,
	},
	{
		.cmd = NL80211_CMD_SET_CHANNEL,
		.doit = nl80211_set_channel,
		.policy = nl80211_policy,
		.flags = GENL_UNS_ADMIN_PERM,
		.internal_flags = NL80211_FLAG_NEED_NETDEV |
				  NL80211_FLAG_NEED_RTNL,
	},
	{
		.cmd = NL80211_CMD_SET_WDS_PEER,
		.doit = nl80211_set_wds_peer,
		.policy = nl80211_policy,
		.flags = GENL_UNS_ADMIN_PERM,
		.internal_flags = NL80211_FLAG_NEED_NETDEV |
				  NL80211_FLAG_NEED_RTNL,
	},
	{
		.cmd = NL80211_CMD_JOIN_MESH,
		.doit = nl80211_join_mesh,
		.policy = nl80211_policy,
		.flags = GENL_UNS_ADMIN_PERM,
		.internal_flags = NL80211_FLAG_NEED_NETDEV_UP |
				  NL80211_FLAG_NEED_RTNL,
	},
	{
		.cmd = NL80211_CMD_LEAVE_MESH,
		.doit = nl80211_leave_mesh,
		.policy = nl80211_policy,
		.flags = GENL_UNS_ADMIN_PERM,
		.internal_flags = NL80211_FLAG_NEED_NETDEV_UP |
				  NL80211_FLAG_NEED_RTNL,
	},
	{
		.cmd = NL80211_CMD_JOIN_OCB,
		.doit = nl80211_join_ocb,
		.policy = nl80211_policy,
		.flags = GENL_UNS_ADMIN_PERM,
		.internal_flags = NL80211_FLAG_NEED_NETDEV_UP |
				  NL80211_FLAG_NEED_RTNL,
	},
	{
		.cmd = NL80211_CMD_LEAVE_OCB,
		.doit = nl80211_leave_ocb,
		.policy = nl80211_policy,
		.flags = GENL_UNS_ADMIN_PERM,
		.internal_flags = NL80211_FLAG_NEED_NETDEV_UP |
				  NL80211_FLAG_NEED_RTNL,
	},
#ifdef CONFIG_PM
	{
		.cmd = NL80211_CMD_GET_WOWLAN,
		.doit = nl80211_get_wowlan,
		.policy = nl80211_policy,
		/* can be retrieved by unprivileged users */
		.internal_flags = NL80211_FLAG_NEED_WIPHY |
				  NL80211_FLAG_NEED_RTNL,
	},
	{
		.cmd = NL80211_CMD_SET_WOWLAN,
		.doit = nl80211_set_wowlan,
		.policy = nl80211_policy,
		.flags = GENL_UNS_ADMIN_PERM,
		.internal_flags = NL80211_FLAG_NEED_WIPHY |
				  NL80211_FLAG_NEED_RTNL,
	},
#endif
	{
		.cmd = NL80211_CMD_SET_REKEY_OFFLOAD,
		.doit = nl80211_set_rekey_data,
		.policy = nl80211_policy,
		.flags = GENL_UNS_ADMIN_PERM,
		.internal_flags = NL80211_FLAG_NEED_NETDEV_UP |
				  NL80211_FLAG_NEED_RTNL |
				  NL80211_FLAG_CLEAR_SKB,
	},
	{
		.cmd = NL80211_CMD_TDLS_MGMT,
		.doit = nl80211_tdls_mgmt,
		.policy = nl80211_policy,
		.flags = GENL_UNS_ADMIN_PERM,
		.internal_flags = NL80211_FLAG_NEED_NETDEV_UP |
				  NL80211_FLAG_NEED_RTNL,
	},
	{
		.cmd = NL80211_CMD_TDLS_OPER,
		.doit = nl80211_tdls_oper,
		.policy = nl80211_policy,
		.flags = GENL_UNS_ADMIN_PERM,
		.internal_flags = NL80211_FLAG_NEED_NETDEV_UP |
				  NL80211_FLAG_NEED_RTNL,
	},
	{
		.cmd = NL80211_CMD_UNEXPECTED_FRAME,
		.doit = nl80211_register_unexpected_frame,
		.policy = nl80211_policy,
		.flags = GENL_UNS_ADMIN_PERM,
		.internal_flags = NL80211_FLAG_NEED_NETDEV |
				  NL80211_FLAG_NEED_RTNL,
	},
	{
		.cmd = NL80211_CMD_PROBE_CLIENT,
		.doit = nl80211_probe_client,
		.policy = nl80211_policy,
		.flags = GENL_UNS_ADMIN_PERM,
		.internal_flags = NL80211_FLAG_NEED_NETDEV_UP |
				  NL80211_FLAG_NEED_RTNL,
	},
	{
		.cmd = NL80211_CMD_REGISTER_BEACONS,
		.doit = nl80211_register_beacons,
		.policy = nl80211_policy,
		.flags = GENL_UNS_ADMIN_PERM,
		.internal_flags = NL80211_FLAG_NEED_WIPHY |
				  NL80211_FLAG_NEED_RTNL,
	},
	{
		.cmd = NL80211_CMD_SET_NOACK_MAP,
		.doit = nl80211_set_noack_map,
		.policy = nl80211_policy,
		.flags = GENL_UNS_ADMIN_PERM,
		.internal_flags = NL80211_FLAG_NEED_NETDEV |
				  NL80211_FLAG_NEED_RTNL,
	},
	{
		.cmd = NL80211_CMD_START_P2P_DEVICE,
		.doit = nl80211_start_p2p_device,
		.policy = nl80211_policy,
		.flags = GENL_UNS_ADMIN_PERM,
		.internal_flags = NL80211_FLAG_NEED_WDEV |
				  NL80211_FLAG_NEED_RTNL,
	},
	{
		.cmd = NL80211_CMD_STOP_P2P_DEVICE,
		.doit = nl80211_stop_p2p_device,
		.policy = nl80211_policy,
		.flags = GENL_UNS_ADMIN_PERM,
		.internal_flags = NL80211_FLAG_NEED_WDEV_UP |
				  NL80211_FLAG_NEED_RTNL,
	},
	{
		.cmd = NL80211_CMD_START_NAN,
		.doit = nl80211_start_nan,
		.policy = nl80211_policy,
		.flags = GENL_ADMIN_PERM,
		.internal_flags = NL80211_FLAG_NEED_WDEV |
				  NL80211_FLAG_NEED_RTNL,
	},
	{
		.cmd = NL80211_CMD_STOP_NAN,
		.doit = nl80211_stop_nan,
		.policy = nl80211_policy,
		.flags = GENL_ADMIN_PERM,
		.internal_flags = NL80211_FLAG_NEED_WDEV_UP |
				  NL80211_FLAG_NEED_RTNL,
	},
	{
		.cmd = NL80211_CMD_ADD_NAN_FUNCTION,
		.doit = nl80211_nan_add_func,
		.policy = nl80211_policy,
		.flags = GENL_ADMIN_PERM,
		.internal_flags = NL80211_FLAG_NEED_WDEV_UP |
				  NL80211_FLAG_NEED_RTNL,
	},
	{
		.cmd = NL80211_CMD_DEL_NAN_FUNCTION,
		.doit = nl80211_nan_del_func,
		.policy = nl80211_policy,
		.flags = GENL_ADMIN_PERM,
		.internal_flags = NL80211_FLAG_NEED_WDEV_UP |
				  NL80211_FLAG_NEED_RTNL,
	},
	{
		.cmd = NL80211_CMD_CHANGE_NAN_CONFIG,
		.doit = nl80211_nan_change_config,
		.policy = nl80211_policy,
		.flags = GENL_ADMIN_PERM,
		.internal_flags = NL80211_FLAG_NEED_WDEV_UP |
				  NL80211_FLAG_NEED_RTNL,
	},
	{
		.cmd = NL80211_CMD_SET_MCAST_RATE,
		.doit = nl80211_set_mcast_rate,
		.policy = nl80211_policy,
		.flags = GENL_UNS_ADMIN_PERM,
		.internal_flags = NL80211_FLAG_NEED_NETDEV |
				  NL80211_FLAG_NEED_RTNL,
	},
	{
		.cmd = NL80211_CMD_SET_MAC_ACL,
		.doit = nl80211_set_mac_acl,
		.policy = nl80211_policy,
		.flags = GENL_UNS_ADMIN_PERM,
		.internal_flags = NL80211_FLAG_NEED_NETDEV |
				  NL80211_FLAG_NEED_RTNL,
	},
	{
		.cmd = NL80211_CMD_RADAR_DETECT,
		.doit = nl80211_start_radar_detection,
		.policy = nl80211_policy,
		.flags = GENL_UNS_ADMIN_PERM,
		.internal_flags = NL80211_FLAG_NEED_NETDEV_UP |
				  NL80211_FLAG_NEED_RTNL,
	},
	{
		.cmd = NL80211_CMD_GET_PROTOCOL_FEATURES,
		.doit = nl80211_get_protocol_features,
		.policy = nl80211_policy,
	},
	{
		.cmd = NL80211_CMD_UPDATE_FT_IES,
		.doit = nl80211_update_ft_ies,
		.policy = nl80211_policy,
		.flags = GENL_UNS_ADMIN_PERM,
		.internal_flags = NL80211_FLAG_NEED_NETDEV_UP |
				  NL80211_FLAG_NEED_RTNL,
	},
	{
		.cmd = NL80211_CMD_CRIT_PROTOCOL_START,
		.doit = nl80211_crit_protocol_start,
		.policy = nl80211_policy,
		.flags = GENL_UNS_ADMIN_PERM,
		.internal_flags = NL80211_FLAG_NEED_WDEV_UP |
				  NL80211_FLAG_NEED_RTNL,
	},
	{
		.cmd = NL80211_CMD_CRIT_PROTOCOL_STOP,
		.doit = nl80211_crit_protocol_stop,
		.policy = nl80211_policy,
		.flags = GENL_UNS_ADMIN_PERM,
		.internal_flags = NL80211_FLAG_NEED_WDEV_UP |
				  NL80211_FLAG_NEED_RTNL,
	},
	{
		.cmd = NL80211_CMD_GET_COALESCE,
		.doit = nl80211_get_coalesce,
		.policy = nl80211_policy,
		.internal_flags = NL80211_FLAG_NEED_WIPHY |
				  NL80211_FLAG_NEED_RTNL,
	},
	{
		.cmd = NL80211_CMD_SET_COALESCE,
		.doit = nl80211_set_coalesce,
		.policy = nl80211_policy,
		.flags = GENL_UNS_ADMIN_PERM,
		.internal_flags = NL80211_FLAG_NEED_WIPHY |
				  NL80211_FLAG_NEED_RTNL,
	},
	{
		.cmd = NL80211_CMD_CHANNEL_SWITCH,
		.doit = nl80211_channel_switch,
		.policy = nl80211_policy,
		.flags = GENL_UNS_ADMIN_PERM,
		.internal_flags = NL80211_FLAG_NEED_NETDEV_UP |
				  NL80211_FLAG_NEED_RTNL,
	},
	{
		.cmd = NL80211_CMD_VENDOR,
		.doit = nl80211_vendor_cmd,
		.dumpit = nl80211_vendor_cmd_dump,
		.policy = nl80211_policy,
		.flags = GENL_UNS_ADMIN_PERM,
		.internal_flags = NL80211_FLAG_NEED_WIPHY |
				  NL80211_FLAG_NEED_RTNL,
	},
	{
		.cmd = NL80211_CMD_SET_QOS_MAP,
		.doit = nl80211_set_qos_map,
		.policy = nl80211_policy,
		.flags = GENL_UNS_ADMIN_PERM,
		.internal_flags = NL80211_FLAG_NEED_NETDEV_UP |
				  NL80211_FLAG_NEED_RTNL,
	},
	{
		.cmd = NL80211_CMD_ADD_TX_TS,
		.doit = nl80211_add_tx_ts,
		.policy = nl80211_policy,
		.flags = GENL_UNS_ADMIN_PERM,
		.internal_flags = NL80211_FLAG_NEED_NETDEV_UP |
				  NL80211_FLAG_NEED_RTNL,
	},
	{
		.cmd = NL80211_CMD_DEL_TX_TS,
		.doit = nl80211_del_tx_ts,
		.policy = nl80211_policy,
		.flags = GENL_UNS_ADMIN_PERM,
		.internal_flags = NL80211_FLAG_NEED_NETDEV_UP |
				  NL80211_FLAG_NEED_RTNL,
	},
	{
		.cmd = NL80211_CMD_TDLS_CHANNEL_SWITCH,
		.doit = nl80211_tdls_channel_switch,
		.policy = nl80211_policy,
		.flags = GENL_UNS_ADMIN_PERM,
		.internal_flags = NL80211_FLAG_NEED_NETDEV_UP |
				  NL80211_FLAG_NEED_RTNL,
	},
	{
		.cmd = NL80211_CMD_TDLS_CANCEL_CHANNEL_SWITCH,
		.doit = nl80211_tdls_cancel_channel_switch,
		.policy = nl80211_policy,
		.flags = GENL_UNS_ADMIN_PERM,
		.internal_flags = NL80211_FLAG_NEED_NETDEV_UP |
				  NL80211_FLAG_NEED_RTNL,
	},
	{
		.cmd = NL80211_CMD_SET_MULTICAST_TO_UNICAST,
		.doit = nl80211_set_multicast_to_unicast,
		.policy = nl80211_policy,
		.flags = GENL_UNS_ADMIN_PERM,
		.internal_flags = NL80211_FLAG_NEED_NETDEV |
				  NL80211_FLAG_NEED_RTNL,
	},
	{
		.cmd = NL80211_CMD_EXTERNAL_AUTH,
		.doit = nl80211_external_auth,
		.policy = nl80211_policy,
		.flags = GENL_ADMIN_PERM,
		.internal_flags = NL80211_FLAG_NEED_NETDEV_UP |
				  NL80211_FLAG_NEED_RTNL,
	},
};

/* notification functions */

void nl80211_notify_wiphy(struct cfg80211_registered_device *rdev,
			  enum nl80211_commands cmd)
{
	struct sk_buff *msg;
	struct nl80211_dump_wiphy_state state = {};

	WARN_ON(cmd != NL80211_CMD_NEW_WIPHY &&
		cmd != NL80211_CMD_DEL_WIPHY);

	msg = nlmsg_new(NLMSG_DEFAULT_SIZE, GFP_KERNEL);
	if (!msg)
		return;

	if (nl80211_send_wiphy(rdev, cmd, msg, 0, 0, 0, &state) < 0) {
		nlmsg_free(msg);
		return;
	}

	genlmsg_multicast_netns(&nl80211_fam, wiphy_net(&rdev->wiphy), msg, 0,
				NL80211_MCGRP_CONFIG, GFP_KERNEL);
}

void nl80211_notify_iface(struct cfg80211_registered_device *rdev,
				struct wireless_dev *wdev,
				enum nl80211_commands cmd)
{
	struct sk_buff *msg;

	WARN_ON(cmd != NL80211_CMD_NEW_INTERFACE &&
		cmd != NL80211_CMD_DEL_INTERFACE);

	msg = nlmsg_new(NLMSG_DEFAULT_SIZE, GFP_KERNEL);
	if (!msg)
		return;

	if (nl80211_send_iface(msg, 0, 0, 0, rdev, wdev,
			       cmd == NL80211_CMD_DEL_INTERFACE) < 0) {
		nlmsg_free(msg);
		return;
	}

	genlmsg_multicast_netns(&nl80211_fam, wiphy_net(&rdev->wiphy), msg, 0,
				NL80211_MCGRP_CONFIG, GFP_KERNEL);
}

static int nl80211_add_scan_req(struct sk_buff *msg,
				struct cfg80211_registered_device *rdev)
{
	struct cfg80211_scan_request *req = rdev->scan_req;
	struct nlattr *nest;
	int i;

	if (WARN_ON(!req))
		return 0;

	nest = nla_nest_start(msg, NL80211_ATTR_SCAN_SSIDS);
	if (!nest)
		goto nla_put_failure;
	for (i = 0; i < req->n_ssids; i++) {
		if (nla_put(msg, i, req->ssids[i].ssid_len, req->ssids[i].ssid))
			goto nla_put_failure;
	}
	nla_nest_end(msg, nest);

	nest = nla_nest_start(msg, NL80211_ATTR_SCAN_FREQUENCIES);
	if (!nest)
		goto nla_put_failure;
	for (i = 0; i < req->n_channels; i++) {
		if (nla_put_u32(msg, i, req->channels[i]->center_freq))
			goto nla_put_failure;
	}
	nla_nest_end(msg, nest);

	if (req->ie &&
	    nla_put(msg, NL80211_ATTR_IE, req->ie_len, req->ie))
		goto nla_put_failure;

	if (req->flags &&
	    nla_put_u32(msg, NL80211_ATTR_SCAN_FLAGS, req->flags))
		goto nla_put_failure;

	if (req->info.scan_start_tsf &&
	    (nla_put_u64_64bit(msg, NL80211_ATTR_SCAN_START_TIME_TSF,
			       req->info.scan_start_tsf, NL80211_BSS_PAD) ||
	     nla_put(msg, NL80211_ATTR_SCAN_START_TIME_TSF_BSSID, ETH_ALEN,
		     req->info.tsf_bssid)))
		goto nla_put_failure;

	return 0;
 nla_put_failure:
	return -ENOBUFS;
}

static int nl80211_send_scan_msg(struct sk_buff *msg,
				 struct cfg80211_registered_device *rdev,
				 struct wireless_dev *wdev,
				 u32 portid, u32 seq, int flags,
				 u32 cmd)
{
	void *hdr;

	hdr = nl80211hdr_put(msg, portid, seq, flags, cmd);
	if (!hdr)
		return -1;

	if (nla_put_u32(msg, NL80211_ATTR_WIPHY, rdev->wiphy_idx) ||
	    (wdev->netdev && nla_put_u32(msg, NL80211_ATTR_IFINDEX,
					 wdev->netdev->ifindex)) ||
	    nla_put_u64_64bit(msg, NL80211_ATTR_WDEV, wdev_id(wdev),
			      NL80211_ATTR_PAD))
		goto nla_put_failure;

	/* ignore errors and send incomplete event anyway */
	nl80211_add_scan_req(msg, rdev);

	genlmsg_end(msg, hdr);
	return 0;

 nla_put_failure:
	genlmsg_cancel(msg, hdr);
	return -EMSGSIZE;
}

static int
nl80211_send_sched_scan_msg(struct sk_buff *msg,
			    struct cfg80211_registered_device *rdev,
			    struct net_device *netdev,
			    u32 portid, u32 seq, int flags, u32 cmd)
{
	void *hdr;

	hdr = nl80211hdr_put(msg, portid, seq, flags, cmd);
	if (!hdr)
		return -1;

	if (nla_put_u32(msg, NL80211_ATTR_WIPHY, rdev->wiphy_idx) ||
	    nla_put_u32(msg, NL80211_ATTR_IFINDEX, netdev->ifindex))
		goto nla_put_failure;

	genlmsg_end(msg, hdr);
	return 0;

 nla_put_failure:
	genlmsg_cancel(msg, hdr);
	return -EMSGSIZE;
}

void nl80211_send_scan_start(struct cfg80211_registered_device *rdev,
			     struct wireless_dev *wdev)
{
	struct sk_buff *msg;

	msg = nlmsg_new(NLMSG_DEFAULT_SIZE, GFP_KERNEL);
	if (!msg)
		return;

	if (nl80211_send_scan_msg(msg, rdev, wdev, 0, 0, 0,
				  NL80211_CMD_TRIGGER_SCAN) < 0) {
		nlmsg_free(msg);
		return;
	}

	genlmsg_multicast_netns(&nl80211_fam, wiphy_net(&rdev->wiphy), msg, 0,
				NL80211_MCGRP_SCAN, GFP_KERNEL);
}

struct sk_buff *nl80211_build_scan_msg(struct cfg80211_registered_device *rdev,
				       struct wireless_dev *wdev, bool aborted)
{
	struct sk_buff *msg;

	msg = nlmsg_new(NLMSG_DEFAULT_SIZE, GFP_KERNEL);
	if (!msg)
		return NULL;

	if (nl80211_send_scan_msg(msg, rdev, wdev, 0, 0, 0,
				  aborted ? NL80211_CMD_SCAN_ABORTED :
					    NL80211_CMD_NEW_SCAN_RESULTS) < 0) {
		nlmsg_free(msg);
		return NULL;
	}

	return msg;
}

void nl80211_send_scan_result(struct cfg80211_registered_device *rdev,
			      struct sk_buff *msg)
{
	if (!msg)
		return;

	genlmsg_multicast_netns(&nl80211_fam, wiphy_net(&rdev->wiphy), msg, 0,
				NL80211_MCGRP_SCAN, GFP_KERNEL);
}

void nl80211_send_sched_scan_results(struct cfg80211_registered_device *rdev,
				     struct net_device *netdev)
{
	struct sk_buff *msg;

	msg = nlmsg_new(NLMSG_DEFAULT_SIZE, GFP_KERNEL);
	if (!msg)
		return;

	if (nl80211_send_sched_scan_msg(msg, rdev, netdev, 0, 0, 0,
					NL80211_CMD_SCHED_SCAN_RESULTS) < 0) {
		nlmsg_free(msg);
		return;
	}

	genlmsg_multicast_netns(&nl80211_fam, wiphy_net(&rdev->wiphy), msg, 0,
				NL80211_MCGRP_SCAN, GFP_KERNEL);
}

void nl80211_send_sched_scan(struct cfg80211_registered_device *rdev,
			     struct net_device *netdev, u32 cmd)
{
	struct sk_buff *msg;

	msg = nlmsg_new(NLMSG_DEFAULT_SIZE, GFP_KERNEL);
	if (!msg)
		return;

	if (nl80211_send_sched_scan_msg(msg, rdev, netdev, 0, 0, 0, cmd) < 0) {
		nlmsg_free(msg);
		return;
	}

	genlmsg_multicast_netns(&nl80211_fam, wiphy_net(&rdev->wiphy), msg, 0,
				NL80211_MCGRP_SCAN, GFP_KERNEL);
}

static bool nl80211_reg_change_event_fill(struct sk_buff *msg,
					  struct regulatory_request *request)
{
	/* Userspace can always count this one always being set */
	if (nla_put_u8(msg, NL80211_ATTR_REG_INITIATOR, request->initiator))
		goto nla_put_failure;

	if (request->alpha2[0] == '0' && request->alpha2[1] == '0') {
		if (nla_put_u8(msg, NL80211_ATTR_REG_TYPE,
			       NL80211_REGDOM_TYPE_WORLD))
			goto nla_put_failure;
	} else if (request->alpha2[0] == '9' && request->alpha2[1] == '9') {
		if (nla_put_u8(msg, NL80211_ATTR_REG_TYPE,
			       NL80211_REGDOM_TYPE_CUSTOM_WORLD))
			goto nla_put_failure;
	} else if ((request->alpha2[0] == '9' && request->alpha2[1] == '8') ||
		   request->intersect) {
		if (nla_put_u8(msg, NL80211_ATTR_REG_TYPE,
			       NL80211_REGDOM_TYPE_INTERSECTION))
			goto nla_put_failure;
	} else {
		if (nla_put_u8(msg, NL80211_ATTR_REG_TYPE,
			       NL80211_REGDOM_TYPE_COUNTRY) ||
		    nla_put_string(msg, NL80211_ATTR_REG_ALPHA2,
				   request->alpha2))
			goto nla_put_failure;
	}

	if (request->wiphy_idx != WIPHY_IDX_INVALID) {
		struct wiphy *wiphy = wiphy_idx_to_wiphy(request->wiphy_idx);

		if (wiphy &&
		    nla_put_u32(msg, NL80211_ATTR_WIPHY, request->wiphy_idx))
			goto nla_put_failure;

		if (wiphy &&
		    wiphy->regulatory_flags & REGULATORY_WIPHY_SELF_MANAGED &&
		    nla_put_flag(msg, NL80211_ATTR_WIPHY_SELF_MANAGED_REG))
			goto nla_put_failure;
	}

	return true;

nla_put_failure:
	return false;
}

/*
 * This can happen on global regulatory changes or device specific settings
 * based on custom regulatory domains.
 */
void nl80211_common_reg_change_event(enum nl80211_commands cmd_id,
				     struct regulatory_request *request)
{
	struct sk_buff *msg;
	void *hdr;

	msg = nlmsg_new(NLMSG_DEFAULT_SIZE, GFP_KERNEL);
	if (!msg)
		return;

	hdr = nl80211hdr_put(msg, 0, 0, 0, cmd_id);
	if (!hdr) {
		nlmsg_free(msg);
		return;
	}

	if (nl80211_reg_change_event_fill(msg, request) == false)
		goto nla_put_failure;

	genlmsg_end(msg, hdr);

	rcu_read_lock();
	genlmsg_multicast_allns(&nl80211_fam, msg, 0,
				NL80211_MCGRP_REGULATORY, GFP_ATOMIC);
	rcu_read_unlock();

	return;

nla_put_failure:
	genlmsg_cancel(msg, hdr);
	nlmsg_free(msg);
}

static void nl80211_send_mlme_event(struct cfg80211_registered_device *rdev,
				    struct net_device *netdev,
				    const u8 *buf, size_t len,
				    enum nl80211_commands cmd, gfp_t gfp,
				    int uapsd_queues)
{
	struct sk_buff *msg;
	void *hdr;

	msg = nlmsg_new(100 + len, gfp);
	if (!msg)
		return;

	hdr = nl80211hdr_put(msg, 0, 0, 0, cmd);
	if (!hdr) {
		nlmsg_free(msg);
		return;
	}

	if (nla_put_u32(msg, NL80211_ATTR_WIPHY, rdev->wiphy_idx) ||
	    nla_put_u32(msg, NL80211_ATTR_IFINDEX, netdev->ifindex) ||
	    nla_put(msg, NL80211_ATTR_FRAME, len, buf))
		goto nla_put_failure;

	if (uapsd_queues >= 0) {
		struct nlattr *nla_wmm =
			nla_nest_start(msg, NL80211_ATTR_STA_WME);
		if (!nla_wmm)
			goto nla_put_failure;

		if (nla_put_u8(msg, NL80211_STA_WME_UAPSD_QUEUES,
			       uapsd_queues))
			goto nla_put_failure;

		nla_nest_end(msg, nla_wmm);
	}

	genlmsg_end(msg, hdr);

	genlmsg_multicast_netns(&nl80211_fam, wiphy_net(&rdev->wiphy), msg, 0,
				NL80211_MCGRP_MLME, gfp);
	return;

 nla_put_failure:
	genlmsg_cancel(msg, hdr);
	nlmsg_free(msg);
}

void nl80211_send_rx_auth(struct cfg80211_registered_device *rdev,
			  struct net_device *netdev, const u8 *buf,
			  size_t len, gfp_t gfp)
{
	nl80211_send_mlme_event(rdev, netdev, buf, len,
				NL80211_CMD_AUTHENTICATE, gfp, -1);
}

void nl80211_send_rx_assoc(struct cfg80211_registered_device *rdev,
			   struct net_device *netdev, const u8 *buf,
			   size_t len, gfp_t gfp, int uapsd_queues)
{
	nl80211_send_mlme_event(rdev, netdev, buf, len,
				NL80211_CMD_ASSOCIATE, gfp, uapsd_queues);
}

void nl80211_send_deauth(struct cfg80211_registered_device *rdev,
			 struct net_device *netdev, const u8 *buf,
			 size_t len, gfp_t gfp)
{
	nl80211_send_mlme_event(rdev, netdev, buf, len,
				NL80211_CMD_DEAUTHENTICATE, gfp, -1);
}

void nl80211_send_disassoc(struct cfg80211_registered_device *rdev,
			   struct net_device *netdev, const u8 *buf,
			   size_t len, gfp_t gfp)
{
	nl80211_send_mlme_event(rdev, netdev, buf, len,
				NL80211_CMD_DISASSOCIATE, gfp, -1);
}

void cfg80211_rx_unprot_mlme_mgmt(struct net_device *dev, const u8 *buf,
				  size_t len)
{
	struct wireless_dev *wdev = dev->ieee80211_ptr;
	struct wiphy *wiphy = wdev->wiphy;
	struct cfg80211_registered_device *rdev = wiphy_to_rdev(wiphy);
	const struct ieee80211_mgmt *mgmt = (void *)buf;
	u32 cmd;

	if (WARN_ON(len < 2))
		return;

	if (ieee80211_is_deauth(mgmt->frame_control))
		cmd = NL80211_CMD_UNPROT_DEAUTHENTICATE;
	else
		cmd = NL80211_CMD_UNPROT_DISASSOCIATE;

	trace_cfg80211_rx_unprot_mlme_mgmt(dev, buf, len);
	nl80211_send_mlme_event(rdev, dev, buf, len, cmd, GFP_ATOMIC, -1);
}
EXPORT_SYMBOL(cfg80211_rx_unprot_mlme_mgmt);

static void nl80211_send_mlme_timeout(struct cfg80211_registered_device *rdev,
				      struct net_device *netdev, int cmd,
				      const u8 *addr, gfp_t gfp)
{
	struct sk_buff *msg;
	void *hdr;

	msg = nlmsg_new(NLMSG_DEFAULT_SIZE, gfp);
	if (!msg)
		return;

	hdr = nl80211hdr_put(msg, 0, 0, 0, cmd);
	if (!hdr) {
		nlmsg_free(msg);
		return;
	}

	if (nla_put_u32(msg, NL80211_ATTR_WIPHY, rdev->wiphy_idx) ||
	    nla_put_u32(msg, NL80211_ATTR_IFINDEX, netdev->ifindex) ||
	    nla_put_flag(msg, NL80211_ATTR_TIMED_OUT) ||
	    nla_put(msg, NL80211_ATTR_MAC, ETH_ALEN, addr))
		goto nla_put_failure;

	genlmsg_end(msg, hdr);

	genlmsg_multicast_netns(&nl80211_fam, wiphy_net(&rdev->wiphy), msg, 0,
				NL80211_MCGRP_MLME, gfp);
	return;

 nla_put_failure:
	genlmsg_cancel(msg, hdr);
	nlmsg_free(msg);
}

void nl80211_send_auth_timeout(struct cfg80211_registered_device *rdev,
			       struct net_device *netdev, const u8 *addr,
			       gfp_t gfp)
{
	nl80211_send_mlme_timeout(rdev, netdev, NL80211_CMD_AUTHENTICATE,
				  addr, gfp);
}

void nl80211_send_assoc_timeout(struct cfg80211_registered_device *rdev,
				struct net_device *netdev, const u8 *addr,
				gfp_t gfp)
{
	nl80211_send_mlme_timeout(rdev, netdev, NL80211_CMD_ASSOCIATE,
				  addr, gfp);
}

void nl80211_send_connect_result(struct cfg80211_registered_device *rdev,
				 struct net_device *netdev,
				 struct cfg80211_connect_resp_params *cr,
				 gfp_t gfp)
{
	struct sk_buff *msg;
	void *hdr;

<<<<<<< HEAD
	msg = nlmsg_new(100 + cr->req_ie_len + cr->resp_ie_len +
			cr->fils_kek_len + cr->pmk_len +
			(cr->pmkid ? WLAN_PMKID_LEN : 0), gfp);
=======
	msg = nlmsg_new(100 + req_ie_len + resp_ie_len, gfp);
>>>>>>> 58629ffe
	if (!msg)
		return;

	hdr = nl80211hdr_put(msg, 0, 0, 0, NL80211_CMD_CONNECT);
	if (!hdr) {
		nlmsg_free(msg);
		return;
	}

	if (nla_put_u32(msg, NL80211_ATTR_WIPHY, rdev->wiphy_idx) ||
	    nla_put_u32(msg, NL80211_ATTR_IFINDEX, netdev->ifindex) ||
	    (cr->bssid &&
	     nla_put(msg, NL80211_ATTR_MAC, ETH_ALEN, cr->bssid)) ||
	    nla_put_u16(msg, NL80211_ATTR_STATUS_CODE,
			cr->status < 0 ? WLAN_STATUS_UNSPECIFIED_FAILURE :
			cr->status) ||
	    (cr->status < 0 &&
	     (nla_put_flag(msg, NL80211_ATTR_TIMED_OUT) ||
	      nla_put_u32(msg, NL80211_ATTR_TIMEOUT_REASON,
			  cr->timeout_reason))) ||
	    (cr->req_ie &&
	     nla_put(msg, NL80211_ATTR_REQ_IE, cr->req_ie_len, cr->req_ie)) ||
	    (cr->resp_ie &&
	     nla_put(msg, NL80211_ATTR_RESP_IE, cr->resp_ie_len,
		     cr->resp_ie)) ||
	    (cr->update_erp_next_seq_num &&
	     nla_put_u16(msg, NL80211_ATTR_FILS_ERP_NEXT_SEQ_NUM,
			 cr->fils_erp_next_seq_num)) ||
	    (cr->status == WLAN_STATUS_SUCCESS &&
	     ((cr->fils_kek &&
	       nla_put(msg, NL80211_ATTR_FILS_KEK, cr->fils_kek_len,
		       cr->fils_kek)) ||
	      (cr->pmk &&
	       nla_put(msg, NL80211_ATTR_PMK, cr->pmk_len, cr->pmk)) ||
	      (cr->pmkid &&
	       nla_put(msg, NL80211_ATTR_PMKID, WLAN_PMKID_LEN, cr->pmkid)))))
		goto nla_put_failure;

	genlmsg_end(msg, hdr);

	genlmsg_multicast_netns(&nl80211_fam, wiphy_net(&rdev->wiphy), msg, 0,
				NL80211_MCGRP_MLME, gfp);
	return;

 nla_put_failure:
	genlmsg_cancel(msg, hdr);
	nlmsg_free(msg);
}

void nl80211_send_roamed(struct cfg80211_registered_device *rdev,
			 struct net_device *netdev,
			 struct cfg80211_roam_info *info, gfp_t gfp)
{
	struct sk_buff *msg;
	void *hdr;
	const u8 *bssid = info->bss ? info->bss->bssid : info->bssid;

<<<<<<< HEAD
	msg = nlmsg_new(100 + info->req_ie_len + info->resp_ie_len, gfp);
=======
	msg = nlmsg_new(100 + req_ie_len + resp_ie_len, gfp);
>>>>>>> 58629ffe
	if (!msg)
		return;

	hdr = nl80211hdr_put(msg, 0, 0, 0, NL80211_CMD_ROAM);
	if (!hdr) {
		nlmsg_free(msg);
		return;
	}

	if (nla_put_u32(msg, NL80211_ATTR_WIPHY, rdev->wiphy_idx) ||
	    nla_put_u32(msg, NL80211_ATTR_IFINDEX, netdev->ifindex) ||
	    nla_put(msg, NL80211_ATTR_MAC, ETH_ALEN, bssid) ||
	    (info->req_ie &&
	     nla_put(msg, NL80211_ATTR_REQ_IE, info->req_ie_len,
		     info->req_ie)) ||
	    (info->resp_ie &&
	     nla_put(msg, NL80211_ATTR_RESP_IE, info->resp_ie_len,
		     info->resp_ie)) ||
	    (info->authorized &&
	     nla_put_flag(msg, NL80211_ATTR_PORT_AUTHORIZED)))
		goto nla_put_failure;

	genlmsg_end(msg, hdr);

	genlmsg_multicast_netns(&nl80211_fam, wiphy_net(&rdev->wiphy), msg, 0,
				NL80211_MCGRP_MLME, gfp);
	return;

 nla_put_failure:
	genlmsg_cancel(msg, hdr);
	nlmsg_free(msg);
}

void nl80211_send_disconnected(struct cfg80211_registered_device *rdev,
			       struct net_device *netdev, u16 reason,
			       const u8 *ie, size_t ie_len, bool from_ap)
{
	struct sk_buff *msg;
	void *hdr;

	msg = nlmsg_new(100 + ie_len, GFP_KERNEL);
	if (!msg)
		return;

	hdr = nl80211hdr_put(msg, 0, 0, 0, NL80211_CMD_DISCONNECT);
	if (!hdr) {
		nlmsg_free(msg);
		return;
	}

	if (nla_put_u32(msg, NL80211_ATTR_WIPHY, rdev->wiphy_idx) ||
	    nla_put_u32(msg, NL80211_ATTR_IFINDEX, netdev->ifindex) ||
	    (from_ap && reason &&
	     nla_put_u16(msg, NL80211_ATTR_REASON_CODE, reason)) ||
	    (from_ap &&
	     nla_put_flag(msg, NL80211_ATTR_DISCONNECTED_BY_AP)) ||
	    (ie && nla_put(msg, NL80211_ATTR_IE, ie_len, ie)))
		goto nla_put_failure;

	genlmsg_end(msg, hdr);

	genlmsg_multicast_netns(&nl80211_fam, wiphy_net(&rdev->wiphy), msg, 0,
				NL80211_MCGRP_MLME, GFP_KERNEL);
	return;

 nla_put_failure:
	genlmsg_cancel(msg, hdr);
	nlmsg_free(msg);
}

void nl80211_send_ibss_bssid(struct cfg80211_registered_device *rdev,
			     struct net_device *netdev, const u8 *bssid,
			     gfp_t gfp)
{
	struct sk_buff *msg;
	void *hdr;

	msg = nlmsg_new(NLMSG_DEFAULT_SIZE, gfp);
	if (!msg)
		return;

	hdr = nl80211hdr_put(msg, 0, 0, 0, NL80211_CMD_JOIN_IBSS);
	if (!hdr) {
		nlmsg_free(msg);
		return;
	}

	if (nla_put_u32(msg, NL80211_ATTR_WIPHY, rdev->wiphy_idx) ||
	    nla_put_u32(msg, NL80211_ATTR_IFINDEX, netdev->ifindex) ||
	    nla_put(msg, NL80211_ATTR_MAC, ETH_ALEN, bssid))
		goto nla_put_failure;

	genlmsg_end(msg, hdr);

	genlmsg_multicast_netns(&nl80211_fam, wiphy_net(&rdev->wiphy), msg, 0,
				NL80211_MCGRP_MLME, gfp);
	return;

 nla_put_failure:
	genlmsg_cancel(msg, hdr);
	nlmsg_free(msg);
}

void cfg80211_notify_new_peer_candidate(struct net_device *dev, const u8 *addr,
					const u8* ie, u8 ie_len, gfp_t gfp)
{
	struct wireless_dev *wdev = dev->ieee80211_ptr;
	struct cfg80211_registered_device *rdev = wiphy_to_rdev(wdev->wiphy);
	struct sk_buff *msg;
	void *hdr;

	if (WARN_ON(wdev->iftype != NL80211_IFTYPE_MESH_POINT))
		return;

	trace_cfg80211_notify_new_peer_candidate(dev, addr);

	msg = nlmsg_new(100 + ie_len, gfp);
	if (!msg)
		return;

	hdr = nl80211hdr_put(msg, 0, 0, 0, NL80211_CMD_NEW_PEER_CANDIDATE);
	if (!hdr) {
		nlmsg_free(msg);
		return;
	}

	if (nla_put_u32(msg, NL80211_ATTR_WIPHY, rdev->wiphy_idx) ||
	    nla_put_u32(msg, NL80211_ATTR_IFINDEX, dev->ifindex) ||
	    nla_put(msg, NL80211_ATTR_MAC, ETH_ALEN, addr) ||
	    (ie_len && ie &&
	     nla_put(msg, NL80211_ATTR_IE, ie_len , ie)))
		goto nla_put_failure;

	genlmsg_end(msg, hdr);

	genlmsg_multicast_netns(&nl80211_fam, wiphy_net(&rdev->wiphy), msg, 0,
				NL80211_MCGRP_MLME, gfp);
	return;

 nla_put_failure:
	genlmsg_cancel(msg, hdr);
	nlmsg_free(msg);
}
EXPORT_SYMBOL(cfg80211_notify_new_peer_candidate);

void nl80211_michael_mic_failure(struct cfg80211_registered_device *rdev,
				 struct net_device *netdev, const u8 *addr,
				 enum nl80211_key_type key_type, int key_id,
				 const u8 *tsc, gfp_t gfp)
{
	struct sk_buff *msg;
	void *hdr;

	msg = nlmsg_new(NLMSG_DEFAULT_SIZE, gfp);
	if (!msg)
		return;

	hdr = nl80211hdr_put(msg, 0, 0, 0, NL80211_CMD_MICHAEL_MIC_FAILURE);
	if (!hdr) {
		nlmsg_free(msg);
		return;
	}

	if (nla_put_u32(msg, NL80211_ATTR_WIPHY, rdev->wiphy_idx) ||
	    nla_put_u32(msg, NL80211_ATTR_IFINDEX, netdev->ifindex) ||
	    (addr && nla_put(msg, NL80211_ATTR_MAC, ETH_ALEN, addr)) ||
	    nla_put_u32(msg, NL80211_ATTR_KEY_TYPE, key_type) ||
	    (key_id != -1 &&
	     nla_put_u8(msg, NL80211_ATTR_KEY_IDX, key_id)) ||
	    (tsc && nla_put(msg, NL80211_ATTR_KEY_SEQ, 6, tsc)))
		goto nla_put_failure;

	genlmsg_end(msg, hdr);

	genlmsg_multicast_netns(&nl80211_fam, wiphy_net(&rdev->wiphy), msg, 0,
				NL80211_MCGRP_MLME, gfp);
	return;

 nla_put_failure:
	genlmsg_cancel(msg, hdr);
	nlmsg_free(msg);
}

void nl80211_send_beacon_hint_event(struct wiphy *wiphy,
				    struct ieee80211_channel *channel_before,
				    struct ieee80211_channel *channel_after)
{
	struct sk_buff *msg;
	void *hdr;
	struct nlattr *nl_freq;

	msg = nlmsg_new(NLMSG_DEFAULT_SIZE, GFP_ATOMIC);
	if (!msg)
		return;

	hdr = nl80211hdr_put(msg, 0, 0, 0, NL80211_CMD_REG_BEACON_HINT);
	if (!hdr) {
		nlmsg_free(msg);
		return;
	}

	/*
	 * Since we are applying the beacon hint to a wiphy we know its
	 * wiphy_idx is valid
	 */
	if (nla_put_u32(msg, NL80211_ATTR_WIPHY, get_wiphy_idx(wiphy)))
		goto nla_put_failure;

	/* Before */
	nl_freq = nla_nest_start(msg, NL80211_ATTR_FREQ_BEFORE);
	if (!nl_freq)
		goto nla_put_failure;
	if (nl80211_msg_put_channel(msg, channel_before, false))
		goto nla_put_failure;
	nla_nest_end(msg, nl_freq);

	/* After */
	nl_freq = nla_nest_start(msg, NL80211_ATTR_FREQ_AFTER);
	if (!nl_freq)
		goto nla_put_failure;
	if (nl80211_msg_put_channel(msg, channel_after, false))
		goto nla_put_failure;
	nla_nest_end(msg, nl_freq);

	genlmsg_end(msg, hdr);

	rcu_read_lock();
	genlmsg_multicast_allns(&nl80211_fam, msg, 0,
				NL80211_MCGRP_REGULATORY, GFP_ATOMIC);
	rcu_read_unlock();

	return;

nla_put_failure:
	genlmsg_cancel(msg, hdr);
	nlmsg_free(msg);
}

static void nl80211_send_remain_on_chan_event(
	int cmd, struct cfg80211_registered_device *rdev,
	struct wireless_dev *wdev, u64 cookie,
	struct ieee80211_channel *chan,
	unsigned int duration, gfp_t gfp)
{
	struct sk_buff *msg;
	void *hdr;

	msg = nlmsg_new(NLMSG_DEFAULT_SIZE, gfp);
	if (!msg)
		return;

	hdr = nl80211hdr_put(msg, 0, 0, 0, cmd);
	if (!hdr) {
		nlmsg_free(msg);
		return;
	}

	if (nla_put_u32(msg, NL80211_ATTR_WIPHY, rdev->wiphy_idx) ||
	    (wdev->netdev && nla_put_u32(msg, NL80211_ATTR_IFINDEX,
					 wdev->netdev->ifindex)) ||
	    nla_put_u64_64bit(msg, NL80211_ATTR_WDEV, wdev_id(wdev),
			      NL80211_ATTR_PAD) ||
	    nla_put_u32(msg, NL80211_ATTR_WIPHY_FREQ, chan->center_freq) ||
	    nla_put_u32(msg, NL80211_ATTR_WIPHY_CHANNEL_TYPE,
			NL80211_CHAN_NO_HT) ||
	    nla_put_u64_64bit(msg, NL80211_ATTR_COOKIE, cookie,
			      NL80211_ATTR_PAD))
		goto nla_put_failure;

	if (cmd == NL80211_CMD_REMAIN_ON_CHANNEL &&
	    nla_put_u32(msg, NL80211_ATTR_DURATION, duration))
		goto nla_put_failure;

	genlmsg_end(msg, hdr);

	genlmsg_multicast_netns(&nl80211_fam, wiphy_net(&rdev->wiphy), msg, 0,
				NL80211_MCGRP_MLME, gfp);
	return;

 nla_put_failure:
	genlmsg_cancel(msg, hdr);
	nlmsg_free(msg);
}

void cfg80211_ready_on_channel(struct wireless_dev *wdev, u64 cookie,
			       struct ieee80211_channel *chan,
			       unsigned int duration, gfp_t gfp)
{
	struct wiphy *wiphy = wdev->wiphy;
	struct cfg80211_registered_device *rdev = wiphy_to_rdev(wiphy);

	trace_cfg80211_ready_on_channel(wdev, cookie, chan, duration);
	nl80211_send_remain_on_chan_event(NL80211_CMD_REMAIN_ON_CHANNEL,
					  rdev, wdev, cookie, chan,
					  duration, gfp);
}
EXPORT_SYMBOL(cfg80211_ready_on_channel);

void cfg80211_remain_on_channel_expired(struct wireless_dev *wdev, u64 cookie,
					struct ieee80211_channel *chan,
					gfp_t gfp)
{
	struct wiphy *wiphy = wdev->wiphy;
	struct cfg80211_registered_device *rdev = wiphy_to_rdev(wiphy);

	trace_cfg80211_ready_on_channel_expired(wdev, cookie, chan);
	nl80211_send_remain_on_chan_event(NL80211_CMD_CANCEL_REMAIN_ON_CHANNEL,
					  rdev, wdev, cookie, chan, 0, gfp);
}
EXPORT_SYMBOL(cfg80211_remain_on_channel_expired);

void cfg80211_new_sta(struct net_device *dev, const u8 *mac_addr,
		      struct station_info *sinfo, gfp_t gfp)
{
	struct wiphy *wiphy = dev->ieee80211_ptr->wiphy;
	struct cfg80211_registered_device *rdev = wiphy_to_rdev(wiphy);
	struct sk_buff *msg;

	trace_cfg80211_new_sta(dev, mac_addr, sinfo);

	msg = nlmsg_new(NLMSG_DEFAULT_SIZE, gfp);
	if (!msg)
		return;

	if (nl80211_send_station(msg, NL80211_CMD_NEW_STATION, 0, 0, 0,
				 rdev, dev, mac_addr, sinfo) < 0) {
		nlmsg_free(msg);
		return;
	}

	genlmsg_multicast_netns(&nl80211_fam, wiphy_net(&rdev->wiphy), msg, 0,
				NL80211_MCGRP_MLME, gfp);
}
EXPORT_SYMBOL(cfg80211_new_sta);

void cfg80211_del_sta_sinfo(struct net_device *dev, const u8 *mac_addr,
			    struct station_info *sinfo, gfp_t gfp)
{
	struct wiphy *wiphy = dev->ieee80211_ptr->wiphy;
	struct cfg80211_registered_device *rdev = wiphy_to_rdev(wiphy);
	struct sk_buff *msg;
	struct station_info empty_sinfo = {};

	if (!sinfo)
		sinfo = &empty_sinfo;

	trace_cfg80211_del_sta(dev, mac_addr);

	msg = nlmsg_new(NLMSG_DEFAULT_SIZE, gfp);
	if (!msg)
		return;

	if (nl80211_send_station(msg, NL80211_CMD_DEL_STATION, 0, 0, 0,
				 rdev, dev, mac_addr, sinfo) < 0) {
		nlmsg_free(msg);
		return;
	}

	genlmsg_multicast_netns(&nl80211_fam, wiphy_net(&rdev->wiphy), msg, 0,
				NL80211_MCGRP_MLME, gfp);
}
EXPORT_SYMBOL(cfg80211_del_sta_sinfo);

void cfg80211_conn_failed(struct net_device *dev, const u8 *mac_addr,
			  enum nl80211_connect_failed_reason reason,
			  gfp_t gfp)
{
	struct wiphy *wiphy = dev->ieee80211_ptr->wiphy;
	struct cfg80211_registered_device *rdev = wiphy_to_rdev(wiphy);
	struct sk_buff *msg;
	void *hdr;

	msg = nlmsg_new(NLMSG_GOODSIZE, gfp);
	if (!msg)
		return;

	hdr = nl80211hdr_put(msg, 0, 0, 0, NL80211_CMD_CONN_FAILED);
	if (!hdr) {
		nlmsg_free(msg);
		return;
	}

	if (nla_put_u32(msg, NL80211_ATTR_IFINDEX, dev->ifindex) ||
	    nla_put(msg, NL80211_ATTR_MAC, ETH_ALEN, mac_addr) ||
	    nla_put_u32(msg, NL80211_ATTR_CONN_FAILED_REASON, reason))
		goto nla_put_failure;

	genlmsg_end(msg, hdr);

	genlmsg_multicast_netns(&nl80211_fam, wiphy_net(&rdev->wiphy), msg, 0,
				NL80211_MCGRP_MLME, gfp);
	return;

 nla_put_failure:
	genlmsg_cancel(msg, hdr);
	nlmsg_free(msg);
}
EXPORT_SYMBOL(cfg80211_conn_failed);

static bool __nl80211_unexpected_frame(struct net_device *dev, u8 cmd,
				       const u8 *addr, gfp_t gfp)
{
	struct wireless_dev *wdev = dev->ieee80211_ptr;
	struct cfg80211_registered_device *rdev = wiphy_to_rdev(wdev->wiphy);
	struct sk_buff *msg;
	void *hdr;
	u32 nlportid = ACCESS_ONCE(wdev->ap_unexpected_nlportid);

	if (!nlportid)
		return false;

	msg = nlmsg_new(100, gfp);
	if (!msg)
		return true;

	hdr = nl80211hdr_put(msg, 0, 0, 0, cmd);
	if (!hdr) {
		nlmsg_free(msg);
		return true;
	}

	if (nla_put_u32(msg, NL80211_ATTR_WIPHY, rdev->wiphy_idx) ||
	    nla_put_u32(msg, NL80211_ATTR_IFINDEX, dev->ifindex) ||
	    nla_put(msg, NL80211_ATTR_MAC, ETH_ALEN, addr))
		goto nla_put_failure;

	genlmsg_end(msg, hdr);
	genlmsg_unicast(wiphy_net(&rdev->wiphy), msg, nlportid);
	return true;

 nla_put_failure:
	genlmsg_cancel(msg, hdr);
	nlmsg_free(msg);
	return true;
}

bool cfg80211_rx_spurious_frame(struct net_device *dev,
				const u8 *addr, gfp_t gfp)
{
	struct wireless_dev *wdev = dev->ieee80211_ptr;
	bool ret;

	trace_cfg80211_rx_spurious_frame(dev, addr);

	if (WARN_ON(wdev->iftype != NL80211_IFTYPE_AP &&
		    wdev->iftype != NL80211_IFTYPE_P2P_GO)) {
		trace_cfg80211_return_bool(false);
		return false;
	}
	ret = __nl80211_unexpected_frame(dev, NL80211_CMD_UNEXPECTED_FRAME,
					 addr, gfp);
	trace_cfg80211_return_bool(ret);
	return ret;
}
EXPORT_SYMBOL(cfg80211_rx_spurious_frame);

bool cfg80211_rx_unexpected_4addr_frame(struct net_device *dev,
					const u8 *addr, gfp_t gfp)
{
	struct wireless_dev *wdev = dev->ieee80211_ptr;
	bool ret;

	trace_cfg80211_rx_unexpected_4addr_frame(dev, addr);

	if (WARN_ON(wdev->iftype != NL80211_IFTYPE_AP &&
		    wdev->iftype != NL80211_IFTYPE_P2P_GO &&
		    wdev->iftype != NL80211_IFTYPE_AP_VLAN)) {
		trace_cfg80211_return_bool(false);
		return false;
	}
	ret = __nl80211_unexpected_frame(dev,
					 NL80211_CMD_UNEXPECTED_4ADDR_FRAME,
					 addr, gfp);
	trace_cfg80211_return_bool(ret);
	return ret;
}
EXPORT_SYMBOL(cfg80211_rx_unexpected_4addr_frame);

int nl80211_send_mgmt(struct cfg80211_registered_device *rdev,
		      struct wireless_dev *wdev, u32 nlportid,
		      int freq, int sig_dbm,
		      const u8 *buf, size_t len, u32 flags, gfp_t gfp)
{
	struct net_device *netdev = wdev->netdev;
	struct sk_buff *msg;
	void *hdr;

	msg = nlmsg_new(100 + len, gfp);
	if (!msg)
		return -ENOMEM;

	hdr = nl80211hdr_put(msg, 0, 0, 0, NL80211_CMD_FRAME);
	if (!hdr) {
		nlmsg_free(msg);
		return -ENOMEM;
	}

	if (nla_put_u32(msg, NL80211_ATTR_WIPHY, rdev->wiphy_idx) ||
	    (netdev && nla_put_u32(msg, NL80211_ATTR_IFINDEX,
					netdev->ifindex)) ||
	    nla_put_u64_64bit(msg, NL80211_ATTR_WDEV, wdev_id(wdev),
			      NL80211_ATTR_PAD) ||
	    nla_put_u32(msg, NL80211_ATTR_WIPHY_FREQ, freq) ||
	    (sig_dbm &&
	     nla_put_u32(msg, NL80211_ATTR_RX_SIGNAL_DBM, sig_dbm)) ||
	    nla_put(msg, NL80211_ATTR_FRAME, len, buf) ||
	    (flags &&
	     nla_put_u32(msg, NL80211_ATTR_RXMGMT_FLAGS, flags)))
		goto nla_put_failure;

	genlmsg_end(msg, hdr);

	return genlmsg_unicast(wiphy_net(&rdev->wiphy), msg, nlportid);

 nla_put_failure:
	genlmsg_cancel(msg, hdr);
	nlmsg_free(msg);
	return -ENOBUFS;
}

void cfg80211_mgmt_tx_status(struct wireless_dev *wdev, u64 cookie,
			     const u8 *buf, size_t len, bool ack, gfp_t gfp)
{
	struct wiphy *wiphy = wdev->wiphy;
	struct cfg80211_registered_device *rdev = wiphy_to_rdev(wiphy);
	struct net_device *netdev = wdev->netdev;
	struct sk_buff *msg;
	void *hdr;

	trace_cfg80211_mgmt_tx_status(wdev, cookie, ack);

	msg = nlmsg_new(100 + len, gfp);
	if (!msg)
		return;

	hdr = nl80211hdr_put(msg, 0, 0, 0, NL80211_CMD_FRAME_TX_STATUS);
	if (!hdr) {
		nlmsg_free(msg);
		return;
	}

	if (nla_put_u32(msg, NL80211_ATTR_WIPHY, rdev->wiphy_idx) ||
	    (netdev && nla_put_u32(msg, NL80211_ATTR_IFINDEX,
				   netdev->ifindex)) ||
	    nla_put_u64_64bit(msg, NL80211_ATTR_WDEV, wdev_id(wdev),
			      NL80211_ATTR_PAD) ||
	    nla_put(msg, NL80211_ATTR_FRAME, len, buf) ||
	    nla_put_u64_64bit(msg, NL80211_ATTR_COOKIE, cookie,
			      NL80211_ATTR_PAD) ||
	    (ack && nla_put_flag(msg, NL80211_ATTR_ACK)))
		goto nla_put_failure;

	genlmsg_end(msg, hdr);

	genlmsg_multicast_netns(&nl80211_fam, wiphy_net(&rdev->wiphy), msg, 0,
				NL80211_MCGRP_MLME, gfp);
	return;

 nla_put_failure:
	genlmsg_cancel(msg, hdr);
	nlmsg_free(msg);
}
EXPORT_SYMBOL(cfg80211_mgmt_tx_status);

static struct sk_buff *cfg80211_prepare_cqm(struct net_device *dev,
					    const char *mac, gfp_t gfp)
{
	struct wireless_dev *wdev = dev->ieee80211_ptr;
	struct cfg80211_registered_device *rdev = wiphy_to_rdev(wdev->wiphy);
	struct sk_buff *msg = nlmsg_new(NLMSG_DEFAULT_SIZE, gfp);
	void **cb;

	if (!msg)
		return NULL;

	cb = (void **)msg->cb;

	cb[0] = nl80211hdr_put(msg, 0, 0, 0, NL80211_CMD_NOTIFY_CQM);
	if (!cb[0]) {
		nlmsg_free(msg);
		return NULL;
	}

	if (nla_put_u32(msg, NL80211_ATTR_WIPHY, rdev->wiphy_idx) ||
	    nla_put_u32(msg, NL80211_ATTR_IFINDEX, dev->ifindex))
		goto nla_put_failure;

	if (mac && nla_put(msg, NL80211_ATTR_MAC, ETH_ALEN, mac))
		goto nla_put_failure;

	cb[1] = nla_nest_start(msg, NL80211_ATTR_CQM);
	if (!cb[1])
		goto nla_put_failure;

	cb[2] = rdev;

	return msg;
 nla_put_failure:
	nlmsg_free(msg);
	return NULL;
}

static void cfg80211_send_cqm(struct sk_buff *msg, gfp_t gfp)
{
	void **cb = (void **)msg->cb;
	struct cfg80211_registered_device *rdev = cb[2];

	nla_nest_end(msg, cb[1]);
	genlmsg_end(msg, cb[0]);

	memset(msg->cb, 0, sizeof(msg->cb));

	genlmsg_multicast_netns(&nl80211_fam, wiphy_net(&rdev->wiphy), msg, 0,
				NL80211_MCGRP_MLME, gfp);
}

void cfg80211_cqm_rssi_notify(struct net_device *dev,
			      enum nl80211_cqm_rssi_threshold_event rssi_event,
			      gfp_t gfp)
{
	struct sk_buff *msg;

	trace_cfg80211_cqm_rssi_notify(dev, rssi_event);

	if (WARN_ON(rssi_event != NL80211_CQM_RSSI_THRESHOLD_EVENT_LOW &&
		    rssi_event != NL80211_CQM_RSSI_THRESHOLD_EVENT_HIGH))
		return;

	msg = cfg80211_prepare_cqm(dev, NULL, gfp);
	if (!msg)
		return;

	if (nla_put_u32(msg, NL80211_ATTR_CQM_RSSI_THRESHOLD_EVENT,
			rssi_event))
		goto nla_put_failure;

	cfg80211_send_cqm(msg, gfp);

	return;

 nla_put_failure:
	nlmsg_free(msg);
}
EXPORT_SYMBOL(cfg80211_cqm_rssi_notify);

void cfg80211_cqm_txe_notify(struct net_device *dev,
			     const u8 *peer, u32 num_packets,
			     u32 rate, u32 intvl, gfp_t gfp)
{
	struct sk_buff *msg;

	msg = cfg80211_prepare_cqm(dev, peer, gfp);
	if (!msg)
		return;

	if (nla_put_u32(msg, NL80211_ATTR_CQM_TXE_PKTS, num_packets))
		goto nla_put_failure;

	if (nla_put_u32(msg, NL80211_ATTR_CQM_TXE_RATE, rate))
		goto nla_put_failure;

	if (nla_put_u32(msg, NL80211_ATTR_CQM_TXE_INTVL, intvl))
		goto nla_put_failure;

	cfg80211_send_cqm(msg, gfp);
	return;

 nla_put_failure:
	nlmsg_free(msg);
}
EXPORT_SYMBOL(cfg80211_cqm_txe_notify);

void cfg80211_cqm_pktloss_notify(struct net_device *dev,
				 const u8 *peer, u32 num_packets, gfp_t gfp)
{
	struct sk_buff *msg;

	trace_cfg80211_cqm_pktloss_notify(dev, peer, num_packets);

	msg = cfg80211_prepare_cqm(dev, peer, gfp);
	if (!msg)
		return;

	if (nla_put_u32(msg, NL80211_ATTR_CQM_PKT_LOSS_EVENT, num_packets))
		goto nla_put_failure;

	cfg80211_send_cqm(msg, gfp);
	return;

 nla_put_failure:
	nlmsg_free(msg);
}
EXPORT_SYMBOL(cfg80211_cqm_pktloss_notify);

void cfg80211_cqm_beacon_loss_notify(struct net_device *dev, gfp_t gfp)
{
	struct sk_buff *msg;

	msg = cfg80211_prepare_cqm(dev, NULL, gfp);
	if (!msg)
		return;

	if (nla_put_flag(msg, NL80211_ATTR_CQM_BEACON_LOSS_EVENT))
		goto nla_put_failure;

	cfg80211_send_cqm(msg, gfp);
	return;

 nla_put_failure:
	nlmsg_free(msg);
}
EXPORT_SYMBOL(cfg80211_cqm_beacon_loss_notify);

static void nl80211_gtk_rekey_notify(struct cfg80211_registered_device *rdev,
				     struct net_device *netdev, const u8 *bssid,
				     const u8 *replay_ctr, gfp_t gfp)
{
	struct sk_buff *msg;
	struct nlattr *rekey_attr;
	void *hdr;

	msg = nlmsg_new(NLMSG_DEFAULT_SIZE, gfp);
	if (!msg)
		return;

	hdr = nl80211hdr_put(msg, 0, 0, 0, NL80211_CMD_SET_REKEY_OFFLOAD);
	if (!hdr) {
		nlmsg_free(msg);
		return;
	}

	if (nla_put_u32(msg, NL80211_ATTR_WIPHY, rdev->wiphy_idx) ||
	    nla_put_u32(msg, NL80211_ATTR_IFINDEX, netdev->ifindex) ||
	    nla_put(msg, NL80211_ATTR_MAC, ETH_ALEN, bssid))
		goto nla_put_failure;

	rekey_attr = nla_nest_start(msg, NL80211_ATTR_REKEY_DATA);
	if (!rekey_attr)
		goto nla_put_failure;

	if (nla_put(msg, NL80211_REKEY_DATA_REPLAY_CTR,
		    NL80211_REPLAY_CTR_LEN, replay_ctr))
		goto nla_put_failure;

	nla_nest_end(msg, rekey_attr);

	genlmsg_end(msg, hdr);

	genlmsg_multicast_netns(&nl80211_fam, wiphy_net(&rdev->wiphy), msg, 0,
				NL80211_MCGRP_MLME, gfp);
	return;

 nla_put_failure:
	genlmsg_cancel(msg, hdr);
	nlmsg_free(msg);
}

void cfg80211_gtk_rekey_notify(struct net_device *dev, const u8 *bssid,
			       const u8 *replay_ctr, gfp_t gfp)
{
	struct wireless_dev *wdev = dev->ieee80211_ptr;
	struct wiphy *wiphy = wdev->wiphy;
	struct cfg80211_registered_device *rdev = wiphy_to_rdev(wiphy);

	trace_cfg80211_gtk_rekey_notify(dev, bssid);
	nl80211_gtk_rekey_notify(rdev, dev, bssid, replay_ctr, gfp);
}
EXPORT_SYMBOL(cfg80211_gtk_rekey_notify);

static void
nl80211_pmksa_candidate_notify(struct cfg80211_registered_device *rdev,
			       struct net_device *netdev, int index,
			       const u8 *bssid, bool preauth, gfp_t gfp)
{
	struct sk_buff *msg;
	struct nlattr *attr;
	void *hdr;

	msg = nlmsg_new(NLMSG_DEFAULT_SIZE, gfp);
	if (!msg)
		return;

	hdr = nl80211hdr_put(msg, 0, 0, 0, NL80211_CMD_PMKSA_CANDIDATE);
	if (!hdr) {
		nlmsg_free(msg);
		return;
	}

	if (nla_put_u32(msg, NL80211_ATTR_WIPHY, rdev->wiphy_idx) ||
	    nla_put_u32(msg, NL80211_ATTR_IFINDEX, netdev->ifindex))
		goto nla_put_failure;

	attr = nla_nest_start(msg, NL80211_ATTR_PMKSA_CANDIDATE);
	if (!attr)
		goto nla_put_failure;

	if (nla_put_u32(msg, NL80211_PMKSA_CANDIDATE_INDEX, index) ||
	    nla_put(msg, NL80211_PMKSA_CANDIDATE_BSSID, ETH_ALEN, bssid) ||
	    (preauth &&
	     nla_put_flag(msg, NL80211_PMKSA_CANDIDATE_PREAUTH)))
		goto nla_put_failure;

	nla_nest_end(msg, attr);

	genlmsg_end(msg, hdr);

	genlmsg_multicast_netns(&nl80211_fam, wiphy_net(&rdev->wiphy), msg, 0,
				NL80211_MCGRP_MLME, gfp);
	return;

 nla_put_failure:
	genlmsg_cancel(msg, hdr);
	nlmsg_free(msg);
}

void cfg80211_pmksa_candidate_notify(struct net_device *dev, int index,
				     const u8 *bssid, bool preauth, gfp_t gfp)
{
	struct wireless_dev *wdev = dev->ieee80211_ptr;
	struct wiphy *wiphy = wdev->wiphy;
	struct cfg80211_registered_device *rdev = wiphy_to_rdev(wiphy);

	trace_cfg80211_pmksa_candidate_notify(dev, index, bssid, preauth);
	nl80211_pmksa_candidate_notify(rdev, dev, index, bssid, preauth, gfp);
}
EXPORT_SYMBOL(cfg80211_pmksa_candidate_notify);

static void nl80211_ch_switch_notify(struct cfg80211_registered_device *rdev,
				     struct net_device *netdev,
				     struct cfg80211_chan_def *chandef,
				     gfp_t gfp,
				     enum nl80211_commands notif,
				     u8 count)
{
	struct sk_buff *msg;
	void *hdr;

	msg = nlmsg_new(NLMSG_DEFAULT_SIZE, gfp);
	if (!msg)
		return;

	hdr = nl80211hdr_put(msg, 0, 0, 0, notif);
	if (!hdr) {
		nlmsg_free(msg);
		return;
	}

	if (nla_put_u32(msg, NL80211_ATTR_IFINDEX, netdev->ifindex))
		goto nla_put_failure;

	if (nl80211_send_chandef(msg, chandef))
		goto nla_put_failure;

	if ((notif == NL80211_CMD_CH_SWITCH_STARTED_NOTIFY) &&
	    (nla_put_u32(msg, NL80211_ATTR_CH_SWITCH_COUNT, count)))
			goto nla_put_failure;

	genlmsg_end(msg, hdr);

	genlmsg_multicast_netns(&nl80211_fam, wiphy_net(&rdev->wiphy), msg, 0,
				NL80211_MCGRP_MLME, gfp);
	return;

 nla_put_failure:
	genlmsg_cancel(msg, hdr);
	nlmsg_free(msg);
}

void cfg80211_ch_switch_notify(struct net_device *dev,
			       struct cfg80211_chan_def *chandef)
{
	struct wireless_dev *wdev = dev->ieee80211_ptr;
	struct wiphy *wiphy = wdev->wiphy;
	struct cfg80211_registered_device *rdev = wiphy_to_rdev(wiphy);

	ASSERT_WDEV_LOCK(wdev);

	trace_cfg80211_ch_switch_notify(dev, chandef);

	wdev->chandef = *chandef;
	wdev->preset_chandef = *chandef;
	nl80211_ch_switch_notify(rdev, dev, chandef, GFP_KERNEL,
				 NL80211_CMD_CH_SWITCH_NOTIFY, 0);
}
EXPORT_SYMBOL(cfg80211_ch_switch_notify);

void cfg80211_ch_switch_started_notify(struct net_device *dev,
				       struct cfg80211_chan_def *chandef,
				       u8 count)
{
	struct wireless_dev *wdev = dev->ieee80211_ptr;
	struct wiphy *wiphy = wdev->wiphy;
	struct cfg80211_registered_device *rdev = wiphy_to_rdev(wiphy);

	trace_cfg80211_ch_switch_started_notify(dev, chandef);

	nl80211_ch_switch_notify(rdev, dev, chandef, GFP_KERNEL,
				 NL80211_CMD_CH_SWITCH_STARTED_NOTIFY, count);
}
EXPORT_SYMBOL(cfg80211_ch_switch_started_notify);

void
nl80211_radar_notify(struct cfg80211_registered_device *rdev,
		     const struct cfg80211_chan_def *chandef,
		     enum nl80211_radar_event event,
		     struct net_device *netdev, gfp_t gfp)
{
	struct sk_buff *msg;
	void *hdr;

	msg = nlmsg_new(NLMSG_DEFAULT_SIZE, gfp);
	if (!msg)
		return;

	hdr = nl80211hdr_put(msg, 0, 0, 0, NL80211_CMD_RADAR_DETECT);
	if (!hdr) {
		nlmsg_free(msg);
		return;
	}

	if (nla_put_u32(msg, NL80211_ATTR_WIPHY, rdev->wiphy_idx))
		goto nla_put_failure;

	/* NOP and radar events don't need a netdev parameter */
	if (netdev) {
		struct wireless_dev *wdev = netdev->ieee80211_ptr;

		if (nla_put_u32(msg, NL80211_ATTR_IFINDEX, netdev->ifindex) ||
		    nla_put_u64_64bit(msg, NL80211_ATTR_WDEV, wdev_id(wdev),
				      NL80211_ATTR_PAD))
			goto nla_put_failure;
	}

	if (nla_put_u32(msg, NL80211_ATTR_RADAR_EVENT, event))
		goto nla_put_failure;

	if (nl80211_send_chandef(msg, chandef))
		goto nla_put_failure;

	genlmsg_end(msg, hdr);

	genlmsg_multicast_netns(&nl80211_fam, wiphy_net(&rdev->wiphy), msg, 0,
				NL80211_MCGRP_MLME, gfp);
	return;

 nla_put_failure:
	genlmsg_cancel(msg, hdr);
	nlmsg_free(msg);
}

void cfg80211_probe_status(struct net_device *dev, const u8 *addr,
			   u64 cookie, bool acked, gfp_t gfp)
{
	struct wireless_dev *wdev = dev->ieee80211_ptr;
	struct cfg80211_registered_device *rdev = wiphy_to_rdev(wdev->wiphy);
	struct sk_buff *msg;
	void *hdr;

	trace_cfg80211_probe_status(dev, addr, cookie, acked);

	msg = nlmsg_new(NLMSG_DEFAULT_SIZE, gfp);

	if (!msg)
		return;

	hdr = nl80211hdr_put(msg, 0, 0, 0, NL80211_CMD_PROBE_CLIENT);
	if (!hdr) {
		nlmsg_free(msg);
		return;
	}

	if (nla_put_u32(msg, NL80211_ATTR_WIPHY, rdev->wiphy_idx) ||
	    nla_put_u32(msg, NL80211_ATTR_IFINDEX, dev->ifindex) ||
	    nla_put(msg, NL80211_ATTR_MAC, ETH_ALEN, addr) ||
	    nla_put_u64_64bit(msg, NL80211_ATTR_COOKIE, cookie,
			      NL80211_ATTR_PAD) ||
	    (acked && nla_put_flag(msg, NL80211_ATTR_ACK)))
		goto nla_put_failure;

	genlmsg_end(msg, hdr);

	genlmsg_multicast_netns(&nl80211_fam, wiphy_net(&rdev->wiphy), msg, 0,
				NL80211_MCGRP_MLME, gfp);
	return;

 nla_put_failure:
	genlmsg_cancel(msg, hdr);
	nlmsg_free(msg);
}
EXPORT_SYMBOL(cfg80211_probe_status);

void cfg80211_report_obss_beacon(struct wiphy *wiphy,
				 const u8 *frame, size_t len,
				 int freq, int sig_dbm)
{
	struct cfg80211_registered_device *rdev = wiphy_to_rdev(wiphy);
	struct sk_buff *msg;
	void *hdr;
	struct cfg80211_beacon_registration *reg;

	trace_cfg80211_report_obss_beacon(wiphy, frame, len, freq, sig_dbm);

	spin_lock_bh(&rdev->beacon_registrations_lock);
	list_for_each_entry(reg, &rdev->beacon_registrations, list) {
		msg = nlmsg_new(len + 100, GFP_ATOMIC);
		if (!msg) {
			spin_unlock_bh(&rdev->beacon_registrations_lock);
			return;
		}

		hdr = nl80211hdr_put(msg, 0, 0, 0, NL80211_CMD_FRAME);
		if (!hdr)
			goto nla_put_failure;

		if (nla_put_u32(msg, NL80211_ATTR_WIPHY, rdev->wiphy_idx) ||
		    (freq &&
		     nla_put_u32(msg, NL80211_ATTR_WIPHY_FREQ, freq)) ||
		    (sig_dbm &&
		     nla_put_u32(msg, NL80211_ATTR_RX_SIGNAL_DBM, sig_dbm)) ||
		    nla_put(msg, NL80211_ATTR_FRAME, len, frame))
			goto nla_put_failure;

		genlmsg_end(msg, hdr);

		genlmsg_unicast(wiphy_net(&rdev->wiphy), msg, reg->nlportid);
	}
	spin_unlock_bh(&rdev->beacon_registrations_lock);
	return;

 nla_put_failure:
	spin_unlock_bh(&rdev->beacon_registrations_lock);
	if (hdr)
		genlmsg_cancel(msg, hdr);
	nlmsg_free(msg);
}
EXPORT_SYMBOL(cfg80211_report_obss_beacon);

#ifdef CONFIG_PM
static int cfg80211_net_detect_results(struct sk_buff *msg,
				       struct cfg80211_wowlan_wakeup *wakeup)
{
	struct cfg80211_wowlan_nd_info *nd = wakeup->net_detect;
	struct nlattr *nl_results, *nl_match, *nl_freqs;
	int i, j;

	nl_results = nla_nest_start(
		msg, NL80211_WOWLAN_TRIG_NET_DETECT_RESULTS);
	if (!nl_results)
		return -EMSGSIZE;

	for (i = 0; i < nd->n_matches; i++) {
		struct cfg80211_wowlan_nd_match *match = nd->matches[i];

		nl_match = nla_nest_start(msg, i);
		if (!nl_match)
			break;

		/* The SSID attribute is optional in nl80211, but for
		 * simplicity reasons it's always present in the
		 * cfg80211 structure.  If a driver can't pass the
		 * SSID, that needs to be changed.  A zero length SSID
		 * is still a valid SSID (wildcard), so it cannot be
		 * used for this purpose.
		 */
		if (nla_put(msg, NL80211_ATTR_SSID, match->ssid.ssid_len,
			    match->ssid.ssid)) {
			nla_nest_cancel(msg, nl_match);
			goto out;
		}

		if (match->n_channels) {
			nl_freqs = nla_nest_start(
				msg, NL80211_ATTR_SCAN_FREQUENCIES);
			if (!nl_freqs) {
				nla_nest_cancel(msg, nl_match);
				goto out;
			}

			for (j = 0; j < match->n_channels; j++) {
				if (nla_put_u32(msg, j, match->channels[j])) {
					nla_nest_cancel(msg, nl_freqs);
					nla_nest_cancel(msg, nl_match);
					goto out;
				}
			}

			nla_nest_end(msg, nl_freqs);
		}

		nla_nest_end(msg, nl_match);
	}

out:
	nla_nest_end(msg, nl_results);
	return 0;
}

void cfg80211_report_wowlan_wakeup(struct wireless_dev *wdev,
				   struct cfg80211_wowlan_wakeup *wakeup,
				   gfp_t gfp)
{
	struct cfg80211_registered_device *rdev = wiphy_to_rdev(wdev->wiphy);
	struct sk_buff *msg;
	void *hdr;
	int size = 200;

	trace_cfg80211_report_wowlan_wakeup(wdev->wiphy, wdev, wakeup);

	if (wakeup)
		size += wakeup->packet_present_len;

	msg = nlmsg_new(size, gfp);
	if (!msg)
		return;

	hdr = nl80211hdr_put(msg, 0, 0, 0, NL80211_CMD_SET_WOWLAN);
	if (!hdr)
		goto free_msg;

	if (nla_put_u32(msg, NL80211_ATTR_WIPHY, rdev->wiphy_idx) ||
	    nla_put_u64_64bit(msg, NL80211_ATTR_WDEV, wdev_id(wdev),
			      NL80211_ATTR_PAD))
		goto free_msg;

	if (wdev->netdev && nla_put_u32(msg, NL80211_ATTR_IFINDEX,
					wdev->netdev->ifindex))
		goto free_msg;

	if (wakeup) {
		struct nlattr *reasons;

		reasons = nla_nest_start(msg, NL80211_ATTR_WOWLAN_TRIGGERS);
		if (!reasons)
			goto free_msg;

		if (wakeup->disconnect &&
		    nla_put_flag(msg, NL80211_WOWLAN_TRIG_DISCONNECT))
			goto free_msg;
		if (wakeup->magic_pkt &&
		    nla_put_flag(msg, NL80211_WOWLAN_TRIG_MAGIC_PKT))
			goto free_msg;
		if (wakeup->gtk_rekey_failure &&
		    nla_put_flag(msg, NL80211_WOWLAN_TRIG_GTK_REKEY_FAILURE))
			goto free_msg;
		if (wakeup->eap_identity_req &&
		    nla_put_flag(msg, NL80211_WOWLAN_TRIG_EAP_IDENT_REQUEST))
			goto free_msg;
		if (wakeup->four_way_handshake &&
		    nla_put_flag(msg, NL80211_WOWLAN_TRIG_4WAY_HANDSHAKE))
			goto free_msg;
		if (wakeup->rfkill_release &&
		    nla_put_flag(msg, NL80211_WOWLAN_TRIG_RFKILL_RELEASE))
			goto free_msg;

		if (wakeup->pattern_idx >= 0 &&
		    nla_put_u32(msg, NL80211_WOWLAN_TRIG_PKT_PATTERN,
				wakeup->pattern_idx))
			goto free_msg;

		if (wakeup->tcp_match &&
		    nla_put_flag(msg, NL80211_WOWLAN_TRIG_WAKEUP_TCP_MATCH))
			goto free_msg;

		if (wakeup->tcp_connlost &&
		    nla_put_flag(msg, NL80211_WOWLAN_TRIG_WAKEUP_TCP_CONNLOST))
			goto free_msg;

		if (wakeup->tcp_nomoretokens &&
		    nla_put_flag(msg,
				 NL80211_WOWLAN_TRIG_WAKEUP_TCP_NOMORETOKENS))
			goto free_msg;

		if (wakeup->packet) {
			u32 pkt_attr = NL80211_WOWLAN_TRIG_WAKEUP_PKT_80211;
			u32 len_attr = NL80211_WOWLAN_TRIG_WAKEUP_PKT_80211_LEN;

			if (!wakeup->packet_80211) {
				pkt_attr =
					NL80211_WOWLAN_TRIG_WAKEUP_PKT_8023;
				len_attr =
					NL80211_WOWLAN_TRIG_WAKEUP_PKT_8023_LEN;
			}

			if (wakeup->packet_len &&
			    nla_put_u32(msg, len_attr, wakeup->packet_len))
				goto free_msg;

			if (nla_put(msg, pkt_attr, wakeup->packet_present_len,
				    wakeup->packet))
				goto free_msg;
		}

		if (wakeup->net_detect &&
		    cfg80211_net_detect_results(msg, wakeup))
				goto free_msg;

		nla_nest_end(msg, reasons);
	}

	genlmsg_end(msg, hdr);

	genlmsg_multicast_netns(&nl80211_fam, wiphy_net(&rdev->wiphy), msg, 0,
				NL80211_MCGRP_MLME, gfp);
	return;

 free_msg:
	nlmsg_free(msg);
}
EXPORT_SYMBOL(cfg80211_report_wowlan_wakeup);
#endif

void cfg80211_tdls_oper_request(struct net_device *dev, const u8 *peer,
				enum nl80211_tdls_operation oper,
				u16 reason_code, gfp_t gfp)
{
	struct wireless_dev *wdev = dev->ieee80211_ptr;
	struct cfg80211_registered_device *rdev = wiphy_to_rdev(wdev->wiphy);
	struct sk_buff *msg;
	void *hdr;

	trace_cfg80211_tdls_oper_request(wdev->wiphy, dev, peer, oper,
					 reason_code);

	msg = nlmsg_new(NLMSG_DEFAULT_SIZE, gfp);
	if (!msg)
		return;

	hdr = nl80211hdr_put(msg, 0, 0, 0, NL80211_CMD_TDLS_OPER);
	if (!hdr) {
		nlmsg_free(msg);
		return;
	}

	if (nla_put_u32(msg, NL80211_ATTR_WIPHY, rdev->wiphy_idx) ||
	    nla_put_u32(msg, NL80211_ATTR_IFINDEX, dev->ifindex) ||
	    nla_put_u8(msg, NL80211_ATTR_TDLS_OPERATION, oper) ||
	    nla_put(msg, NL80211_ATTR_MAC, ETH_ALEN, peer) ||
	    (reason_code > 0 &&
	     nla_put_u16(msg, NL80211_ATTR_REASON_CODE, reason_code)))
		goto nla_put_failure;

	genlmsg_end(msg, hdr);

	genlmsg_multicast_netns(&nl80211_fam, wiphy_net(&rdev->wiphy), msg, 0,
				NL80211_MCGRP_MLME, gfp);
	return;

 nla_put_failure:
	genlmsg_cancel(msg, hdr);
	nlmsg_free(msg);
}
EXPORT_SYMBOL(cfg80211_tdls_oper_request);

static int nl80211_netlink_notify(struct notifier_block * nb,
				  unsigned long state,
				  void *_notify)
{
	struct netlink_notify *notify = _notify;
	struct cfg80211_registered_device *rdev;
	struct wireless_dev *wdev;
	struct cfg80211_beacon_registration *reg, *tmp;

	if (state != NETLINK_URELEASE || notify->protocol != NETLINK_GENERIC)
		return NOTIFY_DONE;

	rcu_read_lock();

	list_for_each_entry_rcu(rdev, &cfg80211_rdev_list, list) {
		bool schedule_destroy_work = false;
		struct cfg80211_sched_scan_request *sched_scan_req =
			rcu_dereference(rdev->sched_scan_req);

		if (sched_scan_req && notify->portid &&
		    sched_scan_req->owner_nlportid == notify->portid) {
			sched_scan_req->owner_nlportid = 0;

			if (rdev->ops->sched_scan_stop &&
			    rdev->wiphy.flags & WIPHY_FLAG_SUPPORTS_SCHED_SCAN)
				schedule_work(&rdev->sched_scan_stop_wk);
		}

		list_for_each_entry_rcu(wdev, &rdev->wiphy.wdev_list, list) {
			cfg80211_mlme_unregister_socket(wdev, notify->portid);

			if (wdev->owner_nlportid == notify->portid)
				schedule_destroy_work = true;
			else if (wdev->conn_owner_nlportid == notify->portid)
				schedule_work(&wdev->disconnect_wk);
		}

		spin_lock_bh(&rdev->beacon_registrations_lock);
		list_for_each_entry_safe(reg, tmp, &rdev->beacon_registrations,
					 list) {
			if (reg->nlportid == notify->portid) {
				list_del(&reg->list);
				kfree(reg);
				break;
			}
		}
		spin_unlock_bh(&rdev->beacon_registrations_lock);

		if (schedule_destroy_work) {
			struct cfg80211_iface_destroy *destroy;

			destroy = kzalloc(sizeof(*destroy), GFP_ATOMIC);
			if (destroy) {
				destroy->nlportid = notify->portid;
				spin_lock(&rdev->destroy_list_lock);
				list_add(&destroy->list, &rdev->destroy_list);
				spin_unlock(&rdev->destroy_list_lock);
				schedule_work(&rdev->destroy_work);
			}
		}
	}

	rcu_read_unlock();

	/*
	 * It is possible that the user space process that is controlling the
	 * indoor setting disappeared, so notify the regulatory core.
	 */
	regulatory_netlink_notify(notify->portid);
	return NOTIFY_OK;
}

static struct notifier_block nl80211_netlink_notifier = {
	.notifier_call = nl80211_netlink_notify,
};

void cfg80211_ft_event(struct net_device *netdev,
		       struct cfg80211_ft_event_params *ft_event)
{
	struct wiphy *wiphy = netdev->ieee80211_ptr->wiphy;
	struct cfg80211_registered_device *rdev = wiphy_to_rdev(wiphy);
	struct sk_buff *msg;
	void *hdr;

	trace_cfg80211_ft_event(wiphy, netdev, ft_event);

	if (!ft_event->target_ap)
		return;

<<<<<<< HEAD
	msg = nlmsg_new(100 + ft_event->ies_len + ft_event->ric_ies_len,
			GFP_KERNEL);
=======
	msg = nlmsg_new(100 + ft_event->ric_ies_len, GFP_KERNEL);
>>>>>>> 58629ffe
	if (!msg)
		return;

	hdr = nl80211hdr_put(msg, 0, 0, 0, NL80211_CMD_FT_EVENT);
	if (!hdr)
		goto out;

	if (nla_put_u32(msg, NL80211_ATTR_WIPHY, rdev->wiphy_idx) ||
	    nla_put_u32(msg, NL80211_ATTR_IFINDEX, netdev->ifindex) ||
	    nla_put(msg, NL80211_ATTR_MAC, ETH_ALEN, ft_event->target_ap))
		goto out;

	if (ft_event->ies &&
	    nla_put(msg, NL80211_ATTR_IE, ft_event->ies_len, ft_event->ies))
		goto out;
	if (ft_event->ric_ies &&
	    nla_put(msg, NL80211_ATTR_IE_RIC, ft_event->ric_ies_len,
		    ft_event->ric_ies))
		goto out;

	genlmsg_end(msg, hdr);

	genlmsg_multicast_netns(&nl80211_fam, wiphy_net(&rdev->wiphy), msg, 0,
				NL80211_MCGRP_MLME, GFP_KERNEL);
	return;
 out:
	nlmsg_free(msg);
}
EXPORT_SYMBOL(cfg80211_ft_event);

void cfg80211_crit_proto_stopped(struct wireless_dev *wdev, gfp_t gfp)
{
	struct cfg80211_registered_device *rdev;
	struct sk_buff *msg;
	void *hdr;
	u32 nlportid;

	rdev = wiphy_to_rdev(wdev->wiphy);
	if (!rdev->crit_proto_nlportid)
		return;

	nlportid = rdev->crit_proto_nlportid;
	rdev->crit_proto_nlportid = 0;

	msg = nlmsg_new(NLMSG_DEFAULT_SIZE, gfp);
	if (!msg)
		return;

	hdr = nl80211hdr_put(msg, 0, 0, 0, NL80211_CMD_CRIT_PROTOCOL_STOP);
	if (!hdr)
		goto nla_put_failure;

	if (nla_put_u32(msg, NL80211_ATTR_WIPHY, rdev->wiphy_idx) ||
	    nla_put_u64_64bit(msg, NL80211_ATTR_WDEV, wdev_id(wdev),
			      NL80211_ATTR_PAD))
		goto nla_put_failure;

	genlmsg_end(msg, hdr);

	genlmsg_unicast(wiphy_net(&rdev->wiphy), msg, nlportid);
	return;

 nla_put_failure:
	if (hdr)
		genlmsg_cancel(msg, hdr);
	nlmsg_free(msg);
}
EXPORT_SYMBOL(cfg80211_crit_proto_stopped);

void cfg80211_ap_stopped(struct net_device *netdev, gfp_t gfp)
{
	struct wireless_dev *wdev = netdev->ieee80211_ptr;
	struct cfg80211_registered_device *rdev = wiphy_to_rdev(wdev->wiphy);

	nl80211_send_mlme_event(rdev, netdev, NULL, 0,
				NL80211_CMD_STOP_AP, gfp, -1);
}
EXPORT_SYMBOL(cfg80211_ap_stopped);

void nl80211_send_ap_stopped(struct wireless_dev *wdev)
{
	struct wiphy *wiphy = wdev->wiphy;
	struct cfg80211_registered_device *rdev = wiphy_to_rdev(wiphy);
	struct sk_buff *msg;
	void *hdr;

	msg = nlmsg_new(NLMSG_DEFAULT_SIZE, GFP_KERNEL);
	if (!msg)
		return;

	hdr = nl80211hdr_put(msg, 0, 0, 0, NL80211_CMD_STOP_AP);
	if (!hdr)
		goto out;

	if (nla_put_u32(msg, NL80211_ATTR_WIPHY, rdev->wiphy_idx) ||
	    nla_put_u32(msg, NL80211_ATTR_IFINDEX, wdev->netdev->ifindex) ||
	    nla_put_u64_64bit(msg, NL80211_ATTR_WDEV, wdev_id(wdev),
			      NL80211_ATTR_PAD))
		goto out;

	genlmsg_end(msg, hdr);

	genlmsg_multicast_netns(&nl80211_fam, wiphy_net(wiphy), msg, 0,
				NL80211_MCGRP_MLME, GFP_KERNEL);
	return;
 out:
	nlmsg_free(msg);
}

int cfg80211_external_auth_request(struct net_device *dev,
				   struct cfg80211_external_auth_params *params,
				   gfp_t gfp)
{
	struct wireless_dev *wdev = dev->ieee80211_ptr;
	struct cfg80211_registered_device *rdev = wiphy_to_rdev(wdev->wiphy);
	struct sk_buff *msg;
	void *hdr;

	if (!wdev->conn_owner_nlportid)
		return -EINVAL;

	msg = nlmsg_new(NLMSG_DEFAULT_SIZE, gfp);
	if (!msg)
		return -ENOMEM;

	hdr = nl80211hdr_put(msg, 0, 0, 0, NL80211_CMD_EXTERNAL_AUTH);
	if (!hdr)
		goto nla_put_failure;

	if (nla_put_u32(msg, NL80211_ATTR_WIPHY, rdev->wiphy_idx) ||
	    nla_put_u32(msg, NL80211_ATTR_IFINDEX, dev->ifindex) ||
	    nla_put_u32(msg, NL80211_ATTR_AKM_SUITES, params->key_mgmt_suite) ||
	    nla_put_u32(msg, NL80211_ATTR_EXTERNAL_AUTH_ACTION,
			params->action) ||
	    nla_put(msg, NL80211_ATTR_BSSID, ETH_ALEN, params->bssid) ||
	    nla_put(msg, NL80211_ATTR_SSID, params->ssid.ssid_len,
		    params->ssid.ssid))
		goto nla_put_failure;

	genlmsg_end(msg, hdr);
	genlmsg_unicast(wiphy_net(&rdev->wiphy), msg,
			wdev->conn_owner_nlportid);
	return 0;

 nla_put_failure:
	nlmsg_free(msg);
	return -ENOBUFS;
}
EXPORT_SYMBOL(cfg80211_external_auth_request);

/* initialisation/exit functions */

int nl80211_init(void)
{
	int err;

	err = genl_register_family_with_ops_groups(&nl80211_fam, nl80211_ops,
						   nl80211_mcgrps);
	if (err)
		return err;

	err = netlink_register_notifier(&nl80211_netlink_notifier);
	if (err)
		goto err_out;

	return 0;
 err_out:
	genl_unregister_family(&nl80211_fam);
	return err;
}

void nl80211_exit(void)
{
	netlink_unregister_notifier(&nl80211_netlink_notifier);
	genl_unregister_family(&nl80211_fam);
}<|MERGE_RESOLUTION|>--- conflicted
+++ resolved
@@ -13455,13 +13455,9 @@
 	struct sk_buff *msg;
 	void *hdr;
 
-<<<<<<< HEAD
 	msg = nlmsg_new(100 + cr->req_ie_len + cr->resp_ie_len +
 			cr->fils_kek_len + cr->pmk_len +
 			(cr->pmkid ? WLAN_PMKID_LEN : 0), gfp);
-=======
-	msg = nlmsg_new(100 + req_ie_len + resp_ie_len, gfp);
->>>>>>> 58629ffe
 	if (!msg)
 		return;
 
@@ -13519,11 +13515,7 @@
 	void *hdr;
 	const u8 *bssid = info->bss ? info->bss->bssid : info->bssid;
 
-<<<<<<< HEAD
 	msg = nlmsg_new(100 + info->req_ie_len + info->resp_ie_len, gfp);
-=======
-	msg = nlmsg_new(100 + req_ie_len + resp_ie_len, gfp);
->>>>>>> 58629ffe
 	if (!msg)
 		return;
 
@@ -14866,12 +14858,8 @@
 	if (!ft_event->target_ap)
 		return;
 
-<<<<<<< HEAD
 	msg = nlmsg_new(100 + ft_event->ies_len + ft_event->ric_ies_len,
 			GFP_KERNEL);
-=======
-	msg = nlmsg_new(100 + ft_event->ric_ies_len, GFP_KERNEL);
->>>>>>> 58629ffe
 	if (!msg)
 		return;
 
