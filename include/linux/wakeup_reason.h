--- conflicted
+++ resolved
@@ -23,7 +23,6 @@
 
 #define MAX_SUSPEND_ABORT_LEN 256
 
-<<<<<<< HEAD
 struct wakeup_irq_node {
 	/* @leaf is a linked list of all leaf nodes in the interrupts trees.
 	 */
@@ -99,10 +98,7 @@
 get_wakeup_reasons(unsigned long timeout, struct list_head *unfinished);
 void log_base_wakeup_reason(int irq);
 void clear_wakeup_reasons(void);
-void log_suspend_abort_reason(const char *fmt, ...);
-=======
 void log_wakeup_reason(int irq);
->>>>>>> 61c92ff9
 int check_wakeup_reason(int irq);
 
 #ifdef CONFIG_SUSPEND
