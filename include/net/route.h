--- conflicted
+++ resolved
@@ -140,11 +140,7 @@
 	flowi4_init_output(fl4, oif, sk ? sk->sk_mark : 0, tos,
 			   RT_SCOPE_UNIVERSE, proto,
 			   sk ? inet_sk_flowi_flags(sk) : 0,
-<<<<<<< HEAD
-			   daddr, saddr, dport, sport, sk ? sock_i_uid(sk) : KUIDT_INIT(0));
-=======
 			   daddr, saddr, dport, sport, sk ? sock_i_uid(sk) : GLOBAL_ROOT_UID);
->>>>>>> c2d771db
 	if (sk)
 		security_sk_classify_flow(sk, flowi4_to_flowi(fl4));
 	return ip_route_output_flow(net, fl4, sk);
