--- conflicted
+++ resolved
@@ -91,10 +91,6 @@
 	[FRA_FWMARK]	= { .type = NLA_U32 }, \
 	[FRA_FWMASK]	= { .type = NLA_U32 }, \
 	[FRA_TABLE]     = { .type = NLA_U32 }, \
-<<<<<<< HEAD
-	[FRA_GOTO]	= { .type = NLA_U32 }, \
-=======
->>>>>>> f60a0668
 	[FRA_UID_START]	= { .type = NLA_U32 }, \
 	[FRA_UID_END]	= { .type = NLA_U32 }, \
 	[FRA_SUPPRESS_PREFIXLEN] = { .type = NLA_U32 }, \
