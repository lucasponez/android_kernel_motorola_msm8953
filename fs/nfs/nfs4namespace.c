--- conflicted
+++ resolved
@@ -398,11 +398,7 @@
 
 	if (client->cl_auth->au_flavor != flavor)
 		flavor = client->cl_auth->au_flavor;
-<<<<<<< HEAD
-	else if (!(server->flags & NFS_MOUNT_SECFLAVOUR)) {
-=======
 	else {
->>>>>>> d8ec26d7
 		rpc_authflavor_t new = nfs4_negotiate_security(dir, name);
 		if ((int)new >= 0)
 			flavor = new;
