--- conflicted
+++ resolved
@@ -178,24 +178,11 @@
 		.cipher_str = "cts(cbc(aes))",
 		.keysize = 16,
 	},
-<<<<<<< HEAD
-	[FS_ENCRYPTION_MODE_SPECK128_256_XTS] = {
-		.friendly_name = "Speck128/256-XTS",
-		.cipher_str = "xts(speck128)",
-		.keysize = 64,
-	},
-	[FS_ENCRYPTION_MODE_SPECK128_256_CTS] = {
-		.friendly_name = "Speck128/256-CTS-CBC",
-		.cipher_str = "cts(cbc(speck128))",
-		.keysize = 32,
-	},
 	[FS_ENCRYPTION_MODE_PRIVATE] = {
 		.friendly_name = "ICE",
 		.cipher_str = "bugon",
 		.keysize = 64,
 	},
-=======
->>>>>>> 9e83a609
 };
 
 static struct fscrypt_mode *
