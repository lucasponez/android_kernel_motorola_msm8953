/*
 * Copyright (c) 2012-2014 The Linux Foundation. All rights reserved.
 *
 * Previously licensed under the ISC license by Qualcomm Atheros, Inc.
 *
 *
 * Permission to use, copy, modify, and/or distribute this software for
 * any purpose with or without fee is hereby granted, provided that the
 * above copyright notice and this permission notice appear in all
 * copies.
 *
 * THE SOFTWARE IS PROVIDED "AS IS" AND THE AUTHOR DISCLAIMS ALL
 * WARRANTIES WITH REGARD TO THIS SOFTWARE INCLUDING ALL IMPLIED
 * WARRANTIES OF MERCHANTABILITY AND FITNESS. IN NO EVENT SHALL THE
 * AUTHOR BE LIABLE FOR ANY SPECIAL, DIRECT, INDIRECT, OR CONSEQUENTIAL
 * DAMAGES OR ANY DAMAGES WHATSOEVER RESULTING FROM LOSS OF USE, DATA OR
 * PROFITS, WHETHER IN AN ACTION OF CONTRACT, NEGLIGENCE OR OTHER
 * TORTIOUS ACTION, ARISING OUT OF OR IN CONNECTION WITH THE USE OR
 * PERFORMANCE OF THIS SOFTWARE.
 */

/*
 * This file was originally distributed by Qualcomm Atheros, Inc.
 * under proprietary terms before Copyright ownership was assigned
 * to the Linux Foundation.
 */

/**=========================================================================
  
  \file  sme_Rrm.c
  
  \brief implementation for SME RRM APIs
  
   Copyright 2008 (c) Qualcomm, Incorporated.  All Rights Reserved.

   Qualcomm Confidential and Proprietary.

  ========================================================================*/

/* $Header$ */

#if defined WLAN_FEATURE_VOWIFI
/*--------------------------------------------------------------------------
  Include Files
  ------------------------------------------------------------------------*/
#include "aniGlobal.h"
#include "smeInside.h"
#include "sme_Api.h"
#include "smsDebug.h"
#include "cfgApi.h"

#ifdef FEATURE_WLAN_DIAG_SUPPORT
#include "vos_diag_core_event.h"
#include "vos_diag_core_log.h"
#endif /* FEATURE_WLAN_DIAG_SUPPORT */

#include "csrInsideApi.h"

#include "rrmGlobal.h"

#if defined(FEATURE_WLAN_CCX) && !defined(FEATURE_WLAN_CCX_UPLOAD)
#include "csrCcx.h"
#endif

/* Roam score for a neighbor AP will be calculated based on the below definitions.
    The calculated roam score will be used to select the roamable candidate from neighbor AP list */
#define RRM_ROAM_SCORE_NEIGHBOR_REPORT_REACHABILITY             0   /* When we support 11r over the DS, this should have a non-zero value */
#define RRM_ROAM_SCORE_NEIGHBOR_REPORT_SECURITY                 10
#define RRM_ROAM_SCORE_NEIGHBOR_REPORT_KEY_SCOPE                20
#define RRM_ROAM_SCORE_NEIGHBOR_REPORT_CAPABILITY_SPECTRUM_MGMT 0   /* Not used */
#define RRM_ROAM_SCORE_NEIGHBOR_REPORT_CAPABILITY_QOS           5
#define RRM_ROAM_SCORE_NEIGHBOR_REPORT_CAPABILITY_APSD          3
#define RRM_ROAM_SCORE_NEIGHBOR_REPORT_CAPABILITY_RRM           8
#define RRM_ROAM_SCORE_NEIGHBOR_REPORT_CAPABILITY_DELAYED_BA    0   /* We dont support delayed BA */
#define RRM_ROAM_SCORE_NEIGHBOR_REPORT_CAPABILITY_IMMEDIATE_BA  3
#define RRM_ROAM_SCORE_NEIGHBOR_REPORT_MOBILITY_DOMAIN          30

#ifdef FEATURE_WLAN_CCX
#define RRM_ROAM_SCORE_NEIGHBOR_IAPP_LIST                       30
#endif
/**---------------------------------------------------------------------------
  
  \brief rrmLLPurgeNeighborCache() - 
    This function purges all the entries in the neighbor cache and frees up all the internal nodes   

  \param  - pMac  - Pointer to the Hal Handle.
          - pList - Pointer the List that should be purged.
  \return - void
  
  --------------------------------------------------------------------------*/
static void rrmLLPurgeNeighborCache(tpAniSirGlobal pMac, tDblLinkList *pList)
{
    tListElem *pEntry;
    tRrmNeighborReportDesc *pNeighborReportDesc;
    
    csrLLLock(pList);
    
    while((pEntry = csrLLRemoveHead(pList, LL_ACCESS_NOLOCK)) != NULL)
    {
        pNeighborReportDesc = GET_BASE_ADDR( pEntry, tRrmNeighborReportDesc, List );
        vos_mem_free(pNeighborReportDesc->pNeighborBssDescription);
        vos_mem_free(pNeighborReportDesc);
    }
    
    csrLLUnlock(pList);   
     
    return;
}

/**---------------------------------------------------------------------------
  
  \brief rrmIndicateNeighborReportResult() - 
        This function calls the callback register by the caller while requesting for 
        neighbor report. This function gets invoked if a neighbor report is received from an AP
        or neighbor response wait timer expires.

  \param  - pMac - Pointer to the Hal Handle.
          - vosStatus - VOS_STATUS_SUCCESS/VOS_STATUS_FAILURE based on whether a valid report is 
            received or neighbor timer expired
  \return - void
  
  --------------------------------------------------------------------------*/
void rrmIndicateNeighborReportResult(tpAniSirGlobal pMac, VOS_STATUS vosStatus)
{
    NeighborReportRspCallback callback;
    void                      *callbackContext;

    /* Reset the neighbor response pending status */
    pMac->rrm.rrmSmeContext.neighborReqControlInfo.isNeighborRspPending = eANI_BOOLEAN_FALSE;

    /* Stop the timer if it is already running. The timer should be running only in the SUCCESS case. */
    if (VOS_TIMER_STATE_RUNNING == vos_timer_getCurrentState(&pMac->rrm.rrmSmeContext.neighborReqControlInfo.neighborRspWaitTimer))
    {
        smsLog( pMac, LOG1, FL("No entry in neighbor report cache"));
        vos_timer_stop(&pMac->rrm.rrmSmeContext.neighborReqControlInfo.neighborRspWaitTimer);
    }
    callback = pMac->rrm.rrmSmeContext.neighborReqControlInfo.neighborRspCallbackInfo.neighborRspCallback;
    callbackContext = pMac->rrm.rrmSmeContext.neighborReqControlInfo.neighborRspCallbackInfo.neighborRspCallbackContext;
    
    /* Reset the callback and the callback context before calling the callback. It is very likely that there may be a registration in 
            callback itself. */
    pMac->rrm.rrmSmeContext.neighborReqControlInfo.neighborRspCallbackInfo.neighborRspCallback = NULL;
    pMac->rrm.rrmSmeContext.neighborReqControlInfo.neighborRspCallbackInfo.neighborRspCallbackContext = NULL;
    
    /* Call the callback with the status received from caller */
    if (callback)
        callback(callbackContext, vosStatus);
#if defined(FEATURE_WLAN_CCX) && !defined(FEATURE_WLAN_CCX_UPLOAD)
    // We came here with IAPP AP List
    // Make sure we inform CSR of the neighbor list
    // for CCX Associations. First clear the cache.
    else
    if (csrNeighborRoamIsCCXAssoc(pMac))
    {
        ProcessIAPPNeighborAPList(pMac);
    }
#endif

    return;

}

/**---------------------------------------------------------------------------
  
  \brief sme_RrmBeaconReportXmitInd() - 

   Create and send the beacon report Xmit ind message to PE.

  \param  - pMac - Pointer to the Hal Handle.
              - pResult - scan result.
              - measurementDone - flag to indicate that the measurement is done.        
  \return - 0 for success, non zero for failure
  
  --------------------------------------------------------------------------*/
static eHalStatus sme_RrmSendBeaconReportXmitInd( tpAniSirGlobal pMac,
                                                  tCsrScanResultInfo **pResultArr,
                                                  tANI_U8 measurementDone,
                                                  tANI_U8 bss_count )
{
   tpSirBssDescription pBssDesc = NULL;
   tpSirBeaconReportXmitInd pBeaconRep;
   tANI_U16 length, ie_len;
   tANI_U8 bssCounter=0, msgCounter=0;
   tCsrScanResultInfo *pCurResult=NULL;
   eHalStatus status = eHAL_STATUS_FAILURE;
   tpRrmSMEContext pSmeRrmContext = &pMac->rrm.rrmSmeContext;


#if defined WLAN_VOWIFI_DEBUG
   smsLog( pMac, LOGE, "Beacon report xmit Ind to PE");
#endif

   if( NULL == pResultArr && !measurementDone )
   {
      smsLog( pMac, LOGE, "Beacon report xmit Ind to PE Failed");
      return eHAL_STATUS_FAILURE;
   }

   if (pResultArr)
       pCurResult=pResultArr[bssCounter];

   do 
   {
       length = sizeof(tSirBeaconReportXmitInd);
       pBeaconRep = vos_mem_malloc ( length );
       if ( NULL == pBeaconRep )
       {
          smsLog( pMac, LOGP, "Unable to allocate memory for beacon report");
          return eHAL_STATUS_FAILED_ALLOC;
       }
       vos_mem_zero( pBeaconRep, length );
#if defined WLAN_VOWIFI_DEBUG
       smsLog( pMac, LOGE, FL("Allocated memory for pBeaconRep"));
#endif
       pBeaconRep->messageType = eWNI_SME_BEACON_REPORT_RESP_XMIT_IND;
       pBeaconRep->length = length;
       pBeaconRep->uDialogToken = pSmeRrmContext->token;
       pBeaconRep->duration = pSmeRrmContext->duration[0];
       pBeaconRep->regClass = pSmeRrmContext->regClass;
       vos_mem_copy( pBeaconRep->bssId, pSmeRrmContext->sessionBssId, sizeof(tSirMacAddr) );

       msgCounter=0;
       while (pCurResult) 
       {
           pBssDesc = &pCurResult->BssDescriptor;
           if(pBssDesc != NULL)
           {
               ie_len = GET_IE_LEN_IN_BSS( pBssDesc->length );
               pBeaconRep->pBssDescription[msgCounter] = vos_mem_malloc (
                                            ie_len+sizeof(tSirBssDescription));
               if (NULL == pBeaconRep->pBssDescription[msgCounter])
                   break;
               vos_mem_copy( pBeaconRep->pBssDescription[msgCounter],
                             pBssDesc,
                             sizeof(tSirBssDescription) );
               vos_mem_copy( &pBeaconRep->pBssDescription[msgCounter]->ieFields[0],
                             pBssDesc->ieFields, ie_len  );
               smsLog( pMac, LOG1,
                   "...RRM Result Bssid = "MAC_ADDRESS_STR" chan= %d, rssi = -%d",
                   MAC_ADDR_ARRAY(pBeaconRep->pBssDescription[msgCounter]->bssId),
                   pBeaconRep->pBssDescription[msgCounter]->channelId,
                   pBeaconRep->pBssDescription[msgCounter]->rssi * (-1));

               pBeaconRep->numBssDesc++;

               if (++msgCounter >= SIR_BCN_REPORT_MAX_BSS_DESC)
                   break;

               pCurResult = pResultArr[bssCounter + msgCounter];
           }
           else
           {
               pCurResult = NULL;
               break;
           }
       }

       bssCounter+=msgCounter; 
       if (!pResultArr || (pCurResult == NULL) || (bssCounter >= bss_count))
       {
           pCurResult = NULL;
           smsLog(pMac, LOG1,
                  "Reached to the max/last BSS in pCurResult list");
       }
       else
       {
           pCurResult = pResultArr[bssCounter];
           smsLog(pMac, LOG1,
                  "Move to the next BSS set in pCurResult list");
       }

       pBeaconRep->fMeasureDone = (pCurResult)?false:measurementDone;
<<<<<<< HEAD

       smsLog(pMac, LOG1,
              "SME Sending BcnRepXmit to PE numBss %d msgCounter %d bssCounter %d",
              pBeaconRep->numBssDesc, msgCounter, bssCounter);

       status = palSendMBMessage(pMac->hHdd, pBeaconRep);

   } while (pCurResult);

   return status;
}

#if defined(FEATURE_WLAN_CCX_UPLOAD)
/**---------------------------------------------------------------------------

  \brief sme_CcxSendBeaconReqScanResults()

   This function sends up the scan results received as a part of
   beacon request scanning.
   This function is called after receiving the scan results per channel
   Due to the limitation on the size of the IWEVCUSTOM buffer, we send 3 BSSIDs of
   beacon report information in one custom event;

  \param  - pMac -      Pointer to the Hal Handle.
              - sessionId  - Session id
              - channel     - scan results belongs to this channel
              - pResultArr - scan result.
              - measurementDone - flag to indicate that the measurement is done.
              - bss_count - number of bss found
  \return - 0 for success, non zero for failure

=======

       smsLog(pMac, LOG1,
              "SME Sending BcnRepXmit to PE numBss %d msgCounter %d bssCounter %d",
              pBeaconRep->numBssDesc, msgCounter, bssCounter);

       status = palSendMBMessage(pMac->hHdd, pBeaconRep);

   } while (pCurResult);

   return status;
}

#if defined(FEATURE_WLAN_CCX_UPLOAD)
/**---------------------------------------------------------------------------

  \brief sme_CcxSendBeaconReqScanResults()

   This function sends up the scan results received as a part of
   beacon request scanning.
   This function is called after receiving the scan results per channel
   Due to the limitation on the size of the IWEVCUSTOM buffer, we send 3 BSSIDs of
   beacon report information in one custom event;

  \param  - pMac -      Pointer to the Hal Handle.
              - sessionId  - Session id
              - channel     - scan results belongs to this channel
              - pResultArr - scan result.
              - measurementDone - flag to indicate that the measurement is done.
              - bss_count - number of bss found
  \return - 0 for success, non zero for failure

>>>>>>> 98b80d9a
  --------------------------------------------------------------------------*/
static eHalStatus sme_CcxSendBeaconReqScanResults(tpAniSirGlobal pMac,
                                                  tANI_U32       sessionId,
                                                  tANI_U8        channel,
                                                  tCsrScanResultInfo **pResultArr,
                                                  tANI_U8        measurementDone,
                                                  tANI_U8        bss_count)
{
   eHalStatus              status         = eHAL_STATUS_FAILURE;
   tSirRetStatus           fillIeStatus;
   tpSirBssDescription     pBssDesc       = NULL;
   tANI_U32                ie_len         = 0;
   tANI_U32                outIeLen       = 0;
   tANI_U8                 bssCounter     = 0;
   tCsrScanResultInfo     *pCurResult     = NULL;
   tANI_U8                 msgCounter     = 0;
   tpRrmSMEContext         pSmeRrmContext = &pMac->rrm.rrmSmeContext;
   tCsrRoamInfo            roamInfo;
   tSirCcxBcnReportRsp     bcnReport;
   tpSirCcxBcnReportRsp    pBcnReport     = &bcnReport;
   tpCsrCcxBeaconReqParams pCurMeasReqIe  = NULL;
   tANI_U8                 i              = 0;

   if (NULL == pSmeRrmContext)
   {
       smsLog( pMac, LOGE, "pSmeRrmContext is NULL");
       return eHAL_STATUS_FAILURE;
   }

   if (NULL == pResultArr && !measurementDone)
   {
      smsLog( pMac, LOGE, "Beacon report xmit Ind to HDD Failed");
      return eHAL_STATUS_FAILURE;
   }

   if (pResultArr)
       pCurResult=pResultArr[bssCounter];

   vos_mem_zero(&bcnReport, sizeof(tSirCcxBcnReportRsp));
   do
   {
       pCurMeasReqIe = NULL;
       for (i = 0; i < pSmeRrmContext->ccxBcnReqInfo.numBcnReqIe; i++)
       {
           if(pSmeRrmContext->ccxBcnReqInfo.bcnReq[i].channel == channel)
           {
               pCurMeasReqIe = &pSmeRrmContext->ccxBcnReqInfo.bcnReq[i];
               break;
           }
       }
       if(NULL != pCurMeasReqIe)
           pBcnReport->measurementToken = pCurMeasReqIe->measurementToken;
       smsLog( pMac, LOG1, "Channel(%d) MeasToken(%d)", channel, pBcnReport->measurementToken);

       msgCounter=0;
       while (pCurResult)
       {
           pBssDesc = &pCurResult->BssDescriptor;
           if (NULL != pBssDesc)
           {
               ie_len = GET_IE_LEN_IN_BSS( pBssDesc->length );
               pBcnReport->bcnRepBssInfo[msgCounter].bcnReportFields.ChanNum = pBssDesc->channelId;
               pBcnReport->bcnRepBssInfo[msgCounter].bcnReportFields.Spare = 0;
               if(NULL != pCurMeasReqIe)
                   pBcnReport->bcnRepBssInfo[msgCounter].bcnReportFields.MeasDuration = pCurMeasReqIe->measurementDuration;
               pBcnReport->bcnRepBssInfo[msgCounter].bcnReportFields.PhyType = pBssDesc->nwType;
               pBcnReport->bcnRepBssInfo[msgCounter].bcnReportFields.RecvSigPower = pBssDesc->rssi;
               pBcnReport->bcnRepBssInfo[msgCounter].bcnReportFields.ParentTsf = pBssDesc->parentTSF;
               pBcnReport->bcnRepBssInfo[msgCounter].bcnReportFields.TargetTsf[0] = pBssDesc->timeStamp[0];
               pBcnReport->bcnRepBssInfo[msgCounter].bcnReportFields.TargetTsf[1] = pBssDesc->timeStamp[1];
               pBcnReport->bcnRepBssInfo[msgCounter].bcnReportFields.BcnInterval = pBssDesc->beaconInterval;
               pBcnReport->bcnRepBssInfo[msgCounter].bcnReportFields.CapabilityInfo = pBssDesc->capabilityInfo;
               vos_mem_copy(pBcnReport->bcnRepBssInfo[msgCounter].bcnReportFields.Bssid,
                                      pBssDesc->bssId, sizeof(tSirMacAddr));

               fillIeStatus = sirFillBeaconMandatoryIEforCcxBcnReport(pMac,
                                                                      (tANI_U8 *)pBssDesc->ieFields,
                                                                      ie_len,
                                                                      &(pBcnReport->bcnRepBssInfo[msgCounter].pBuf),
                                                                      &outIeLen);
               if (eSIR_FAILURE == fillIeStatus)
               {
                  continue;
               }
               pBcnReport->bcnRepBssInfo[msgCounter].ieLen = outIeLen;

               smsLog( pMac, LOG1,"Bssid("MAC_ADDRESS_STR") Channel=%d Rssi=%d",
                       MAC_ADDR_ARRAY(pBssDesc->bssId),
                       pBssDesc->channelId, (-1) * pBssDesc->rssi);

               pBcnReport->numBss++;

               if (++msgCounter >= SIR_BCN_REPORT_MAX_BSS_DESC)
                   break;

               pCurResult = pResultArr[msgCounter];
           }
           else
           {
               pCurResult = NULL;
               break;
           }
       }

       bssCounter += msgCounter;
       if (!pResultArr || !pCurResult || (bssCounter >= SIR_BCN_REPORT_MAX_BSS_DESC))
       {
           pCurResult = NULL;
           smsLog(pMac, LOGE,
                  "Reached to the max/last BSS in pCurResult list");
       }
       else
       {
           pCurResult = pResultArr[bssCounter];
           smsLog(pMac, LOGE,
                  "Move to the next BSS set in pCurResult list");
       }

       pBcnReport->flag = (measurementDone << 1)|((pCurResult)?true:false);

       smsLog(pMac, LOG1, "SME Sending BcnRep to HDD numBss(%d)"
               " msgCounter(%d) bssCounter(%d) flag(%d)",
                pBcnReport->numBss, msgCounter, bssCounter, pBcnReport->flag);

       roamInfo.pCcxBcnReportRsp = pBcnReport;
       csrRoamCallCallback(pMac, sessionId, &roamInfo,
                           0, eCSR_ROAM_CCX_BCN_REPORT_IND, 0);

       /* Free the memory allocated to IE */
       for (i = 0; i < msgCounter; i++)
       {
           if (pBcnReport->bcnRepBssInfo[i].pBuf)
               vos_mem_free(pBcnReport->bcnRepBssInfo[i].pBuf);
       }
   } while (pCurResult);
   return status;
}

#endif /* FEATURE_WLAN_CCX_UPLOAD */

/**---------------------------------------------------------------------------
  
  \brief sme_RrmSendScanRequest() - 

   This function is called to get the scan result from CSR and send the beacon report
   xmit ind message to PE.

  \param  - pMac - Pointer to the Hal Handle.
              - num_chan - number of channels.
              - channel list - list of channels to fetch the result from.
              - measurementDone - flag to indicate that the measurement is done.        
  \return - 0 for success, non zero for failure
  
  --------------------------------------------------------------------------*/
static eHalStatus sme_RrmSendScanResult( tpAniSirGlobal pMac,
                                         tANI_U8 num_chan,
                                         tANI_U8* chanList,
                                         tANI_U8 measurementDone )
{
   tCsrScanResultFilter filter;
   tScanResultHandle pResult;
   tCsrScanResultInfo *pScanResult, *pNextResult;
   tCsrScanResultInfo *pScanResultsArr[SIR_BCN_REPORT_MAX_BSS_DESC];
   eHalStatus status;
   tANI_U8 counter=0;
   tpRrmSMEContext pSmeRrmContext = &pMac->rrm.rrmSmeContext;
   tANI_U32 sessionId;

#if defined WLAN_VOWIFI_DEBUG
   smsLog( pMac, LOGE, "Send scan result to PE ");
#endif

   vos_mem_zero( &filter, sizeof(filter) );
   vos_mem_zero( pScanResultsArr, sizeof(pNextResult)*SIR_BCN_REPORT_MAX_BSS_DESC );

   filter.BSSIDs.numOfBSSIDs = 1;
   filter.BSSIDs.bssid = &pSmeRrmContext->bssId;

   if( pSmeRrmContext->ssId.length )
   {
      filter.SSIDs.SSIDList =( tCsrSSIDInfo *)vos_mem_malloc(sizeof(tCsrSSIDInfo));
      if( filter.SSIDs.SSIDList == NULL )
      {
         smsLog( pMac, LOGP, FL("vos_mem_malloc failed:") );
         return eHAL_STATUS_FAILURE;
      }
#if defined WLAN_VOWIFI_DEBUG
      smsLog( pMac, LOGE, FL("Allocated memory for SSIDList"));
#endif
      vos_mem_zero( filter.SSIDs.SSIDList, sizeof(tCsrSSIDInfo) );

      filter.SSIDs.SSIDList->SSID.length = pSmeRrmContext->ssId.length;
      vos_mem_copy(filter.SSIDs.SSIDList->SSID.ssId, pSmeRrmContext->ssId.ssId, pSmeRrmContext->ssId.length);
      filter.SSIDs.numOfSSIDs = 1;
   }
   else
   {
      filter.SSIDs.numOfSSIDs = 0;
   }

   filter.ChannelInfo.numOfChannels = num_chan;
   filter.ChannelInfo.ChannelList = chanList; 

   filter.fMeasurement = TRUE; 

   csrRoamGetSessionIdFromBSSID( pMac, (tCsrBssid*)pSmeRrmContext->sessionBssId, &sessionId );
   status = sme_ScanGetResult(pMac, (tANI_U8)sessionId, &filter, &pResult);

   if( filter.SSIDs.SSIDList )
   {
      //Free the memory allocated for SSIDList.
      vos_mem_free( filter.SSIDs.SSIDList );
#if defined WLAN_VOWIFI_DEBUG
      smsLog( pMac, LOGE, FL("Free memory for SSIDList") );
#endif
   }

   if (NULL == pResult)
   {
      // no scan results
      //
      // Spec. doesnt say anything about such condition. 
      // Since section 7.4.6.2 (IEEE802.11k-2008) says-rrm report frame should contain
      // one or more report IEs. It probably means dont send any respose if no matching
      // BSS found. Moreover, there is no flag or field in measurement report IE(7.3.2.22)
      // OR beacon report IE(7.3.2.22.6) that can be set to indicate no BSS found on a given channel.
      //
      // If we finished measurement on all the channels, we still need to
      // send a xmit indication with moreToFollow set to MEASURMENT_DONE
      // so that PE can clean any context allocated.
      if( measurementDone )
      {
#if defined(FEATURE_WLAN_CCX_UPLOAD)
         if (eRRM_MSG_SOURCE_CCX_UPLOAD == pSmeRrmContext->msgSource)
         {
             status = sme_CcxSendBeaconReqScanResults(pMac,
                                                  sessionId,
                                                  chanList[0],
                                                  NULL,
                                                  measurementDone,
                                                  0);
         }
         else
#endif /*FEATURE_WLAN_CCX_UPLOAD*/
             status = sme_RrmSendBeaconReportXmitInd( pMac, NULL, measurementDone, 0);
      }
      return status;
   }

   pScanResult = sme_ScanResultGetFirst(pMac, pResult);

   if( NULL == pScanResult && measurementDone )
   {
#if defined(FEATURE_WLAN_CCX_UPLOAD)
       if (eRRM_MSG_SOURCE_CCX_UPLOAD == pSmeRrmContext->msgSource)
       {
           status = sme_CcxSendBeaconReqScanResults(pMac,
                                                 sessionId,
                                                 chanList[0],
                                                 NULL,
                                                 measurementDone,
                                                 0);
       }
       else
#endif /*FEATURE_WLAN_CCX_UPLOAD*/
           status = sme_RrmSendBeaconReportXmitInd( pMac, NULL, measurementDone, 0 );
   }

   counter=0;
   while (pScanResult)
   {
      pNextResult = sme_ScanResultGetNext(pMac, pResult);
      pScanResultsArr[counter++] = pScanResult;
      pScanResult = pNextResult; //sme_ScanResultGetNext(hHal, pResult);
      if (counter >= SIR_BCN_REPORT_MAX_BSS_DESC)
         break;
      }

   if (counter)
   {
          smsLog(pMac, LOG1, " Number of BSS Desc with RRM Scan %d ", counter);
#if defined(FEATURE_WLAN_CCX_UPLOAD)
         if (eRRM_MSG_SOURCE_CCX_UPLOAD == pSmeRrmContext->msgSource)
         {
             status = sme_CcxSendBeaconReqScanResults(pMac,
                                                sessionId,
                                                chanList[0],
                                                pScanResultsArr,
                                                measurementDone,
                                                counter);
         }
         else
#endif /*FEATURE_WLAN_CCX_UPLOAD*/
             status = sme_RrmSendBeaconReportXmitInd( pMac,
                                                pScanResultsArr,
                                                measurementDone,
                                                counter);
   }
   sme_ScanResultPurge(pMac, pResult); 

   return status;
}
/**---------------------------------------------------------------------------
  
  \brief sme_RrmScanRequestCallback() - 

   The sme module calls this callback function once it finish the scan request
   and this function send the beacon report xmit to PE and starts a timer of
   random interval to issue next request.

  \param  - halHandle - Pointer to the Hal Handle.
              - pContext - Pointer to the data context.
              - scanId - Scan ID.
              - status - CSR Status.        
  \return - 0 for success, non zero for failure
  
  --------------------------------------------------------------------------*/

static eHalStatus sme_RrmScanRequestCallback(tHalHandle halHandle, void *pContext,
                         tANI_U32 scanId, eCsrScanStatus status)
{

   tANI_U16 interval;
   tpAniSirGlobal pMac = (tpAniSirGlobal) halHandle;
   tpRrmSMEContext pSmeRrmContext = &pMac->rrm.rrmSmeContext;
   tANI_U32 time_tick; 



#if defined WLAN_VOWIFI_DEBUG
   smsLog( pMac, LOGE, "Scan Request callback ");
#endif
   //if any more channels are pending, start a timer of a random value within randomization interval.
   //
   //
   if( (pSmeRrmContext->currentIndex + 1) < pSmeRrmContext->channelList.numOfChannels )
   {
      sme_RrmSendScanResult( pMac, 1, &pSmeRrmContext->channelList.ChannelList[pSmeRrmContext->currentIndex], false );

      pSmeRrmContext->currentIndex++; //Advance the current index.
      //start the timer to issue next request. 
      //From timer tick get a random number within 10ms and max randmization interval.
      time_tick = vos_timer_get_system_ticks();
      interval = time_tick % (pSmeRrmContext->randnIntvl - 10 + 1) + 10;

#if defined WLAN_VOWIFI_DEBUG
      smsLog( pMac, LOGE, "Set timer for interval %d ", interval);
#endif
      vos_timer_start( &pSmeRrmContext->IterMeasTimer, interval );

   }
   else
   {
      //Done with the measurement. Clean up all context and send a message to PE with measurement done flag set.
      sme_RrmSendScanResult( pMac, 1, &pSmeRrmContext->channelList.ChannelList[pSmeRrmContext->currentIndex], true );
      vos_mem_free( pSmeRrmContext->channelList.ChannelList );
#if defined WLAN_VOWIFI_DEBUG
      smsLog( pMac, LOGE, FL("Free memory for ChannelList") );
#endif
   }

   return eHAL_STATUS_SUCCESS;
}

/*--------------------------------------------------------------------------
  \brief sme_RrmIssueScanReq() - This is called to send a scan request as part 
         of beacon report request .
  
  \param  pMac  - pMac global pointer
  
  \return eHAL_STATUS_SUCCESS - Validation is successful.
  
  \sa
  
  --------------------------------------------------------------------------*/
eHalStatus sme_RrmIssueScanReq( tpAniSirGlobal pMac )
{
   //Issue scan request.
   tCsrScanRequest scanRequest;
   v_U32_t scanId = 0;
   eHalStatus status = eHAL_STATUS_SUCCESS;
   tpRrmSMEContext pSmeRrmContext = &pMac->rrm.rrmSmeContext;
   tANI_U32 sessionId;
   tSirScanType scanType;

   if ((pSmeRrmContext->currentIndex) >= pSmeRrmContext->channelList.numOfChannels)
       return status;

   scanType = pSmeRrmContext->measMode[pSmeRrmContext->currentIndex];
   if ((eSIR_ACTIVE_SCAN == scanType) || (eSIR_PASSIVE_SCAN == scanType))
   {
#if defined WLAN_VOWIFI_DEBUG
   smsLog( pMac, LOGE, "Issue scan request " );
#endif

       vos_mem_zero( &scanRequest, sizeof(scanRequest));

       /* set scanType, active or passive */
       scanRequest.bcnRptReqScan = TRUE;
       scanRequest.scanType = scanType;

       vos_mem_copy(scanRequest.bssid,
             pSmeRrmContext->bssId, sizeof(scanRequest.bssid) );

       if (pSmeRrmContext->ssId.length)
       {
          scanRequest.SSIDs.numOfSSIDs = 1;
          scanRequest.SSIDs.SSIDList =( tCsrSSIDInfo *)vos_mem_malloc(sizeof(tCsrSSIDInfo));
          if (NULL == scanRequest.SSIDs.SSIDList)
          {
              smsLog( pMac, LOGP, FL("vos_mem_malloc failed:") );
              return eHAL_STATUS_FAILURE;
          }
#if defined WLAN_VOWIFI_DEBUG
          smsLog( pMac, LOGE, FL("Allocated memory for pSSIDList"));
#endif
          vos_mem_zero( scanRequest.SSIDs.SSIDList, sizeof(tCsrSSIDInfo) );
          scanRequest.SSIDs.SSIDList->SSID.length = pSmeRrmContext->ssId.length;
          vos_mem_copy(scanRequest.SSIDs.SSIDList->SSID.ssId, pSmeRrmContext->ssId.ssId, pSmeRrmContext->ssId.length);
       }

       /* set min and max channel time */
       scanRequest.minChnTime = 0; //pSmeRrmContext->duration; Dont use min timeout.
       scanRequest.maxChnTime = pSmeRrmContext->duration[pSmeRrmContext->currentIndex];
       smsLog( pMac, LOG1, "Scan Type(%d) Max Dwell Time(%d)", scanRequest.scanType,
                  scanRequest.maxChnTime );

#if defined WLAN_VOWIFI_DEBUG
       smsLog( pMac, LOGE, "For Duration %d ", scanRequest.maxChnTime );
#endif

       /* set BSSType to default type */
       scanRequest.BSSType = eCSR_BSS_TYPE_ANY;

       /*Scan all the channels */
       scanRequest.ChannelInfo.numOfChannels = 1;

       scanRequest.ChannelInfo.ChannelList = &pSmeRrmContext->channelList.ChannelList[pSmeRrmContext->currentIndex];
#if defined WLAN_VOWIFI_DEBUG
       smsLog( pMac, LOGE, "On channel %d ", pSmeRrmContext->channelList.ChannelList[pSmeRrmContext->currentIndex] );
#endif

       /* set requestType to full scan */
       scanRequest.requestType = eCSR_SCAN_REQUEST_FULL_SCAN;

       csrRoamGetSessionIdFromBSSID( pMac, (tCsrBssid*)pSmeRrmContext->sessionBssId, &sessionId );
       status = sme_ScanRequest( pMac, (tANI_U8)sessionId, &scanRequest, &scanId, &sme_RrmScanRequestCallback, NULL );

       if ( pSmeRrmContext->ssId.length )
       {
           vos_mem_free(scanRequest.SSIDs.SSIDList);
#if defined WLAN_VOWIFI_DEBUG
           smsLog( pMac, LOGE, FL("Free memory for SSIDList"));
#endif
       }
   }
   else if (2 == scanType)  /* beacon table */
   {
       if ((pSmeRrmContext->currentIndex + 1) < pSmeRrmContext->channelList.numOfChannels)
       {
           sme_RrmSendScanResult( pMac, 1, &pSmeRrmContext->channelList.ChannelList[pSmeRrmContext->currentIndex], false );
           pSmeRrmContext->currentIndex++; //Advance the current index.
           sme_RrmIssueScanReq(pMac);
       }
       else
       {
           //Done with the measurement. Clean up all context and send a message to PE with measurement done flag set.
           sme_RrmSendScanResult( pMac, 1, &pSmeRrmContext->channelList.ChannelList[pSmeRrmContext->currentIndex], true );
           vos_mem_free( pSmeRrmContext->channelList.ChannelList );
       }
   }
   else
   {
       smsLog( pMac, LOGE, "Unknown beacon report request mode(%d)", scanType);
                /* Indicate measurement completion to PE */
                /* If this is not done, pCurrentReq pointer will not be freed and
                   PE will not handle subsequent Beacon requests */
        sme_RrmSendBeaconReportXmitInd(pMac, NULL, true, 0);
   }

   return status;
}

/*--------------------------------------------------------------------------
  \brief sme_RrmProcessBeaconReportReqInd() - This is called to process the Beacon 
         report request from peer AP forwarded through PE .
  
  \param pMsgBuf - a pointer to a buffer that maps to various structures base 
                   on the message type.
                   The beginning of the buffer can always map to tSirSmeRsp.
  
  \return eHAL_STATUS_SUCCESS - Validation is successful.
  
  \sa
  
  --------------------------------------------------------------------------*/
void sme_RrmProcessBeaconReportReqInd(tpAniSirGlobal pMac, void *pMsgBuf)
{
   tpSirBeaconReportReqInd pBeaconReq = (tpSirBeaconReportReqInd) pMsgBuf;
   tpRrmSMEContext pSmeRrmContext = &pMac->rrm.rrmSmeContext;
   tANI_U32 len = 0, i = 0;

#if defined WLAN_VOWIFI_DEBUG
   smsLog( pMac, LOGE, "Received Beacon report request ind Channel = %d", pBeaconReq->channelInfo.channelNum );
#endif
   //section 11.10.8.1 (IEEE Std 802.11k-2008) 
   //channel 0 and 255 has special meaning.
   if( (pBeaconReq->channelInfo.channelNum == 0)  || 
       ((pBeaconReq->channelInfo.channelNum == 255) && (pBeaconReq->channelList.numChannels == 0) ) ) 
   {
      //Add all the channel in the regulatory domain.
      wlan_cfgGetStrLen( pMac, WNI_CFG_VALID_CHANNEL_LIST, &len );
      pSmeRrmContext->channelList.ChannelList = vos_mem_malloc( len );
      if( pSmeRrmContext->channelList.ChannelList == NULL )
      {
         smsLog( pMac, LOGP, FL("vos_mem_malloc failed:") );
         return;
      }
#if defined WLAN_VOWIFI_DEBUG
      smsLog( pMac, LOGE, FL("Allocated memory for ChannelList") );
#endif
      csrGetCfgValidChannels( pMac, pSmeRrmContext->channelList.ChannelList, &len );
      pSmeRrmContext->channelList.numOfChannels = (tANI_U8)len;
#if defined WLAN_VOWIFI_DEBUG
      smsLog( pMac, LOGE, "channel == 0 performing on all channels");
#endif
   }
   else
   { 
      len = 0;
      pSmeRrmContext->channelList.numOfChannels = 0;

      //If valid channel is present. We first Measure on the given channel. and
      //if there are additional channels present in APchannelreport, measure on these also.
      if ( pBeaconReq->channelInfo.channelNum != 255 )
         len = 1;
#if defined WLAN_VOWIFI_DEBUG
      else
         smsLog( pMac, LOGE, "channel == 255");
#endif

      len += pBeaconReq->channelList.numChannels;

      pSmeRrmContext->channelList.ChannelList = vos_mem_malloc( len );
      if( pSmeRrmContext->channelList.ChannelList == NULL )
      {
         smsLog( pMac, LOGP, FL("vos_mem_malloc failed") );
         return;
      }
#if defined WLAN_VOWIFI_DEBUG
      smsLog( pMac, LOGE, FL("Allocated memory for ChannelList") );
#endif

      if ( pBeaconReq->channelInfo.channelNum != 255 )
      {
#if defined WLAN_VOWIFI_DEBUG
         smsLog( pMac, LOGE, "channel == %d  ", pBeaconReq->channelInfo.channelNum );
#endif
         if(csrRoamIsChannelValid( pMac, pBeaconReq->channelInfo.channelNum ))
            pSmeRrmContext->channelList.ChannelList[pSmeRrmContext->channelList.numOfChannels++] = pBeaconReq->channelInfo.channelNum;
#if defined WLAN_VOWIFI_DEBUG
         else
            smsLog( pMac, LOGE, "is Invalid channel, Ignoring this channel" );
#endif
      }

      for ( i = 0 ; i < pBeaconReq->channelList.numChannels; i++ )
      {
         if(csrRoamIsChannelValid( pMac, pBeaconReq->channelList.channelNumber[i] ))
         {
            pSmeRrmContext->channelList.ChannelList[pSmeRrmContext->channelList.numOfChannels] = pBeaconReq->channelList.channelNumber[i];
            pSmeRrmContext->channelList.numOfChannels++;
         }
      }
   }

   //Copy session bssid
   vos_mem_copy( pSmeRrmContext->sessionBssId, pBeaconReq->bssId, sizeof(tSirMacAddr) );

   //copy measurement bssid
   vos_mem_copy( pSmeRrmContext->bssId, pBeaconReq->macaddrBssid, sizeof(tSirMacAddr) );

   //Copy ssid
   vos_mem_copy( &pSmeRrmContext->ssId, &pBeaconReq->ssId, sizeof(tAniSSID) ); 

   pSmeRrmContext->token = pBeaconReq->uDialogToken;
   pSmeRrmContext->regClass = pBeaconReq->channelInfo.regulatoryClass;
         pSmeRrmContext->randnIntvl = VOS_MAX( pBeaconReq->randomizationInterval, pSmeRrmContext->rrmConfig.maxRandnInterval );
         pSmeRrmContext->currentIndex = 0;
   pSmeRrmContext->msgSource = pBeaconReq->msgSource;
   vos_mem_copy((tANI_U8*)&pSmeRrmContext->measMode, (tANI_U8*)&pBeaconReq->fMeasurementtype, SIR_CCX_MAX_MEAS_IE_REQS);
   vos_mem_copy((tANI_U8*)&pSmeRrmContext->duration, (tANI_U8*)&pBeaconReq->measurementDuration, SIR_CCX_MAX_MEAS_IE_REQS);

   sme_RrmIssueScanReq( pMac );

   return;
}

/*--------------------------------------------------------------------------
  \brief sme_RrmNeighborReportRequest() - This is API can be used to trigger a 
         Neighbor report from the peer.
  
  \param sessionId - session identifier on which the request should be made.       
  \param pNeighborReq - a pointer to a neighbor report request.
  
  \return eHAL_STATUS_SUCCESS - Validation is successful.
  
  \sa
  
  --------------------------------------------------------------------------*/
VOS_STATUS sme_RrmNeighborReportRequest(tpAniSirGlobal pMac, tANI_U8 sessionId, 
                                    tpRrmNeighborReq pNeighborReq, tpRrmNeighborRspCallbackInfo callbackInfo)
{
   eHalStatus status = eHAL_STATUS_SUCCESS;
   tpSirNeighborReportReqInd pMsg;
   tCsrRoamSession *pSession;

#if defined WLAN_VOWIFI_DEBUG
   smsLog( pMac, LOGE, FL("Request to send Neighbor report request received "));
#endif
   if( !CSR_IS_SESSION_VALID( pMac, sessionId ) )
   {  
      smsLog( pMac, LOGE, FL("Invalid session %d"), sessionId );
      return VOS_STATUS_E_INVAL;
   }
   pSession = CSR_GET_SESSION( pMac, sessionId );

   /* If already a report is pending, return failure */
   if (eANI_BOOLEAN_TRUE == pMac->rrm.rrmSmeContext.neighborReqControlInfo.isNeighborRspPending)
   {
       smsLog( pMac, LOGE, FL("Neighbor request already pending.. Not allowed"));
       return VOS_STATUS_E_AGAIN;
   }
   
   pMsg = vos_mem_malloc ( sizeof(tSirNeighborReportReqInd) );
   if ( NULL == pMsg )
   {
      smsLog( pMac, LOGE, "Unable to allocate memory for Neighbor request");
      return VOS_STATUS_E_NOMEM;
   }

   
   vos_mem_zero( pMsg, sizeof(tSirNeighborReportReqInd) );
#if defined WLAN_VOWIFI_DEBUG
   smsLog( pMac, LOGE, FL(" Allocated memory for Neighbor request") );
#endif

   rrmLLPurgeNeighborCache(pMac, &pMac->rrm.rrmSmeContext.neighborReportCache);

#if defined WLAN_VOWIFI_DEBUG
   smsLog( pMac, LOGE, FL("Purged the neighbor cache before sending Neighbor request: Status = %d"), status );
#endif

   pMsg->messageType = eWNI_SME_NEIGHBOR_REPORT_REQ_IND;
   pMsg->length = sizeof( tSirNeighborReportReqInd );
   vos_mem_copy( &pMsg->bssId, &pSession->connectedProfile.bssid, sizeof(tSirMacAddr) );
   pMsg->noSSID = pNeighborReq->no_ssid;
   vos_mem_copy( &pMsg->ucSSID, &pNeighborReq->ssid, sizeof(tSirMacSSid));

   status = palSendMBMessage(pMac->hHdd, pMsg);
   if( status != eHAL_STATUS_SUCCESS )
      return VOS_STATUS_E_FAILURE;

   /* Neighbor report request message sent successfully to PE. Now register the callbacks */
   pMac->rrm.rrmSmeContext.neighborReqControlInfo.neighborRspCallbackInfo.neighborRspCallback = 
                                                            callbackInfo->neighborRspCallback;
   pMac->rrm.rrmSmeContext.neighborReqControlInfo.neighborRspCallbackInfo.neighborRspCallbackContext = 
                                                            callbackInfo->neighborRspCallbackContext;
   pMac->rrm.rrmSmeContext.neighborReqControlInfo.isNeighborRspPending = eANI_BOOLEAN_TRUE;

   /* Start neighbor response wait timer now */
   vos_timer_start(&pMac->rrm.rrmSmeContext.neighborReqControlInfo.neighborRspWaitTimer, callbackInfo->timeout);
   
   return VOS_STATUS_SUCCESS;
}

/*--------------------------------------------------------------------------
  \brief rrmCalculateNeighborAPRoamScore() - This API is called while handling 
                individual neighbor reports from the APs neighbor AP report to 
                calculate the cumulative roam score before storing it in neighbor 
                cache.
  
  \param pNeighborReportDesc - Neighbor BSS Descriptor node for which roam score 
                                should be calculated
  
  \return void.
--------------------------------------------------------------------------*/
static void rrmCalculateNeighborAPRoamScore(tpAniSirGlobal pMac, tpRrmNeighborReportDesc pNeighborReportDesc)
{
    tpSirNeighborBssDescripton  pNeighborBssDesc;
    tANI_U32    roamScore = 0;
    
    if (NULL == pNeighborReportDesc)
    {
        VOS_ASSERT(0);
        return;
    }
    if (NULL == pNeighborReportDesc->pNeighborBssDescription)
    {
        VOS_ASSERT(0);
        return;
    }

    pNeighborBssDesc = pNeighborReportDesc->pNeighborBssDescription;

    if (pNeighborBssDesc->bssidInfo.rrmInfo.fMobilityDomain)
    {
        roamScore += RRM_ROAM_SCORE_NEIGHBOR_REPORT_MOBILITY_DOMAIN;
        if (pNeighborBssDesc->bssidInfo.rrmInfo.fSameSecurityMode)
        {
            roamScore += RRM_ROAM_SCORE_NEIGHBOR_REPORT_SECURITY;
            if (pNeighborBssDesc->bssidInfo.rrmInfo.fSameAuthenticator)
            {
                roamScore += RRM_ROAM_SCORE_NEIGHBOR_REPORT_KEY_SCOPE;
                if (pNeighborBssDesc->bssidInfo.rrmInfo.fCapRadioMeasurement)
                {
                    roamScore += RRM_ROAM_SCORE_NEIGHBOR_REPORT_CAPABILITY_RRM;
                    if (pNeighborBssDesc->bssidInfo.rrmInfo.fCapSpectrumMeasurement)
                        roamScore += RRM_ROAM_SCORE_NEIGHBOR_REPORT_CAPABILITY_SPECTRUM_MGMT;
                    if (pNeighborBssDesc->bssidInfo.rrmInfo.fCapQos)
                        roamScore += RRM_ROAM_SCORE_NEIGHBOR_REPORT_CAPABILITY_QOS;
                    if (pNeighborBssDesc->bssidInfo.rrmInfo.fCapApsd)
                        roamScore += RRM_ROAM_SCORE_NEIGHBOR_REPORT_CAPABILITY_APSD;
                    if (pNeighborBssDesc->bssidInfo.rrmInfo.fCapDelayedBlockAck)
                        roamScore += RRM_ROAM_SCORE_NEIGHBOR_REPORT_CAPABILITY_DELAYED_BA;
                    if (pNeighborBssDesc->bssidInfo.rrmInfo.fCapImmediateBlockAck)
                        roamScore += RRM_ROAM_SCORE_NEIGHBOR_REPORT_CAPABILITY_IMMEDIATE_BA;
                    if (pNeighborBssDesc->bssidInfo.rrmInfo.fApPreauthReachable)
                        roamScore += RRM_ROAM_SCORE_NEIGHBOR_REPORT_REACHABILITY;
                }
            }
        }
    }
#ifdef FEATURE_WLAN_CCX
    // It has come in the report so its the best score
    if (csrNeighborRoamIs11rAssoc(pMac) == FALSE)
    {
        // IAPP Route so lets make use of this info
        // save all AP, as the list does not come all the time
        // Save and reuse till the next AP List comes to us.
        // Even save our own MAC address. Will be useful next time around.
        roamScore += RRM_ROAM_SCORE_NEIGHBOR_IAPP_LIST;
    }
#endif
    pNeighborReportDesc->roamScore = roamScore;

    return;
}

/*--------------------------------------------------------------------------
  \brief rrmStoreNeighborRptByRoamScore() - This API is called to store a given 
                        Neighbor BSS descriptor to the neighbor cache. This function 
                        stores the neighbor BSS descriptors in such a way that descriptors 
                        are sorted by roamScore in descending order

  \param pNeighborReportDesc - Neighbor BSS Descriptor node to be stored in cache
  
  \return void.
--------------------------------------------------------------------------*/
void rrmStoreNeighborRptByRoamScore(tpAniSirGlobal pMac, tpRrmNeighborReportDesc pNeighborReportDesc)
{
   tpRrmSMEContext pSmeRrmContext = &pMac->rrm.rrmSmeContext;
   tListElem       *pEntry;
   tRrmNeighborReportDesc  *pTempNeighborReportDesc;

   if (NULL == pNeighborReportDesc)
   {
       VOS_ASSERT(0);
       return;
   }
   if (NULL == pNeighborReportDesc->pNeighborBssDescription)
   {
       VOS_ASSERT(0);
       return;
   }

   if (csrLLIsListEmpty(&pSmeRrmContext->neighborReportCache, LL_ACCESS_LOCK))
   {
       smsLog(pMac, LOGE, FL("Neighbor report cache is empty.. Adding a entry now"));
        /* Neighbor list cache is empty. Insert this entry in the tail */
       csrLLInsertTail(&pSmeRrmContext->neighborReportCache, &pNeighborReportDesc->List, LL_ACCESS_LOCK);
       return;
   }
   else
   {
       /* Should store the neighbor BSS description in the order sorted by roamScore in descending
              order. APs with highest roamScore should be the 1st entry in the list */
        pEntry = csrLLPeekHead(&pSmeRrmContext->neighborReportCache, LL_ACCESS_LOCK);
        while (pEntry != NULL)
        {
            pTempNeighborReportDesc = GET_BASE_ADDR( pEntry, tRrmNeighborReportDesc, List );
            if (pTempNeighborReportDesc->roamScore < pNeighborReportDesc->roamScore)
                break;
            pEntry = csrLLNext(&pSmeRrmContext->neighborReportCache, pEntry, LL_ACCESS_LOCK);
        } 

        if (pEntry)
            /* This BSS roamscore is better than something in the list. Insert this before that one */
            csrLLInsertEntry(&pSmeRrmContext->neighborReportCache, pEntry, &pNeighborReportDesc->List, LL_ACCESS_LOCK);
        else
            /* All the entries in the list has a better roam Score than this one. Insert this at the last */
            csrLLInsertTail(&pSmeRrmContext->neighborReportCache, &pNeighborReportDesc->List, LL_ACCESS_LOCK);
   }
   return;
}

/*--------------------------------------------------------------------------
  \brief sme_RrmProcessNeighborReport() - This is called to process the Neighbor 
         report received from PE.
  
  \param pMsgBuf - a pointer to a buffer that maps to various structures base 
                   on the message type.
                   The beginning of the buffer can always map to tSirSmeRsp.
  
  \return eHAL_STATUS_SUCCESS - Validation is successful.
  
  \sa
  
  --------------------------------------------------------------------------*/
eHalStatus sme_RrmProcessNeighborReport(tpAniSirGlobal pMac, void *pMsgBuf)
{
   eHalStatus status = eHAL_STATUS_SUCCESS;
   tpSirNeighborReportInd pNeighborRpt = (tpSirNeighborReportInd) pMsgBuf;
   tpRrmNeighborReportDesc  pNeighborReportDesc;
   tANI_U8 i = 0;
   VOS_STATUS vosStatus = VOS_STATUS_SUCCESS;

#ifdef FEATURE_WLAN_CCX
   // Clear the cache for CCX.
   if (csrNeighborRoamIsCCXAssoc(pMac))
   {
       rrmLLPurgeNeighborCache(pMac, 
           &pMac->rrm.rrmSmeContext.neighborReportCache);
   }
#endif

   for (i = 0; i < pNeighborRpt->numNeighborReports; i++)
   {
       pNeighborReportDesc = vos_mem_malloc(sizeof(tRrmNeighborReportDesc));
       if (NULL == pNeighborReportDesc)
       {
           smsLog( pMac, LOGE, "Failed to allocate memory for RRM Neighbor report desc");
           status = eHAL_STATUS_FAILED_ALLOC;
           goto end;
            
       }

       vos_mem_zero(pNeighborReportDesc, sizeof(tRrmNeighborReportDesc));
       pNeighborReportDesc->pNeighborBssDescription = vos_mem_malloc(sizeof(tSirNeighborBssDescription));
       if (NULL == pNeighborReportDesc->pNeighborBssDescription)
       {
           smsLog( pMac, LOGE, "Failed to allocate memory for RRM Neighbor report BSS Description");
           vos_mem_free(pNeighborReportDesc);
           status = eHAL_STATUS_FAILED_ALLOC;
           goto end;
       }
       vos_mem_zero(pNeighborReportDesc->pNeighborBssDescription, sizeof(tSirNeighborBssDescription));
       vos_mem_copy(pNeighborReportDesc->pNeighborBssDescription, &pNeighborRpt->sNeighborBssDescription[i], 
                                                sizeof(tSirNeighborBssDescription));

#if defined WLAN_VOWIFI_DEBUG
       smsLog( pMac, LOGE, "Received neighbor report with Neighbor BSSID: "MAC_ADDRESS_STR,
                            MAC_ADDR_ARRAY(pNeighborRpt->sNeighborBssDescription[i].bssId));
#endif

       /* Calculate the roam score based on the BSS Capability in the BSSID Information and store it in Neighbor report Desc */
       rrmCalculateNeighborAPRoamScore(pMac, pNeighborReportDesc);

       /* Store the Neighbor report Desc in the cache based on the roam score */
       if ( pNeighborReportDesc->roamScore > 0)
       {
          rrmStoreNeighborRptByRoamScore(pMac, pNeighborReportDesc);
       }
       else
       {
           smsLog(pMac, LOGE, FL("Roam score of BSSID  "MAC_ADDRESS_STR" is 0, Ignoring.."),
                        MAC_ADDR_ARRAY(pNeighborRpt->sNeighborBssDescription[i].bssId));

           vos_mem_free(pNeighborReportDesc->pNeighborBssDescription);
           vos_mem_free(pNeighborReportDesc);
       }
   }
end:  
   
   if (!csrLLCount(&pMac->rrm.rrmSmeContext.neighborReportCache))
      vosStatus = VOS_STATUS_E_FAILURE;
 
   /* Received a report from AP. Indicate SUCCESS to the caller if there are some valid reports */
   rrmIndicateNeighborReportResult(pMac, vosStatus);

   return status;
}
/*--------------------------------------------------------------------------
  \brief sme_RrmMsgProcessor() - sme_ProcessMsg() calls this function for the 
  messages that are handled by SME RRM module.
  
  \param pMac - Pointer to the global MAC parameter structure.
  \param msg_type - the type of msg passed by PE as defined in wniApi.h
  \param pMsgBuf - a pointer to a buffer that maps to various structures base 
                   on the message type.
                   The beginning of the buffer can always map to tSirSmeRsp.
  
  \return eHAL_STATUS_SUCCESS - Validation is successful.
  
  \sa
  
  --------------------------------------------------------------------------*/
eHalStatus sme_RrmMsgProcessor( tpAniSirGlobal pMac,  v_U16_t msg_type, 
                                void *pMsgBuf)
{
   VOS_TRACE(VOS_MODULE_ID_SME, VOS_TRACE_LEVEL_INFO_HIGH, 
         FL(" Msg = %d for RRM measurement") , msg_type );

   //switch on the msg type & make the state transition accordingly
   switch(msg_type)
   {
      case eWNI_SME_NEIGHBOR_REPORT_IND:
         sme_RrmProcessNeighborReport( pMac, pMsgBuf );
         break;

      case eWNI_SME_BEACON_REPORT_REQ_IND:
         sme_RrmProcessBeaconReportReqInd( pMac, pMsgBuf );
         break;

      default:
         //err msg
         VOS_TRACE(VOS_MODULE_ID_SME, VOS_TRACE_LEVEL_ERROR, 
               FL("sme_RrmMsgProcessor:unknown msg type = %d"), msg_type);

         break;
   }

   return eHAL_STATUS_SUCCESS;
}

/* ---------------------------------------------------------------------------

    \fn rrmIterMeasTimerHandle

    \brief  Timer handler to handlet the timeout condition when a specific BT

            stop event does not come back, in which case to restore back the

            heartbeat timer.

    \param  pMac - The handle returned by macOpen.

    \return VOID

  ---------------------------------------------------------------------------*/

void rrmIterMeasTimerHandle( v_PVOID_t userData )
{
   tpAniSirGlobal pMac = (tpAniSirGlobal) userData;
#if defined WLAN_VOWIFI_DEBUG
   smsLog( pMac, LOGE, "Randomization timer expired...send on next channel ");
#endif
    //Issue a scan req for next channel.
    sme_RrmIssueScanReq( pMac ); 
}

/* ---------------------------------------------------------------------------
    
    \fn rrmNeighborRspTimeoutHandler
    
    \brief  Timer handler to handle the timeout condition when a neighbor request is sent 
                    and no neighbor response is received from the AP
    
    \param  pMac - The handle returned by macOpen.
    
    \return VOID
    
---------------------------------------------------------------------------*/
    
void rrmNeighborRspTimeoutHandler
( v_PVOID_t userData )
{
   tpAniSirGlobal pMac = (tpAniSirGlobal) userData;
#if defined WLAN_VOWIFI_DEBUG
   smsLog( pMac, LOGE, "Neighbor Response timed out ");
#endif
    rrmIndicateNeighborReportResult(pMac, VOS_STATUS_E_FAILURE);
    return;
}

/* ---------------------------------------------------------------------------

    \fn rrmOpen

    \brief  

    \param  pMac - The handle returned by macOpen.

    \return VOS_STATUS

            VOS_STATUS_E_FAILURE  success

            VOS_STATUS_SUCCESS  failure

  ---------------------------------------------------------------------------*/

VOS_STATUS rrmOpen (tpAniSirGlobal pMac)

{

   VOS_STATUS vosStatus;
   tpRrmSMEContext pSmeRrmContext = &pMac->rrm.rrmSmeContext;
   eHalStatus   halStatus = eHAL_STATUS_SUCCESS;

   pSmeRrmContext->rrmConfig.maxRandnInterval = 50; //ms

   vosStatus = vos_timer_init( &pSmeRrmContext->IterMeasTimer,

                      VOS_TIMER_TYPE_SW,

                      rrmIterMeasTimerHandle,

                      (void*) pMac);

   if (!VOS_IS_STATUS_SUCCESS(vosStatus)) {

       VOS_TRACE(VOS_MODULE_ID_SME, VOS_TRACE_LEVEL_ERROR, "rrmOpen: Fail to init timer");

       return VOS_STATUS_E_FAILURE;
   }

   vosStatus = vos_timer_init( &pSmeRrmContext->neighborReqControlInfo.neighborRspWaitTimer,

                      VOS_TIMER_TYPE_SW,

                      rrmNeighborRspTimeoutHandler,

                      (void*) pMac);

   if (!VOS_IS_STATUS_SUCCESS(vosStatus)) {

       VOS_TRACE(VOS_MODULE_ID_SME, VOS_TRACE_LEVEL_ERROR, "rrmOpen: Fail to init timer");

       return VOS_STATUS_E_FAILURE;
   }

   pSmeRrmContext->neighborReqControlInfo.isNeighborRspPending = eANI_BOOLEAN_FALSE;

   halStatus = csrLLOpen(pMac->hHdd, &pSmeRrmContext->neighborReportCache);
   if (eHAL_STATUS_SUCCESS != halStatus)
   {
       VOS_TRACE(VOS_MODULE_ID_SME, VOS_TRACE_LEVEL_ERROR, "rrmOpen: Fail to open neighbor cache result");
       return VOS_STATUS_E_FAILURE;
   }

   return VOS_STATUS_SUCCESS;
}


/* ---------------------------------------------------------------------------

    \fn rrmClose

    \brief  

    \param  pMac - The handle returned by macOpen.

    \return VOS_STATUS

            VOS_STATUS_E_FAILURE  success

            VOS_STATUS_SUCCESS  failure

  ---------------------------------------------------------------------------*/

VOS_STATUS rrmClose (tpAniSirGlobal pMac)

{

   VOS_STATUS vosStatus = VOS_STATUS_SUCCESS;
   tpRrmSMEContext pSmeRrmContext = &pMac->rrm.rrmSmeContext;

   if( VOS_TIMER_STATE_RUNNING == vos_timer_getCurrentState( &pSmeRrmContext->IterMeasTimer ) )
   {
      vosStatus = vos_timer_stop( &pSmeRrmContext->IterMeasTimer );
      if(!VOS_IS_STATUS_SUCCESS(vosStatus))
      {
         VOS_TRACE(VOS_MODULE_ID_SME, VOS_TRACE_LEVEL_ERROR, FL("Timer stop fail") );
      }
   }

   vosStatus = vos_timer_destroy( &pSmeRrmContext->IterMeasTimer );
   if (!VOS_IS_STATUS_SUCCESS(vosStatus))
   {

       VOS_TRACE(VOS_MODULE_ID_SME, VOS_TRACE_LEVEL_ERROR, FL("Fail to destroy timer") );

   }

   if( VOS_TIMER_STATE_RUNNING ==
          vos_timer_getCurrentState( &pSmeRrmContext->neighborReqControlInfo.neighborRspWaitTimer ) )
   {
      vosStatus = vos_timer_stop( &pSmeRrmContext->neighborReqControlInfo.neighborRspWaitTimer );
      if(!VOS_IS_STATUS_SUCCESS(vosStatus))
      {
         VOS_TRACE(VOS_MODULE_ID_SME, VOS_TRACE_LEVEL_FATAL, FL("Timer stop fail") );
      }
   }

   vosStatus = vos_timer_destroy( &pSmeRrmContext->neighborReqControlInfo.neighborRspWaitTimer );
   if (!VOS_IS_STATUS_SUCCESS(vosStatus))
   {
       VOS_TRACE(VOS_MODULE_ID_SME, VOS_TRACE_LEVEL_FATAL, FL("Fail to destroy timer") );

   }

   rrmLLPurgeNeighborCache(pMac, &pSmeRrmContext->neighborReportCache);

   csrLLClose(&pSmeRrmContext->neighborReportCache);

   return vosStatus;

}




/* ---------------------------------------------------------------------------

    \fn rrmReady

    \brief  fn

    \param  pMac - The handle returned by macOpen.

    \return VOS_STATUS

  ---------------------------------------------------------------------------*/

VOS_STATUS rrmReady (tpAniSirGlobal pMac)

{

    return VOS_STATUS_SUCCESS;
}

/* ---------------------------------------------------------------------------

    \fn rrmChangeDefaultConfigParam
    \brief  fn

    \param  pMac - The handle returned by macOpen.
    \param  pRrmConfig - pointer to new rrm configs.

    \return VOS_STATUS

  ---------------------------------------------------------------------------*/
VOS_STATUS rrmChangeDefaultConfigParam(tpAniSirGlobal pMac, tpRrmConfigParam pRrmConfig)
{
   vos_mem_copy( &pMac->rrm.rrmSmeContext.rrmConfig, pRrmConfig, sizeof( tRrmConfigParam ) ); 

   return VOS_STATUS_SUCCESS;
}

/* ---------------------------------------------------------------------------
    
    \fn smeRrmGetFirstBssEntryFromNeighborCache()
    
    \brief  This function returns the first entry from the neighbor cache to the caller

    \param  pMac - The handle returned by macOpen.
    
    \return VOID
    
---------------------------------------------------------------------------*/
tRrmNeighborReportDesc* smeRrmGetFirstBssEntryFromNeighborCache( tpAniSirGlobal pMac)
{
   tListElem *pEntry;
   tRrmNeighborReportDesc *pTempBssEntry = NULL;
   tpRrmSMEContext pSmeRrmContext = &pMac->rrm.rrmSmeContext;


   pEntry = csrLLPeekHead( &pSmeRrmContext->neighborReportCache, LL_ACCESS_LOCK );

   if(!pEntry || !csrLLCount(&pSmeRrmContext->neighborReportCache))
   {
      //list empty
      smsLog(pMac, LOGW, FL("List empty"));
      return NULL;
   }

   pTempBssEntry = GET_BASE_ADDR( pEntry, tRrmNeighborReportDesc, List );

   return pTempBssEntry;
}

/* ---------------------------------------------------------------------------
    
    \fn smeRrmGetNextBssEntryFromNeighborCache()
    
    \brief  This function returns the entry next to the given entry from the 
                neighbor cache to the caller

    \param  pMac - The handle returned by macOpen.
    
    \return VOID
    
---------------------------------------------------------------------------*/
tRrmNeighborReportDesc* smeRrmGetNextBssEntryFromNeighborCache( tpAniSirGlobal pMac, 
                                                        tpRrmNeighborReportDesc pBssEntry)
{
   tListElem *pEntry;
   tRrmNeighborReportDesc *pTempBssEntry = NULL;

   pEntry = csrLLNext(&pMac->rrm.rrmSmeContext.neighborReportCache, &pBssEntry->List, LL_ACCESS_LOCK);

   if(!pEntry)
   {
      //list empty
      smsLog(pMac, LOGW, FL("List empty"));
      return NULL;
   }

   pTempBssEntry = GET_BASE_ADDR( pEntry, tRrmNeighborReportDesc, List );

   return pTempBssEntry;
}

#if defined(FEATURE_WLAN_CCX) && !defined(FEATURE_WLAN_CCX_UPLOAD)
void csrCcxSendAdjacentApRepMsg(tpAniSirGlobal pMac, tCsrRoamSession *pSession)
{
   tpSirAdjacentApRepInd pAdjRep;
   tANI_U16 length;
   tANI_U32 roamTS2;
   
   smsLog( pMac, LOG1, "Adjacent AP Report Msg to PE");

   length = sizeof(tSirAdjacentApRepInd );
   pAdjRep = vos_mem_malloc ( length );

   if ( NULL == pAdjRep )
   {
       smsLog( pMac, LOGP, "Unable to allocate memory for Adjacent AP report");
       return;
   }

   vos_mem_zero( pAdjRep, length );
   pAdjRep->messageType = eWNI_SME_CCX_ADJACENT_AP_REPORT;
   pAdjRep->length = length;
   pAdjRep->channelNum = pSession->prevOpChannel;
   vos_mem_copy( pAdjRep->bssid, &pSession->connectedProfile.bssid, sizeof(tSirMacAddr) );
   vos_mem_copy( pAdjRep->prevApMacAddr, &pSession->prevApBssid, sizeof(tSirMacAddr) );
   vos_mem_copy( &pAdjRep->prevApSSID, &pSession->prevApSSID, sizeof(tSirMacSSid) );
   roamTS2 = vos_timer_get_system_time();
   pAdjRep->tsmRoamdelay = roamTS2 - pSession->roamTS1;
   pAdjRep->roamReason =SIR_CCX_ASSOC_REASON_UNSPECIFIED;
   pAdjRep->clientDissSecs =(pAdjRep->tsmRoamdelay/1000);

   palSendMBMessage(pMac->hHdd, pAdjRep);

   return;
}
#endif   /* FEATURE_WLAN_CCX */
#endif<|MERGE_RESOLUTION|>--- conflicted
+++ resolved
@@ -32,9 +32,9 @@
   \brief implementation for SME RRM APIs
   
    Copyright 2008 (c) Qualcomm, Incorporated.  All Rights Reserved.
-
+   
    Qualcomm Confidential and Proprietary.
-
+  
   ========================================================================*/
 
 /* $Header$ */
@@ -270,7 +270,6 @@
        }
 
        pBeaconRep->fMeasureDone = (pCurResult)?false:measurementDone;
-<<<<<<< HEAD
 
        smsLog(pMac, LOG1,
               "SME Sending BcnRepXmit to PE numBss %d msgCounter %d bssCounter %d",
@@ -302,39 +301,6 @@
               - bss_count - number of bss found
   \return - 0 for success, non zero for failure
 
-=======
-
-       smsLog(pMac, LOG1,
-              "SME Sending BcnRepXmit to PE numBss %d msgCounter %d bssCounter %d",
-              pBeaconRep->numBssDesc, msgCounter, bssCounter);
-
-       status = palSendMBMessage(pMac->hHdd, pBeaconRep);
-
-   } while (pCurResult);
-
-   return status;
-}
-
-#if defined(FEATURE_WLAN_CCX_UPLOAD)
-/**---------------------------------------------------------------------------
-
-  \brief sme_CcxSendBeaconReqScanResults()
-
-   This function sends up the scan results received as a part of
-   beacon request scanning.
-   This function is called after receiving the scan results per channel
-   Due to the limitation on the size of the IWEVCUSTOM buffer, we send 3 BSSIDs of
-   beacon report information in one custom event;
-
-  \param  - pMac -      Pointer to the Hal Handle.
-              - sessionId  - Session id
-              - channel     - scan results belongs to this channel
-              - pResultArr - scan result.
-              - measurementDone - flag to indicate that the measurement is done.
-              - bss_count - number of bss found
-  \return - 0 for success, non zero for failure
-
->>>>>>> 98b80d9a
   --------------------------------------------------------------------------*/
 static eHalStatus sme_CcxSendBeaconReqScanResults(tpAniSirGlobal pMac,
                                                   tANI_U32       sessionId,
