/*
 *  skl.h - HD Audio skylake defintions.
 *
 *  Copyright (C) 2015 Intel Corp
 *  Author: Jeeja KP <jeeja.kp@intel.com>
 *  ~~~~~~~~~~~~~~~~~~~~~~~~~~~~~~~~~~~~~~~~~~~~~~~~~~~~~~~~~~~~~~~~~~~~~~~~~~
 *
 *  This program is free software; you can redistribute it and/or modify
 *  it under the terms of the GNU General Public License as published by
 *  the Free Software Foundation; version 2 of the License.
 *
 *  This program is distributed in the hope that it will be useful, but
 *  WITHOUT ANY WARRANTY; without even the implied warranty of
 *  MERCHANTABILITY or FITNESS FOR A PARTICULAR PURPOSE.  See the GNU
 *  General Public License for more details.
 *
 * ~~~~~~~~~~~~~~~~~~~~~~~~~~~~~~~~~~~~~~~~~~~~~~~~~~~~~~~~~~~~~~~~~~~~~~~~~~
 *
 */

#ifndef __SOUND_SOC_SKL_H
#define __SOUND_SOC_SKL_H

#include <sound/hda_register.h>
#include <sound/hdaudio_ext.h>
#include "skl-nhlt.h"

#define SKL_SUSPEND_DELAY 2000

/* Vendor Specific Registers */
#define AZX_REG_VS_EM1			0x1000
#define AZX_REG_VS_INRC			0x1004
#define AZX_REG_VS_OUTRC		0x1008
#define AZX_REG_VS_FIFOTRK		0x100C
#define AZX_REG_VS_FIFOTRK2		0x1010
#define AZX_REG_VS_EM2			0x1030
#define AZX_REG_VS_EM3L			0x1038
#define AZX_REG_VS_EM3U			0x103C
#define AZX_REG_VS_EM4L			0x1040
#define AZX_REG_VS_EM4U			0x1044
#define AZX_REG_VS_LTRC			0x1048
#define AZX_REG_VS_D0I3C		0x104A
#define AZX_REG_VS_PCE			0x104B
#define AZX_REG_VS_L2MAGC		0x1050
#define AZX_REG_VS_L2LAHPT		0x1054
#define AZX_REG_VS_SDXDPIB_XBASE	0x1084
#define AZX_REG_VS_SDXDPIB_XINTERVAL	0x20
#define AZX_REG_VS_SDXEFIFOS_XBASE	0x1094
#define AZX_REG_VS_SDXEFIFOS_XINTERVAL	0x20

#define AZX_PCIREG_CGCTL		0x48
#define AZX_CGCTL_MISCBDCGE_MASK	(1 << 6)

struct skl_dsp_resource {
	u32 max_mcps;
	u32 max_mem;
	u32 mcps;
	u32 mem;
};

struct skl {
	struct hdac_ext_bus ebus;
	struct pci_dev *pci;

	unsigned int init_failed:1; /* delayed init failed */
	struct platform_device *dmic_dev;
	struct platform_device *i2s_dev;

	void *nhlt; /* nhlt ptr */
	struct skl_sst *skl_sst; /* sst skl ctx */

	struct skl_dsp_resource resource;
	struct list_head ppl_list;
<<<<<<< HEAD

=======
	struct list_head dapm_path_list;
>>>>>>> 400271af
	const char *fw_name;
	const struct firmware *tplg;

	int supend_active;
};

#define skl_to_ebus(s)	(&(s)->ebus)
#define ebus_to_skl(sbus) \
	container_of(sbus, struct skl, sbus)

/* to pass dai dma data */
struct skl_dma_params {
	u32 format;
	u8 stream_tag;
};

int skl_platform_unregister(struct device *dev);
int skl_platform_register(struct device *dev);

void *skl_nhlt_init(struct device *dev);
void skl_nhlt_free(void *addr);
struct nhlt_specific_cfg *skl_get_ep_blob(struct skl *skl, u32 instance,
			u8 link_type, u8 s_fmt, u8 no_ch, u32 s_rate, u8 dirn);

int skl_init_dsp(struct skl *skl);
void skl_free_dsp(struct skl *skl);
int skl_suspend_dsp(struct skl *skl);
int skl_resume_dsp(struct skl *skl);
#endif /* __SOUND_SOC_SKL_H */<|MERGE_RESOLUTION|>--- conflicted
+++ resolved
@@ -71,11 +71,7 @@
 
 	struct skl_dsp_resource resource;
 	struct list_head ppl_list;
-<<<<<<< HEAD
 
-=======
-	struct list_head dapm_path_list;
->>>>>>> 400271af
 	const char *fw_name;
 	const struct firmware *tplg;
 
