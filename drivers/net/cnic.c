--- conflicted
+++ resolved
@@ -2733,12 +2733,8 @@
 			cnic_ulp_init(dev);
 		else if (event == NETDEV_UNREGISTER)
 			cnic_ulp_exit(dev);
-<<<<<<< HEAD
-		else if (event == NETDEV_UP) {
-=======
 
 		if (event == NETDEV_UP) {
->>>>>>> ad1cd745
 			if (cnic_register_netdev(dev) != 0) {
 				cnic_put(dev);
 				goto done;
