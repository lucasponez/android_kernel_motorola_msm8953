
/*
 * This file is part of wlcore
 *
 * Copyright (C) 2008-2010 Nokia Corporation
 * Copyright (C) 2011-2013 Texas Instruments Inc.
 *
 * This program is free software; you can redistribute it and/or
 * modify it under the terms of the GNU General Public License
 * version 2 as published by the Free Software Foundation.
 *
 * This program is distributed in the hope that it will be useful, but
 * WITHOUT ANY WARRANTY; without even the implied warranty of
 * MERCHANTABILITY or FITNESS FOR A PARTICULAR PURPOSE.  See the GNU
 * General Public License for more details.
 *
 * You should have received a copy of the GNU General Public License
 * along with this program; if not, write to the Free Software
 * Foundation, Inc., 51 Franklin St, Fifth Floor, Boston, MA
 * 02110-1301 USA
 *
 */

#include <linux/module.h>
#include <linux/firmware.h>
#include <linux/etherdevice.h>
#include <linux/vmalloc.h>
#include <linux/interrupt.h>
#include <linux/irq.h>

#include "wlcore.h"
#include "debug.h"
#include "wl12xx_80211.h"
#include "io.h"
#include "tx.h"
#include "ps.h"
#include "init.h"
#include "debugfs.h"
#include "testmode.h"
#include "vendor_cmd.h"
#include "scan.h"
#include "hw_ops.h"
#include "sysfs.h"

#define WL1271_BOOT_RETRIES 3

static char *fwlog_param;
static int fwlog_mem_blocks = -1;
static int bug_on_recovery = -1;
static int no_recovery     = -1;

static void __wl1271_op_remove_interface(struct wl1271 *wl,
					 struct ieee80211_vif *vif,
					 bool reset_tx_queues);
static void wlcore_op_stop_locked(struct wl1271 *wl);
static void wl1271_free_ap_keys(struct wl1271 *wl, struct wl12xx_vif *wlvif);

static int wl12xx_set_authorized(struct wl1271 *wl, struct wl12xx_vif *wlvif)
{
	int ret;

	if (WARN_ON(wlvif->bss_type != BSS_TYPE_STA_BSS))
		return -EINVAL;

	if (!test_bit(WLVIF_FLAG_STA_ASSOCIATED, &wlvif->flags))
		return 0;

	if (test_and_set_bit(WLVIF_FLAG_STA_STATE_SENT, &wlvif->flags))
		return 0;

	ret = wl12xx_cmd_set_peer_state(wl, wlvif, wlvif->sta.hlid);
	if (ret < 0)
		return ret;

	wl1271_info("Association completed.");
	return 0;
}

static void wl1271_reg_notify(struct wiphy *wiphy,
			      struct regulatory_request *request)
{
	struct ieee80211_hw *hw = wiphy_to_ieee80211_hw(wiphy);
	struct wl1271 *wl = hw->priv;

	/* copy the current dfs region */
	if (request)
		wl->dfs_region = request->dfs_region;

	wlcore_regdomain_config(wl);
}

static int wl1271_set_rx_streaming(struct wl1271 *wl, struct wl12xx_vif *wlvif,
				   bool enable)
{
	int ret = 0;

	/* we should hold wl->mutex */
	ret = wl1271_acx_ps_rx_streaming(wl, wlvif, enable);
	if (ret < 0)
		goto out;

	if (enable)
		set_bit(WLVIF_FLAG_RX_STREAMING_STARTED, &wlvif->flags);
	else
		clear_bit(WLVIF_FLAG_RX_STREAMING_STARTED, &wlvif->flags);
out:
	return ret;
}

/*
 * this function is being called when the rx_streaming interval
 * has beed changed or rx_streaming should be disabled
 */
int wl1271_recalc_rx_streaming(struct wl1271 *wl, struct wl12xx_vif *wlvif)
{
	int ret = 0;
	int period = wl->conf.rx_streaming.interval;

	/* don't reconfigure if rx_streaming is disabled */
	if (!test_bit(WLVIF_FLAG_RX_STREAMING_STARTED, &wlvif->flags))
		goto out;

	/* reconfigure/disable according to new streaming_period */
	if (period &&
	    test_bit(WLVIF_FLAG_STA_ASSOCIATED, &wlvif->flags) &&
	    (wl->conf.rx_streaming.always ||
	     test_bit(WL1271_FLAG_SOFT_GEMINI, &wl->flags)))
		ret = wl1271_set_rx_streaming(wl, wlvif, true);
	else {
		ret = wl1271_set_rx_streaming(wl, wlvif, false);
		/* don't cancel_work_sync since we might deadlock */
		del_timer_sync(&wlvif->rx_streaming_timer);
	}
out:
	return ret;
}

static void wl1271_rx_streaming_enable_work(struct work_struct *work)
{
	int ret;
	struct wl12xx_vif *wlvif = container_of(work, struct wl12xx_vif,
						rx_streaming_enable_work);
	struct wl1271 *wl = wlvif->wl;

	mutex_lock(&wl->mutex);

	if (test_bit(WLVIF_FLAG_RX_STREAMING_STARTED, &wlvif->flags) ||
	    !test_bit(WLVIF_FLAG_STA_ASSOCIATED, &wlvif->flags) ||
	    (!wl->conf.rx_streaming.always &&
	     !test_bit(WL1271_FLAG_SOFT_GEMINI, &wl->flags)))
		goto out;

	if (!wl->conf.rx_streaming.interval)
		goto out;

	ret = wl1271_ps_elp_wakeup(wl);
	if (ret < 0)
		goto out;

	ret = wl1271_set_rx_streaming(wl, wlvif, true);
	if (ret < 0)
		goto out_sleep;

	/* stop it after some time of inactivity */
	mod_timer(&wlvif->rx_streaming_timer,
		  jiffies + msecs_to_jiffies(wl->conf.rx_streaming.duration));

out_sleep:
	wl1271_ps_elp_sleep(wl);
out:
	mutex_unlock(&wl->mutex);
}

static void wl1271_rx_streaming_disable_work(struct work_struct *work)
{
	int ret;
	struct wl12xx_vif *wlvif = container_of(work, struct wl12xx_vif,
						rx_streaming_disable_work);
	struct wl1271 *wl = wlvif->wl;

	mutex_lock(&wl->mutex);

	if (!test_bit(WLVIF_FLAG_RX_STREAMING_STARTED, &wlvif->flags))
		goto out;

	ret = wl1271_ps_elp_wakeup(wl);
	if (ret < 0)
		goto out;

	ret = wl1271_set_rx_streaming(wl, wlvif, false);
	if (ret)
		goto out_sleep;

out_sleep:
	wl1271_ps_elp_sleep(wl);
out:
	mutex_unlock(&wl->mutex);
}

static void wl1271_rx_streaming_timer(unsigned long data)
{
	struct wl12xx_vif *wlvif = (struct wl12xx_vif *)data;
	struct wl1271 *wl = wlvif->wl;
	ieee80211_queue_work(wl->hw, &wlvif->rx_streaming_disable_work);
}

/* wl->mutex must be taken */
void wl12xx_rearm_tx_watchdog_locked(struct wl1271 *wl)
{
	/* if the watchdog is not armed, don't do anything */
	if (wl->tx_allocated_blocks == 0)
		return;

	cancel_delayed_work(&wl->tx_watchdog_work);
	ieee80211_queue_delayed_work(wl->hw, &wl->tx_watchdog_work,
		msecs_to_jiffies(wl->conf.tx.tx_watchdog_timeout));
}

static void wlcore_rc_update_work(struct work_struct *work)
{
	int ret;
	struct wl12xx_vif *wlvif = container_of(work, struct wl12xx_vif,
						rc_update_work);
	struct wl1271 *wl = wlvif->wl;

	mutex_lock(&wl->mutex);

	if (unlikely(wl->state != WLCORE_STATE_ON))
		goto out;

	ret = wl1271_ps_elp_wakeup(wl);
	if (ret < 0)
		goto out;

	wlcore_hw_sta_rc_update(wl, wlvif);

	wl1271_ps_elp_sleep(wl);
out:
	mutex_unlock(&wl->mutex);
}

static void wl12xx_tx_watchdog_work(struct work_struct *work)
{
	struct delayed_work *dwork;
	struct wl1271 *wl;

	dwork = container_of(work, struct delayed_work, work);
	wl = container_of(dwork, struct wl1271, tx_watchdog_work);

	mutex_lock(&wl->mutex);

	if (unlikely(wl->state != WLCORE_STATE_ON))
		goto out;

	/* Tx went out in the meantime - everything is ok */
	if (unlikely(wl->tx_allocated_blocks == 0))
		goto out;

	/*
	 * if a ROC is in progress, we might not have any Tx for a long
	 * time (e.g. pending Tx on the non-ROC channels)
	 */
	if (find_first_bit(wl->roc_map, WL12XX_MAX_ROLES) < WL12XX_MAX_ROLES) {
		wl1271_debug(DEBUG_TX, "No Tx (in FW) for %d ms due to ROC",
			     wl->conf.tx.tx_watchdog_timeout);
		wl12xx_rearm_tx_watchdog_locked(wl);
		goto out;
	}

	/*
	 * if a scan is in progress, we might not have any Tx for a long
	 * time
	 */
	if (wl->scan.state != WL1271_SCAN_STATE_IDLE) {
		wl1271_debug(DEBUG_TX, "No Tx (in FW) for %d ms due to scan",
			     wl->conf.tx.tx_watchdog_timeout);
		wl12xx_rearm_tx_watchdog_locked(wl);
		goto out;
	}

	/*
	* AP might cache a frame for a long time for a sleeping station,
	* so rearm the timer if there's an AP interface with stations. If
	* Tx is genuinely stuck we will most hopefully discover it when all
	* stations are removed due to inactivity.
	*/
	if (wl->active_sta_count) {
		wl1271_debug(DEBUG_TX, "No Tx (in FW) for %d ms. AP has "
			     " %d stations",
			      wl->conf.tx.tx_watchdog_timeout,
			      wl->active_sta_count);
		wl12xx_rearm_tx_watchdog_locked(wl);
		goto out;
	}

	wl1271_error("Tx stuck (in FW) for %d ms. Starting recovery",
		     wl->conf.tx.tx_watchdog_timeout);
	wl12xx_queue_recovery_work(wl);

out:
	mutex_unlock(&wl->mutex);
}

static void wlcore_adjust_conf(struct wl1271 *wl)
{
	/* Adjust settings according to optional module parameters */

	/* Firmware Logger params */
	if (fwlog_mem_blocks != -1) {
		if (fwlog_mem_blocks >= CONF_FWLOG_MIN_MEM_BLOCKS &&
		    fwlog_mem_blocks <= CONF_FWLOG_MAX_MEM_BLOCKS) {
			wl->conf.fwlog.mem_blocks = fwlog_mem_blocks;
		} else {
			wl1271_error(
				"Illegal fwlog_mem_blocks=%d using default %d",
				fwlog_mem_blocks, wl->conf.fwlog.mem_blocks);
		}
	}

	if (fwlog_param) {
		if (!strcmp(fwlog_param, "continuous")) {
			wl->conf.fwlog.mode = WL12XX_FWLOG_CONTINUOUS;
		} else if (!strcmp(fwlog_param, "ondemand")) {
			wl->conf.fwlog.mode = WL12XX_FWLOG_ON_DEMAND;
		} else if (!strcmp(fwlog_param, "dbgpins")) {
			wl->conf.fwlog.mode = WL12XX_FWLOG_CONTINUOUS;
			wl->conf.fwlog.output = WL12XX_FWLOG_OUTPUT_DBG_PINS;
		} else if (!strcmp(fwlog_param, "disable")) {
			wl->conf.fwlog.mem_blocks = 0;
			wl->conf.fwlog.output = WL12XX_FWLOG_OUTPUT_NONE;
		} else {
			wl1271_error("Unknown fwlog parameter %s", fwlog_param);
		}
	}

	if (bug_on_recovery != -1)
		wl->conf.recovery.bug_on_recovery = (u8) bug_on_recovery;

	if (no_recovery != -1)
		wl->conf.recovery.no_recovery = (u8) no_recovery;
}

static void wl12xx_irq_ps_regulate_link(struct wl1271 *wl,
					struct wl12xx_vif *wlvif,
					u8 hlid, u8 tx_pkts)
{
	bool fw_ps;

	fw_ps = test_bit(hlid, &wl->ap_fw_ps_map);

	/*
	 * Wake up from high level PS if the STA is asleep with too little
	 * packets in FW or if the STA is awake.
	 */
	if (!fw_ps || tx_pkts < WL1271_PS_STA_MAX_PACKETS)
		wl12xx_ps_link_end(wl, wlvif, hlid);

	/*
	 * Start high-level PS if the STA is asleep with enough blocks in FW.
	 * Make an exception if this is the only connected link. In this
	 * case FW-memory congestion is less of a problem.
	 * Note that a single connected STA means 2*ap_count + 1 active links,
	 * since we must account for the global and broadcast AP links
	 * for each AP. The "fw_ps" check assures us the other link is a STA
	 * connected to the AP. Otherwise the FW would not set the PSM bit.
	 */
	else if (wl->active_link_count > (wl->ap_count*2 + 1) && fw_ps &&
		 tx_pkts >= WL1271_PS_STA_MAX_PACKETS)
		wl12xx_ps_link_start(wl, wlvif, hlid, true);
}

static void wl12xx_irq_update_links_status(struct wl1271 *wl,
					   struct wl12xx_vif *wlvif,
					   struct wl_fw_status *status)
{
	unsigned long cur_fw_ps_map;
	u8 hlid;

	cur_fw_ps_map = status->link_ps_bitmap;
	if (wl->ap_fw_ps_map != cur_fw_ps_map) {
		wl1271_debug(DEBUG_PSM,
			     "link ps prev 0x%lx cur 0x%lx changed 0x%lx",
			     wl->ap_fw_ps_map, cur_fw_ps_map,
			     wl->ap_fw_ps_map ^ cur_fw_ps_map);

		wl->ap_fw_ps_map = cur_fw_ps_map;
	}

	for_each_set_bit(hlid, wlvif->ap.sta_hlid_map, wl->num_links)
		wl12xx_irq_ps_regulate_link(wl, wlvif, hlid,
					    wl->links[hlid].allocated_pkts);
}

static int wlcore_fw_status(struct wl1271 *wl, struct wl_fw_status *status)
{
	struct wl12xx_vif *wlvif;
	struct timespec ts;
	u32 old_tx_blk_count = wl->tx_blocks_available;
	int avail, freed_blocks;
	int i;
	int ret;
	struct wl1271_link *lnk;

	ret = wlcore_raw_read_data(wl, REG_RAW_FW_STATUS_ADDR,
				   wl->raw_fw_status,
				   wl->fw_status_len, false);
	if (ret < 0)
		return ret;

	wlcore_hw_convert_fw_status(wl, wl->raw_fw_status, wl->fw_status);

	wl1271_debug(DEBUG_IRQ, "intr: 0x%x (fw_rx_counter = %d, "
		     "drv_rx_counter = %d, tx_results_counter = %d)",
		     status->intr,
		     status->fw_rx_counter,
		     status->drv_rx_counter,
		     status->tx_results_counter);

	for (i = 0; i < NUM_TX_QUEUES; i++) {
		/* prevent wrap-around in freed-packets counter */
		wl->tx_allocated_pkts[i] -=
				(status->counters.tx_released_pkts[i] -
				wl->tx_pkts_freed[i]) & 0xff;

		wl->tx_pkts_freed[i] = status->counters.tx_released_pkts[i];
	}


	for_each_set_bit(i, wl->links_map, wl->num_links) {
		u8 diff;
		lnk = &wl->links[i];

		/* prevent wrap-around in freed-packets counter */
		diff = (status->counters.tx_lnk_free_pkts[i] -
		       lnk->prev_freed_pkts) & 0xff;

		if (diff == 0)
			continue;

		lnk->allocated_pkts -= diff;
		lnk->prev_freed_pkts = status->counters.tx_lnk_free_pkts[i];

		/* accumulate the prev_freed_pkts counter */
		lnk->total_freed_pkts += diff;
	}

	/* prevent wrap-around in total blocks counter */
	if (likely(wl->tx_blocks_freed <= status->total_released_blks))
		freed_blocks = status->total_released_blks -
			       wl->tx_blocks_freed;
	else
		freed_blocks = 0x100000000LL - wl->tx_blocks_freed +
			       status->total_released_blks;

	wl->tx_blocks_freed = status->total_released_blks;

	wl->tx_allocated_blocks -= freed_blocks;

	/*
	 * If the FW freed some blocks:
	 * If we still have allocated blocks - re-arm the timer, Tx is
	 * not stuck. Otherwise, cancel the timer (no Tx currently).
	 */
	if (freed_blocks) {
		if (wl->tx_allocated_blocks)
			wl12xx_rearm_tx_watchdog_locked(wl);
		else
			cancel_delayed_work(&wl->tx_watchdog_work);
	}

	avail = status->tx_total - wl->tx_allocated_blocks;

	/*
	 * The FW might change the total number of TX memblocks before
	 * we get a notification about blocks being released. Thus, the
	 * available blocks calculation might yield a temporary result
	 * which is lower than the actual available blocks. Keeping in
	 * mind that only blocks that were allocated can be moved from
	 * TX to RX, tx_blocks_available should never decrease here.
	 */
	wl->tx_blocks_available = max((int)wl->tx_blocks_available,
				      avail);

	/* if more blocks are available now, tx work can be scheduled */
	if (wl->tx_blocks_available > old_tx_blk_count)
		clear_bit(WL1271_FLAG_FW_TX_BUSY, &wl->flags);

	/* for AP update num of allocated TX blocks per link and ps status */
	wl12xx_for_each_wlvif_ap(wl, wlvif) {
		wl12xx_irq_update_links_status(wl, wlvif, status);
	}

	/* update the host-chipset time offset */
	getnstimeofday(&ts);
	wl->time_offset = (timespec_to_ns(&ts) >> 10) -
		(s64)(status->fw_localtime);

	wl->fw_fast_lnk_map = status->link_fast_bitmap;

	return 0;
}

static void wl1271_flush_deferred_work(struct wl1271 *wl)
{
	struct sk_buff *skb;

	/* Pass all received frames to the network stack */
	while ((skb = skb_dequeue(&wl->deferred_rx_queue)))
		ieee80211_rx_ni(wl->hw, skb);

	/* Return sent skbs to the network stack */
	while ((skb = skb_dequeue(&wl->deferred_tx_queue)))
		ieee80211_tx_status_ni(wl->hw, skb);
}

static void wl1271_netstack_work(struct work_struct *work)
{
	struct wl1271 *wl =
		container_of(work, struct wl1271, netstack_work);

	do {
		wl1271_flush_deferred_work(wl);
	} while (skb_queue_len(&wl->deferred_rx_queue));
}

#define WL1271_IRQ_MAX_LOOPS 256

static int wlcore_irq_locked(struct wl1271 *wl)
{
	int ret = 0;
	u32 intr;
	int loopcount = WL1271_IRQ_MAX_LOOPS;
	bool done = false;
	unsigned int defer_count;
	unsigned long flags;

	/*
	 * In case edge triggered interrupt must be used, we cannot iterate
	 * more than once without introducing race conditions with the hardirq.
	 */
	if (wl->irq_flags & (IRQF_TRIGGER_RISING | IRQF_TRIGGER_FALLING))
		loopcount = 1;

	wl1271_debug(DEBUG_IRQ, "IRQ work");

	if (unlikely(wl->state != WLCORE_STATE_ON))
		goto out;

	ret = wl1271_ps_elp_wakeup(wl);
	if (ret < 0)
		goto out;

	while (!done && loopcount--) {
		/*
		 * In order to avoid a race with the hardirq, clear the flag
		 * before acknowledging the chip. Since the mutex is held,
		 * wl1271_ps_elp_wakeup cannot be called concurrently.
		 */
		clear_bit(WL1271_FLAG_IRQ_RUNNING, &wl->flags);
		smp_mb__after_atomic();

		ret = wlcore_fw_status(wl, wl->fw_status);
		if (ret < 0)
			goto out;

		wlcore_hw_tx_immediate_compl(wl);

		intr = wl->fw_status->intr;
		intr &= WLCORE_ALL_INTR_MASK;
		if (!intr) {
			done = true;
			continue;
		}

		if (unlikely(intr & WL1271_ACX_INTR_WATCHDOG)) {
			wl1271_error("HW watchdog interrupt received! starting recovery.");
			wl->watchdog_recovery = true;
			ret = -EIO;

			/* restarting the chip. ignore any other interrupt. */
			goto out;
		}

		if (unlikely(intr & WL1271_ACX_SW_INTR_WATCHDOG)) {
			wl1271_error("SW watchdog interrupt received! "
				     "starting recovery.");
			wl->watchdog_recovery = true;
			ret = -EIO;

			/* restarting the chip. ignore any other interrupt. */
			goto out;
		}

		if (likely(intr & WL1271_ACX_INTR_DATA)) {
			wl1271_debug(DEBUG_IRQ, "WL1271_ACX_INTR_DATA");

			ret = wlcore_rx(wl, wl->fw_status);
			if (ret < 0)
				goto out;

			/* Check if any tx blocks were freed */
			spin_lock_irqsave(&wl->wl_lock, flags);
			if (!test_bit(WL1271_FLAG_FW_TX_BUSY, &wl->flags) &&
			    wl1271_tx_total_queue_count(wl) > 0) {
				spin_unlock_irqrestore(&wl->wl_lock, flags);
				/*
				 * In order to avoid starvation of the TX path,
				 * call the work function directly.
				 */
				ret = wlcore_tx_work_locked(wl);
				if (ret < 0)
					goto out;
			} else {
				spin_unlock_irqrestore(&wl->wl_lock, flags);
			}

			/* check for tx results */
			ret = wlcore_hw_tx_delayed_compl(wl);
			if (ret < 0)
				goto out;

			/* Make sure the deferred queues don't get too long */
			defer_count = skb_queue_len(&wl->deferred_tx_queue) +
				      skb_queue_len(&wl->deferred_rx_queue);
			if (defer_count > WL1271_DEFERRED_QUEUE_LIMIT)
				wl1271_flush_deferred_work(wl);
		}

		if (intr & WL1271_ACX_INTR_EVENT_A) {
			wl1271_debug(DEBUG_IRQ, "WL1271_ACX_INTR_EVENT_A");
			ret = wl1271_event_handle(wl, 0);
			if (ret < 0)
				goto out;
		}

		if (intr & WL1271_ACX_INTR_EVENT_B) {
			wl1271_debug(DEBUG_IRQ, "WL1271_ACX_INTR_EVENT_B");
			ret = wl1271_event_handle(wl, 1);
			if (ret < 0)
				goto out;
		}

		if (intr & WL1271_ACX_INTR_INIT_COMPLETE)
			wl1271_debug(DEBUG_IRQ,
				     "WL1271_ACX_INTR_INIT_COMPLETE");

		if (intr & WL1271_ACX_INTR_HW_AVAILABLE)
			wl1271_debug(DEBUG_IRQ, "WL1271_ACX_INTR_HW_AVAILABLE");
	}

	wl1271_ps_elp_sleep(wl);

out:
	return ret;
}

static irqreturn_t wlcore_irq(int irq, void *cookie)
{
	int ret;
	unsigned long flags;
	struct wl1271 *wl = cookie;

	/* complete the ELP completion */
	spin_lock_irqsave(&wl->wl_lock, flags);
	set_bit(WL1271_FLAG_IRQ_RUNNING, &wl->flags);
	if (wl->elp_compl) {
		complete(wl->elp_compl);
		wl->elp_compl = NULL;
	}

	if (test_bit(WL1271_FLAG_SUSPENDED, &wl->flags)) {
		/* don't enqueue a work right now. mark it as pending */
		set_bit(WL1271_FLAG_PENDING_WORK, &wl->flags);
		wl1271_debug(DEBUG_IRQ, "should not enqueue work");
		disable_irq_nosync(wl->irq);
		pm_wakeup_event(wl->dev, 0);
		spin_unlock_irqrestore(&wl->wl_lock, flags);
		return IRQ_HANDLED;
	}
	spin_unlock_irqrestore(&wl->wl_lock, flags);

	/* TX might be handled here, avoid redundant work */
	set_bit(WL1271_FLAG_TX_PENDING, &wl->flags);
	cancel_work_sync(&wl->tx_work);

	mutex_lock(&wl->mutex);

	ret = wlcore_irq_locked(wl);
	if (ret)
		wl12xx_queue_recovery_work(wl);

	spin_lock_irqsave(&wl->wl_lock, flags);
	/* In case TX was not handled here, queue TX work */
	clear_bit(WL1271_FLAG_TX_PENDING, &wl->flags);
	if (!test_bit(WL1271_FLAG_FW_TX_BUSY, &wl->flags) &&
	    wl1271_tx_total_queue_count(wl) > 0)
		ieee80211_queue_work(wl->hw, &wl->tx_work);
	spin_unlock_irqrestore(&wl->wl_lock, flags);

	mutex_unlock(&wl->mutex);

	return IRQ_HANDLED;
}

struct vif_counter_data {
	u8 counter;

	struct ieee80211_vif *cur_vif;
	bool cur_vif_running;
};

static void wl12xx_vif_count_iter(void *data, u8 *mac,
				  struct ieee80211_vif *vif)
{
	struct vif_counter_data *counter = data;

	counter->counter++;
	if (counter->cur_vif == vif)
		counter->cur_vif_running = true;
}

/* caller must not hold wl->mutex, as it might deadlock */
static void wl12xx_get_vif_count(struct ieee80211_hw *hw,
			       struct ieee80211_vif *cur_vif,
			       struct vif_counter_data *data)
{
	memset(data, 0, sizeof(*data));
	data->cur_vif = cur_vif;

	ieee80211_iterate_active_interfaces(hw, IEEE80211_IFACE_ITER_RESUME_ALL,
					    wl12xx_vif_count_iter, data);
}

static int wl12xx_fetch_firmware(struct wl1271 *wl, bool plt)
{
	const struct firmware *fw;
	const char *fw_name;
	enum wl12xx_fw_type fw_type;
	int ret;

	if (plt) {
		fw_type = WL12XX_FW_TYPE_PLT;
		fw_name = wl->plt_fw_name;
	} else {
		/*
		 * we can't call wl12xx_get_vif_count() here because
		 * wl->mutex is taken, so use the cached last_vif_count value
		 */
		if (wl->last_vif_count > 1 && wl->mr_fw_name) {
			fw_type = WL12XX_FW_TYPE_MULTI;
			fw_name = wl->mr_fw_name;
		} else {
			fw_type = WL12XX_FW_TYPE_NORMAL;
			fw_name = wl->sr_fw_name;
		}
	}

	if (wl->fw_type == fw_type)
		return 0;

	wl1271_debug(DEBUG_BOOT, "booting firmware %s", fw_name);

	ret = request_firmware(&fw, fw_name, wl->dev);

	if (ret < 0) {
		wl1271_error("could not get firmware %s: %d", fw_name, ret);
		return ret;
	}

	if (fw->size % 4) {
		wl1271_error("firmware size is not multiple of 32 bits: %zu",
			     fw->size);
		ret = -EILSEQ;
		goto out;
	}

	vfree(wl->fw);
	wl->fw_type = WL12XX_FW_TYPE_NONE;
	wl->fw_len = fw->size;
	wl->fw = vmalloc(wl->fw_len);

	if (!wl->fw) {
		wl1271_error("could not allocate memory for the firmware");
		ret = -ENOMEM;
		goto out;
	}

	memcpy(wl->fw, fw->data, wl->fw_len);
	ret = 0;
	wl->fw_type = fw_type;
out:
	release_firmware(fw);

	return ret;
}

void wl12xx_queue_recovery_work(struct wl1271 *wl)
{
	/* Avoid a recursive recovery */
	if (wl->state == WLCORE_STATE_ON) {
		WARN_ON(!test_bit(WL1271_FLAG_INTENDED_FW_RECOVERY,
				  &wl->flags));

		wl->state = WLCORE_STATE_RESTARTING;
		set_bit(WL1271_FLAG_RECOVERY_IN_PROGRESS, &wl->flags);
		wl1271_ps_elp_wakeup(wl);
		wlcore_disable_interrupts_nosync(wl);
		ieee80211_queue_work(wl->hw, &wl->recovery_work);
	}
}

size_t wl12xx_copy_fwlog(struct wl1271 *wl, u8 *memblock, size_t maxlen)
{
	size_t len;

	/* Make sure we have enough room */
	len = min_t(size_t, maxlen, PAGE_SIZE - wl->fwlog_size);

	/* Fill the FW log file, consumed by the sysfs fwlog entry */
	memcpy(wl->fwlog + wl->fwlog_size, memblock, len);
	wl->fwlog_size += len;

	return len;
}

static void wl12xx_read_fwlog_panic(struct wl1271 *wl)
{
	struct wlcore_partition_set part, old_part;
	u32 addr;
	u32 offset;
	u32 end_of_log;
	u8 *block;
	int ret;

	if ((wl->quirks & WLCORE_QUIRK_FWLOG_NOT_IMPLEMENTED) ||
	    (wl->conf.fwlog.mem_blocks == 0))
		return;

	wl1271_info("Reading FW panic log");

	block = kmalloc(wl->fw_mem_block_size, GFP_KERNEL);
	if (!block)
		return;

	/*
	 * Make sure the chip is awake and the logger isn't active.
	 * Do not send a stop fwlog command if the fw is hanged or if
	 * dbgpins are used (due to some fw bug).
	 */
	if (wl1271_ps_elp_wakeup(wl))
		goto out;
	if (!wl->watchdog_recovery &&
	    wl->conf.fwlog.output != WL12XX_FWLOG_OUTPUT_DBG_PINS)
		wl12xx_cmd_stop_fwlog(wl);

	/* Read the first memory block address */
	ret = wlcore_fw_status(wl, wl->fw_status);
	if (ret < 0)
		goto out;

	addr = wl->fw_status->log_start_addr;
	if (!addr)
		goto out;

	if (wl->conf.fwlog.mode == WL12XX_FWLOG_CONTINUOUS) {
		offset = sizeof(addr) + sizeof(struct wl1271_rx_descriptor);
		end_of_log = wl->fwlog_end;
	} else {
		offset = sizeof(addr);
		end_of_log = addr;
	}

	old_part = wl->curr_part;
	memset(&part, 0, sizeof(part));

	/* Traverse the memory blocks linked list */
	do {
		part.mem.start = wlcore_hw_convert_hwaddr(wl, addr);
		part.mem.size  = PAGE_SIZE;

		ret = wlcore_set_partition(wl, &part);
		if (ret < 0) {
			wl1271_error("%s: set_partition start=0x%X size=%d",
				__func__, part.mem.start, part.mem.size);
			goto out;
		}

		memset(block, 0, wl->fw_mem_block_size);
		ret = wlcore_read_hwaddr(wl, addr, block,
					wl->fw_mem_block_size, false);

		if (ret < 0)
			goto out;

		/*
		 * Memory blocks are linked to one another. The first 4 bytes
		 * of each memory block hold the hardware address of the next
		 * one. The last memory block points to the first one in
		 * on demand mode and is equal to 0x2000000 in continuous mode.
		 */
		addr = le32_to_cpup((__le32 *)block);

		if (!wl12xx_copy_fwlog(wl, block + offset,
					wl->fw_mem_block_size - offset))
			break;
	} while (addr && (addr != end_of_log));

	wake_up_interruptible(&wl->fwlog_waitq);

out:
	kfree(block);
	wlcore_set_partition(wl, &old_part);
}

static void wlcore_save_freed_pkts(struct wl1271 *wl, struct wl12xx_vif *wlvif,
				   u8 hlid, struct ieee80211_sta *sta)
{
	struct wl1271_station *wl_sta;
	u32 sqn_recovery_padding = WL1271_TX_SQN_POST_RECOVERY_PADDING;

	wl_sta = (void *)sta->drv_priv;
	wl_sta->total_freed_pkts = wl->links[hlid].total_freed_pkts;

	/*
	 * increment the initial seq number on recovery to account for
	 * transmitted packets that we haven't yet got in the FW status
	 */
	if (wlvif->encryption_type == KEY_GEM)
		sqn_recovery_padding = WL1271_TX_SQN_POST_RECOVERY_PADDING_GEM;

	if (test_bit(WL1271_FLAG_RECOVERY_IN_PROGRESS, &wl->flags))
		wl_sta->total_freed_pkts += sqn_recovery_padding;
}

static void wlcore_save_freed_pkts_addr(struct wl1271 *wl,
					struct wl12xx_vif *wlvif,
					u8 hlid, const u8 *addr)
{
	struct ieee80211_sta *sta;
	struct ieee80211_vif *vif = wl12xx_wlvif_to_vif(wlvif);

	if (WARN_ON(hlid == WL12XX_INVALID_LINK_ID ||
		    is_zero_ether_addr(addr)))
		return;

	rcu_read_lock();
	sta = ieee80211_find_sta(vif, addr);
	if (sta)
		wlcore_save_freed_pkts(wl, wlvif, hlid, sta);
	rcu_read_unlock();
}

static void wlcore_print_recovery(struct wl1271 *wl)
{
	u32 pc = 0;
	u32 hint_sts = 0;
	int ret;

	wl1271_info("Hardware recovery in progress. FW ver: %s",
		    wl->chip.fw_ver_str);

	/* change partitions momentarily so we can read the FW pc */
	ret = wlcore_set_partition(wl, &wl->ptable[PART_BOOT]);
	if (ret < 0)
		return;

	ret = wlcore_read_reg(wl, REG_PC_ON_RECOVERY, &pc);
	if (ret < 0)
		return;

	ret = wlcore_read_reg(wl, REG_INTERRUPT_NO_CLEAR, &hint_sts);
	if (ret < 0)
		return;

	wl1271_info("pc: 0x%x, hint_sts: 0x%08x count: %d",
				pc, hint_sts, ++wl->recovery_count);

	wlcore_set_partition(wl, &wl->ptable[PART_WORK]);
}


static void wl1271_recovery_work(struct work_struct *work)
{
	struct wl1271 *wl =
		container_of(work, struct wl1271, recovery_work);
	struct wl12xx_vif *wlvif;
	struct ieee80211_vif *vif;

	mutex_lock(&wl->mutex);

	if (wl->state == WLCORE_STATE_OFF || wl->plt)
		goto out_unlock;

	if (!test_bit(WL1271_FLAG_INTENDED_FW_RECOVERY, &wl->flags)) {
		if (wl->conf.fwlog.output == WL12XX_FWLOG_OUTPUT_HOST)
			wl12xx_read_fwlog_panic(wl);
		wlcore_print_recovery(wl);
	}

	BUG_ON(wl->conf.recovery.bug_on_recovery &&
	       !test_bit(WL1271_FLAG_INTENDED_FW_RECOVERY, &wl->flags));

	if (wl->conf.recovery.no_recovery) {
		wl1271_info("No recovery (chosen on module load). Fw will remain stuck.");
		goto out_unlock;
	}

	/* Prevent spurious TX during FW restart */
	wlcore_stop_queues(wl, WLCORE_QUEUE_STOP_REASON_FW_RESTART);

	/* reboot the chipset */
	while (!list_empty(&wl->wlvif_list)) {
		wlvif = list_first_entry(&wl->wlvif_list,
				       struct wl12xx_vif, list);
		vif = wl12xx_wlvif_to_vif(wlvif);

		if (wlvif->bss_type == BSS_TYPE_STA_BSS &&
		    test_bit(WLVIF_FLAG_STA_ASSOCIATED, &wlvif->flags)) {
			wlcore_save_freed_pkts_addr(wl, wlvif, wlvif->sta.hlid,
						    vif->bss_conf.bssid);
		}

		__wl1271_op_remove_interface(wl, vif, false);
	}

	wlcore_op_stop_locked(wl);

	ieee80211_restart_hw(wl->hw);

	/*
	 * Its safe to enable TX now - the queues are stopped after a request
	 * to restart the HW.
	 */
	wlcore_wake_queues(wl, WLCORE_QUEUE_STOP_REASON_FW_RESTART);

out_unlock:
	wl->watchdog_recovery = false;
	clear_bit(WL1271_FLAG_RECOVERY_IN_PROGRESS, &wl->flags);
	mutex_unlock(&wl->mutex);
}

static int wlcore_fw_wakeup(struct wl1271 *wl)
{
	return wlcore_raw_write32(wl, HW_ACCESS_ELP_CTRL_REG, ELPCTRL_WAKE_UP);
}

static int wl1271_setup(struct wl1271 *wl)
{
	wl->raw_fw_status = kzalloc(wl->fw_status_len, GFP_KERNEL);
	if (!wl->raw_fw_status)
		goto err;

	wl->fw_status = kzalloc(sizeof(*wl->fw_status), GFP_KERNEL);
	if (!wl->fw_status)
		goto err;

	wl->tx_res_if = kzalloc(sizeof(*wl->tx_res_if), GFP_KERNEL);
	if (!wl->tx_res_if)
		goto err;

	return 0;
err:
	kfree(wl->fw_status);
	kfree(wl->raw_fw_status);
	return -ENOMEM;
}

static int wl12xx_set_power_on(struct wl1271 *wl)
{
	int ret;

	msleep(WL1271_PRE_POWER_ON_SLEEP);
	ret = wl1271_power_on(wl);
	if (ret < 0)
		goto out;
	msleep(WL1271_POWER_ON_SLEEP);
	wl1271_io_reset(wl);
	wl1271_io_init(wl);

	ret = wlcore_set_partition(wl, &wl->ptable[PART_BOOT]);
	if (ret < 0)
		goto fail;

	/* ELP module wake up */
	ret = wlcore_fw_wakeup(wl);
	if (ret < 0)
		goto fail;

out:
	return ret;

fail:
	wl1271_power_off(wl);
	return ret;
}

static int wl12xx_chip_wakeup(struct wl1271 *wl, bool plt)
{
	int ret = 0;

	ret = wl12xx_set_power_on(wl);
	if (ret < 0)
		goto out;

	/*
	 * For wl127x based devices we could use the default block
	 * size (512 bytes), but due to a bug in the sdio driver, we
	 * need to set it explicitly after the chip is powered on.  To
	 * simplify the code and since the performance impact is
	 * negligible, we use the same block size for all different
	 * chip types.
	 *
	 * Check if the bus supports blocksize alignment and, if it
	 * doesn't, make sure we don't have the quirk.
	 */
	if (!wl1271_set_block_size(wl))
		wl->quirks &= ~WLCORE_QUIRK_TX_BLOCKSIZE_ALIGN;

	/* TODO: make sure the lower driver has set things up correctly */

	ret = wl1271_setup(wl);
	if (ret < 0)
		goto out;

	ret = wl12xx_fetch_firmware(wl, plt);
	if (ret < 0)
		goto out;

out:
	return ret;
}

int wl1271_plt_start(struct wl1271 *wl, const enum plt_mode plt_mode)
{
	int retries = WL1271_BOOT_RETRIES;
	struct wiphy *wiphy = wl->hw->wiphy;

	static const char* const PLT_MODE[] = {
		"PLT_OFF",
		"PLT_ON",
		"PLT_FEM_DETECT",
		"PLT_CHIP_AWAKE"
	};

	int ret;

	mutex_lock(&wl->mutex);

	wl1271_notice("power up");

	if (wl->state != WLCORE_STATE_OFF) {
		wl1271_error("cannot go into PLT state because not "
			     "in off state: %d", wl->state);
		ret = -EBUSY;
		goto out;
	}

	/* Indicate to lower levels that we are now in PLT mode */
	wl->plt = true;
	wl->plt_mode = plt_mode;

	while (retries) {
		retries--;
		ret = wl12xx_chip_wakeup(wl, true);
		if (ret < 0)
			goto power_off;

		if (plt_mode != PLT_CHIP_AWAKE) {
			ret = wl->ops->plt_init(wl);
			if (ret < 0)
				goto power_off;
		}

		wl->state = WLCORE_STATE_ON;
		wl1271_notice("firmware booted in PLT mode %s (%s)",
			      PLT_MODE[plt_mode],
			      wl->chip.fw_ver_str);

		/* update hw/fw version info in wiphy struct */
		wiphy->hw_version = wl->chip.id;
		strncpy(wiphy->fw_version, wl->chip.fw_ver_str,
			sizeof(wiphy->fw_version));

		goto out;

power_off:
		wl1271_power_off(wl);
	}

	wl->plt = false;
	wl->plt_mode = PLT_OFF;

	wl1271_error("firmware boot in PLT mode failed despite %d retries",
		     WL1271_BOOT_RETRIES);
out:
	mutex_unlock(&wl->mutex);

	return ret;
}

int wl1271_plt_stop(struct wl1271 *wl)
{
	int ret = 0;

	wl1271_notice("power down");

	/*
	 * Interrupts must be disabled before setting the state to OFF.
	 * Otherwise, the interrupt handler might be called and exit without
	 * reading the interrupt status.
	 */
	wlcore_disable_interrupts(wl);
	mutex_lock(&wl->mutex);
	if (!wl->plt) {
		mutex_unlock(&wl->mutex);

		/*
		 * This will not necessarily enable interrupts as interrupts
		 * may have been disabled when op_stop was called. It will,
		 * however, balance the above call to disable_interrupts().
		 */
		wlcore_enable_interrupts(wl);

		wl1271_error("cannot power down because not in PLT "
			     "state: %d", wl->state);
		ret = -EBUSY;
		goto out;
	}

	mutex_unlock(&wl->mutex);

	wl1271_flush_deferred_work(wl);
	cancel_work_sync(&wl->netstack_work);
	cancel_work_sync(&wl->recovery_work);
	cancel_delayed_work_sync(&wl->elp_work);
	cancel_delayed_work_sync(&wl->tx_watchdog_work);

	mutex_lock(&wl->mutex);
	wl1271_power_off(wl);
	wl->flags = 0;
	wl->sleep_auth = WL1271_PSM_ILLEGAL;
	wl->state = WLCORE_STATE_OFF;
	wl->plt = false;
	wl->plt_mode = PLT_OFF;
	wl->rx_counter = 0;
	mutex_unlock(&wl->mutex);

out:
	return ret;
}

static void wl1271_op_tx(struct ieee80211_hw *hw,
			 struct ieee80211_tx_control *control,
			 struct sk_buff *skb)
{
	struct wl1271 *wl = hw->priv;
	struct ieee80211_tx_info *info = IEEE80211_SKB_CB(skb);
	struct ieee80211_vif *vif = info->control.vif;
	struct wl12xx_vif *wlvif = NULL;
	unsigned long flags;
	int q, mapping;
	u8 hlid;

	if (!vif) {
		wl1271_debug(DEBUG_TX, "DROP skb with no vif");
		ieee80211_free_txskb(hw, skb);
		return;
	}

	wlvif = wl12xx_vif_to_data(vif);
	mapping = skb_get_queue_mapping(skb);
	q = wl1271_tx_get_queue(mapping);

	hlid = wl12xx_tx_get_hlid(wl, wlvif, skb, control->sta);

	spin_lock_irqsave(&wl->wl_lock, flags);

	/*
	 * drop the packet if the link is invalid or the queue is stopped
	 * for any reason but watermark. Watermark is a "soft"-stop so we
	 * allow these packets through.
	 */
	if (hlid == WL12XX_INVALID_LINK_ID ||
	    (!test_bit(hlid, wlvif->links_map)) ||
	     (wlcore_is_queue_stopped_locked(wl, wlvif, q) &&
	      !wlcore_is_queue_stopped_by_reason_locked(wl, wlvif, q,
			WLCORE_QUEUE_STOP_REASON_WATERMARK))) {
		wl1271_debug(DEBUG_TX, "DROP skb hlid %d q %d", hlid, q);
		ieee80211_free_txskb(hw, skb);
		goto out;
	}

	wl1271_debug(DEBUG_TX, "queue skb hlid %d q %d len %d",
		     hlid, q, skb->len);
	skb_queue_tail(&wl->links[hlid].tx_queue[q], skb);

	wl->tx_queue_count[q]++;
	wlvif->tx_queue_count[q]++;

	/*
	 * The workqueue is slow to process the tx_queue and we need stop
	 * the queue here, otherwise the queue will get too long.
	 */
	if (wlvif->tx_queue_count[q] >= WL1271_TX_QUEUE_HIGH_WATERMARK &&
	    !wlcore_is_queue_stopped_by_reason_locked(wl, wlvif, q,
					WLCORE_QUEUE_STOP_REASON_WATERMARK)) {
		wl1271_debug(DEBUG_TX, "op_tx: stopping queues for q %d", q);
		wlcore_stop_queue_locked(wl, wlvif, q,
					 WLCORE_QUEUE_STOP_REASON_WATERMARK);
	}

	/*
	 * The chip specific setup must run before the first TX packet -
	 * before that, the tx_work will not be initialized!
	 */

	if (!test_bit(WL1271_FLAG_FW_TX_BUSY, &wl->flags) &&
	    !test_bit(WL1271_FLAG_TX_PENDING, &wl->flags))
		ieee80211_queue_work(wl->hw, &wl->tx_work);

out:
	spin_unlock_irqrestore(&wl->wl_lock, flags);
}

int wl1271_tx_dummy_packet(struct wl1271 *wl)
{
	unsigned long flags;
	int q;

	/* no need to queue a new dummy packet if one is already pending */
	if (test_bit(WL1271_FLAG_DUMMY_PACKET_PENDING, &wl->flags))
		return 0;

	q = wl1271_tx_get_queue(skb_get_queue_mapping(wl->dummy_packet));

	spin_lock_irqsave(&wl->wl_lock, flags);
	set_bit(WL1271_FLAG_DUMMY_PACKET_PENDING, &wl->flags);
	wl->tx_queue_count[q]++;
	spin_unlock_irqrestore(&wl->wl_lock, flags);

	/* The FW is low on RX memory blocks, so send the dummy packet asap */
	if (!test_bit(WL1271_FLAG_FW_TX_BUSY, &wl->flags))
		return wlcore_tx_work_locked(wl);

	/*
	 * If the FW TX is busy, TX work will be scheduled by the threaded
	 * interrupt handler function
	 */
	return 0;
}

/*
 * The size of the dummy packet should be at least 1400 bytes. However, in
 * order to minimize the number of bus transactions, aligning it to 512 bytes
 * boundaries could be beneficial, performance wise
 */
#define TOTAL_TX_DUMMY_PACKET_SIZE (ALIGN(1400, 512))

static struct sk_buff *wl12xx_alloc_dummy_packet(struct wl1271 *wl)
{
	struct sk_buff *skb;
	struct ieee80211_hdr_3addr *hdr;
	unsigned int dummy_packet_size;

	dummy_packet_size = TOTAL_TX_DUMMY_PACKET_SIZE -
			    sizeof(struct wl1271_tx_hw_descr) - sizeof(*hdr);

	skb = dev_alloc_skb(TOTAL_TX_DUMMY_PACKET_SIZE);
	if (!skb) {
		wl1271_warning("Failed to allocate a dummy packet skb");
		return NULL;
	}

	skb_reserve(skb, sizeof(struct wl1271_tx_hw_descr));

	hdr = (struct ieee80211_hdr_3addr *) skb_put(skb, sizeof(*hdr));
	memset(hdr, 0, sizeof(*hdr));
	hdr->frame_control = cpu_to_le16(IEEE80211_FTYPE_DATA |
					 IEEE80211_STYPE_NULLFUNC |
					 IEEE80211_FCTL_TODS);

	memset(skb_put(skb, dummy_packet_size), 0, dummy_packet_size);

	/* Dummy packets require the TID to be management */
	skb->priority = WL1271_TID_MGMT;

	/* Initialize all fields that might be used */
	skb_set_queue_mapping(skb, 0);
	memset(IEEE80211_SKB_CB(skb), 0, sizeof(struct ieee80211_tx_info));

	return skb;
}


#ifdef CONFIG_PM
static int
wl1271_validate_wowlan_pattern(struct cfg80211_pkt_pattern *p)
{
	int num_fields = 0, in_field = 0, fields_size = 0;
	int i, pattern_len = 0;

	if (!p->mask) {
		wl1271_warning("No mask in WoWLAN pattern");
		return -EINVAL;
	}

	/*
	 * The pattern is broken up into segments of bytes at different offsets
	 * that need to be checked by the FW filter. Each segment is called
	 * a field in the FW API. We verify that the total number of fields
	 * required for this pattern won't exceed FW limits (8)
	 * as well as the total fields buffer won't exceed the FW limit.
	 * Note that if there's a pattern which crosses Ethernet/IP header
	 * boundary a new field is required.
	 */
	for (i = 0; i < p->pattern_len; i++) {
		if (test_bit(i, (unsigned long *)p->mask)) {
			if (!in_field) {
				in_field = 1;
				pattern_len = 1;
			} else {
				if (i == WL1271_RX_FILTER_ETH_HEADER_SIZE) {
					num_fields++;
					fields_size += pattern_len +
						RX_FILTER_FIELD_OVERHEAD;
					pattern_len = 1;
				} else
					pattern_len++;
			}
		} else {
			if (in_field) {
				in_field = 0;
				fields_size += pattern_len +
					RX_FILTER_FIELD_OVERHEAD;
				num_fields++;
			}
		}
	}

	if (in_field) {
		fields_size += pattern_len + RX_FILTER_FIELD_OVERHEAD;
		num_fields++;
	}

	if (num_fields > WL1271_RX_FILTER_MAX_FIELDS) {
		wl1271_warning("RX Filter too complex. Too many segments");
		return -EINVAL;
	}

	if (fields_size > WL1271_RX_FILTER_MAX_FIELDS_SIZE) {
		wl1271_warning("RX filter pattern is too big");
		return -E2BIG;
	}

	return 0;
}

struct wl12xx_rx_filter *wl1271_rx_filter_alloc(void)
{
	return kzalloc(sizeof(struct wl12xx_rx_filter), GFP_KERNEL);
}

void wl1271_rx_filter_free(struct wl12xx_rx_filter *filter)
{
	int i;

	if (filter == NULL)
		return;

	for (i = 0; i < filter->num_fields; i++)
		kfree(filter->fields[i].pattern);

	kfree(filter);
}

int wl1271_rx_filter_alloc_field(struct wl12xx_rx_filter *filter,
				 u16 offset, u8 flags,
				 const u8 *pattern, u8 len)
{
	struct wl12xx_rx_filter_field *field;

	if (filter->num_fields == WL1271_RX_FILTER_MAX_FIELDS) {
		wl1271_warning("Max fields per RX filter. can't alloc another");
		return -EINVAL;
	}

	field = &filter->fields[filter->num_fields];

	field->pattern = kzalloc(len, GFP_KERNEL);
	if (!field->pattern) {
		wl1271_warning("Failed to allocate RX filter pattern");
		return -ENOMEM;
	}

	filter->num_fields++;

	field->offset = cpu_to_le16(offset);
	field->flags = flags;
	field->len = len;
	memcpy(field->pattern, pattern, len);

	return 0;
}

int wl1271_rx_filter_get_fields_size(struct wl12xx_rx_filter *filter)
{
	int i, fields_size = 0;

	for (i = 0; i < filter->num_fields; i++)
		fields_size += filter->fields[i].len +
			sizeof(struct wl12xx_rx_filter_field) -
			sizeof(u8 *);

	return fields_size;
}

void wl1271_rx_filter_flatten_fields(struct wl12xx_rx_filter *filter,
				    u8 *buf)
{
	int i;
	struct wl12xx_rx_filter_field *field;

	for (i = 0; i < filter->num_fields; i++) {
		field = (struct wl12xx_rx_filter_field *)buf;

		field->offset = filter->fields[i].offset;
		field->flags = filter->fields[i].flags;
		field->len = filter->fields[i].len;

		memcpy(&field->pattern, filter->fields[i].pattern, field->len);
		buf += sizeof(struct wl12xx_rx_filter_field) -
			sizeof(u8 *) + field->len;
	}
}

/*
 * Allocates an RX filter returned through f
 * which needs to be freed using rx_filter_free()
 */
static int
wl1271_convert_wowlan_pattern_to_rx_filter(struct cfg80211_pkt_pattern *p,
					   struct wl12xx_rx_filter **f)
{
	int i, j, ret = 0;
	struct wl12xx_rx_filter *filter;
	u16 offset;
	u8 flags, len;

	filter = wl1271_rx_filter_alloc();
	if (!filter) {
		wl1271_warning("Failed to alloc rx filter");
		ret = -ENOMEM;
		goto err;
	}

	i = 0;
	while (i < p->pattern_len) {
		if (!test_bit(i, (unsigned long *)p->mask)) {
			i++;
			continue;
		}

		for (j = i; j < p->pattern_len; j++) {
			if (!test_bit(j, (unsigned long *)p->mask))
				break;

			if (i < WL1271_RX_FILTER_ETH_HEADER_SIZE &&
			    j >= WL1271_RX_FILTER_ETH_HEADER_SIZE)
				break;
		}

		if (i < WL1271_RX_FILTER_ETH_HEADER_SIZE) {
			offset = i;
			flags = WL1271_RX_FILTER_FLAG_ETHERNET_HEADER;
		} else {
			offset = i - WL1271_RX_FILTER_ETH_HEADER_SIZE;
			flags = WL1271_RX_FILTER_FLAG_IP_HEADER;
		}

		len = j - i;

		ret = wl1271_rx_filter_alloc_field(filter,
						   offset,
						   flags,
						   &p->pattern[i], len);
		if (ret)
			goto err;

		i = j;
	}

	filter->action = FILTER_SIGNAL;

	*f = filter;
	return 0;

err:
	wl1271_rx_filter_free(filter);
	*f = NULL;

	return ret;
}

static int wl1271_configure_wowlan(struct wl1271 *wl,
				   struct cfg80211_wowlan *wow)
{
	int i, ret;

	if (!wow || wow->any || !wow->n_patterns) {
		ret = wl1271_acx_default_rx_filter_enable(wl, 0,
							  FILTER_SIGNAL);
		if (ret)
			goto out;

		ret = wl1271_rx_filter_clear_all(wl);
		if (ret)
			goto out;

		return 0;
	}

	if (WARN_ON(wow->n_patterns > WL1271_MAX_RX_FILTERS))
		return -EINVAL;

	/* Validate all incoming patterns before clearing current FW state */
	for (i = 0; i < wow->n_patterns; i++) {
		ret = wl1271_validate_wowlan_pattern(&wow->patterns[i]);
		if (ret) {
			wl1271_warning("Bad wowlan pattern %d", i);
			return ret;
		}
	}

	ret = wl1271_acx_default_rx_filter_enable(wl, 0, FILTER_SIGNAL);
	if (ret)
		goto out;

	ret = wl1271_rx_filter_clear_all(wl);
	if (ret)
		goto out;

	/* Translate WoWLAN patterns into filters */
	for (i = 0; i < wow->n_patterns; i++) {
		struct cfg80211_pkt_pattern *p;
		struct wl12xx_rx_filter *filter = NULL;

		p = &wow->patterns[i];

		ret = wl1271_convert_wowlan_pattern_to_rx_filter(p, &filter);
		if (ret) {
			wl1271_warning("Failed to create an RX filter from "
				       "wowlan pattern %d", i);
			goto out;
		}

		ret = wl1271_rx_filter_enable(wl, i, 1, filter);

		wl1271_rx_filter_free(filter);
		if (ret)
			goto out;
	}

	ret = wl1271_acx_default_rx_filter_enable(wl, 1, FILTER_DROP);

out:
	return ret;
}

static int wl1271_configure_suspend_sta(struct wl1271 *wl,
					struct wl12xx_vif *wlvif,
					struct cfg80211_wowlan *wow)
{
	int ret = 0;

	if (!test_bit(WLVIF_FLAG_STA_ASSOCIATED, &wlvif->flags))
		goto out;

	ret = wl1271_configure_wowlan(wl, wow);
	if (ret < 0)
		goto out;

	if ((wl->conf.conn.suspend_wake_up_event ==
	     wl->conf.conn.wake_up_event) &&
	    (wl->conf.conn.suspend_listen_interval ==
	     wl->conf.conn.listen_interval))
		goto out;

	ret = wl1271_acx_wake_up_conditions(wl, wlvif,
				    wl->conf.conn.suspend_wake_up_event,
				    wl->conf.conn.suspend_listen_interval);

	if (ret < 0)
		wl1271_error("suspend: set wake up conditions failed: %d", ret);
out:
	return ret;

}

static int wl1271_configure_suspend_ap(struct wl1271 *wl,
					struct wl12xx_vif *wlvif,
					struct cfg80211_wowlan *wow)
{
	int ret = 0;

	if (!test_bit(WLVIF_FLAG_AP_STARTED, &wlvif->flags))
		goto out;

	ret = wl1271_acx_beacon_filter_opt(wl, wlvif, true);
	if (ret < 0)
		goto out;

	ret = wl1271_configure_wowlan(wl, wow);
	if (ret < 0)
		goto out;

out:
	return ret;

}

static int wl1271_configure_suspend(struct wl1271 *wl,
				    struct wl12xx_vif *wlvif,
				    struct cfg80211_wowlan *wow)
{
	if (wlvif->bss_type == BSS_TYPE_STA_BSS)
		return wl1271_configure_suspend_sta(wl, wlvif, wow);
	if (wlvif->bss_type == BSS_TYPE_AP_BSS)
		return wl1271_configure_suspend_ap(wl, wlvif, wow);
	return 0;
}

static void wl1271_configure_resume(struct wl1271 *wl, struct wl12xx_vif *wlvif)
{
	int ret = 0;
	bool is_ap = wlvif->bss_type == BSS_TYPE_AP_BSS;
	bool is_sta = wlvif->bss_type == BSS_TYPE_STA_BSS;

	if ((!is_ap) && (!is_sta))
		return;

	if ((is_sta && !test_bit(WLVIF_FLAG_STA_ASSOCIATED, &wlvif->flags)) ||
	    (is_ap && !test_bit(WLVIF_FLAG_AP_STARTED, &wlvif->flags)))
		return;

	wl1271_configure_wowlan(wl, NULL);

	if (is_sta) {
		if ((wl->conf.conn.suspend_wake_up_event ==
		     wl->conf.conn.wake_up_event) &&
		    (wl->conf.conn.suspend_listen_interval ==
		     wl->conf.conn.listen_interval))
			return;

		ret = wl1271_acx_wake_up_conditions(wl, wlvif,
				    wl->conf.conn.wake_up_event,
				    wl->conf.conn.listen_interval);

		if (ret < 0)
			wl1271_error("resume: wake up conditions failed: %d",
				     ret);

	} else if (is_ap) {
		ret = wl1271_acx_beacon_filter_opt(wl, wlvif, false);
	}
}

static int wl1271_op_suspend(struct ieee80211_hw *hw,
			    struct cfg80211_wowlan *wow)
{
	struct wl1271 *wl = hw->priv;
	struct wl12xx_vif *wlvif;
	int ret;

	wl1271_debug(DEBUG_MAC80211, "mac80211 suspend wow=%d", !!wow);
	WARN_ON(!wow);

	/* we want to perform the recovery before suspending */
	if (test_bit(WL1271_FLAG_RECOVERY_IN_PROGRESS, &wl->flags)) {
		wl1271_warning("postponing suspend to perform recovery");
		return -EBUSY;
	}

	wl1271_tx_flush(wl);

	mutex_lock(&wl->mutex);

	ret = wl1271_ps_elp_wakeup(wl);
	if (ret < 0) {
		mutex_unlock(&wl->mutex);
		return ret;
	}

	wl->wow_enabled = true;
	wl12xx_for_each_wlvif(wl, wlvif) {
		ret = wl1271_configure_suspend(wl, wlvif, wow);
		if (ret < 0) {
			mutex_unlock(&wl->mutex);
			wl1271_warning("couldn't prepare device to suspend");
			return ret;
		}
	}

	/* disable fast link flow control notifications from FW */
	ret = wlcore_hw_interrupt_notify(wl, false);
	if (ret < 0)
		goto out_sleep;

	/* if filtering is enabled, configure the FW to drop all RX BA frames */
	ret = wlcore_hw_rx_ba_filter(wl,
				     !!wl->conf.conn.suspend_rx_ba_activity);
	if (ret < 0)
		goto out_sleep;

out_sleep:
	wl1271_ps_elp_sleep(wl);
	mutex_unlock(&wl->mutex);

	if (ret < 0) {
		wl1271_warning("couldn't prepare device to suspend");
		return ret;
	}

	/* flush any remaining work */
	wl1271_debug(DEBUG_MAC80211, "flushing remaining works");

	/*
	 * disable and re-enable interrupts in order to flush
	 * the threaded_irq
	 */
	wlcore_disable_interrupts(wl);

	/*
	 * set suspended flag to avoid triggering a new threaded_irq
	 * work. no need for spinlock as interrupts are disabled.
	 */
	set_bit(WL1271_FLAG_SUSPENDED, &wl->flags);

	wlcore_enable_interrupts(wl);
	flush_work(&wl->tx_work);
	flush_delayed_work(&wl->elp_work);

	/*
	 * Cancel the watchdog even if above tx_flush failed. We will detect
	 * it on resume anyway.
	 */
	cancel_delayed_work(&wl->tx_watchdog_work);

	return 0;
}

static int wl1271_op_resume(struct ieee80211_hw *hw)
{
	struct wl1271 *wl = hw->priv;
	struct wl12xx_vif *wlvif;
	unsigned long flags;
	bool run_irq_work = false, pending_recovery;
	int ret;

	wl1271_debug(DEBUG_MAC80211, "mac80211 resume wow=%d",
		     wl->wow_enabled);
	WARN_ON(!wl->wow_enabled);

	/*
	 * re-enable irq_work enqueuing, and call irq_work directly if
	 * there is a pending work.
	 */
	spin_lock_irqsave(&wl->wl_lock, flags);
	clear_bit(WL1271_FLAG_SUSPENDED, &wl->flags);
	if (test_and_clear_bit(WL1271_FLAG_PENDING_WORK, &wl->flags))
		run_irq_work = true;
	spin_unlock_irqrestore(&wl->wl_lock, flags);

	mutex_lock(&wl->mutex);

	/* test the recovery flag before calling any SDIO functions */
	pending_recovery = test_bit(WL1271_FLAG_RECOVERY_IN_PROGRESS,
				    &wl->flags);

	if (run_irq_work) {
		wl1271_debug(DEBUG_MAC80211,
			     "run postponed irq_work directly");

		/* don't talk to the HW if recovery is pending */
		if (!pending_recovery) {
			ret = wlcore_irq_locked(wl);
			if (ret)
				wl12xx_queue_recovery_work(wl);
		}

		wlcore_enable_interrupts(wl);
	}

	if (pending_recovery) {
		wl1271_warning("queuing forgotten recovery on resume");
		ieee80211_queue_work(wl->hw, &wl->recovery_work);
		goto out_sleep;
	}

	ret = wl1271_ps_elp_wakeup(wl);
	if (ret < 0)
		goto out;

	wl12xx_for_each_wlvif(wl, wlvif) {
		wl1271_configure_resume(wl, wlvif);
	}

	ret = wlcore_hw_interrupt_notify(wl, true);
	if (ret < 0)
		goto out_sleep;

	/* if filtering is enabled, configure the FW to drop all RX BA frames */
	ret = wlcore_hw_rx_ba_filter(wl, false);
	if (ret < 0)
		goto out_sleep;

out_sleep:
	wl1271_ps_elp_sleep(wl);

out:
	wl->wow_enabled = false;

	/*
	 * Set a flag to re-init the watchdog on the first Tx after resume.
	 * That way we avoid possible conditions where Tx-complete interrupts
	 * fail to arrive and we perform a spurious recovery.
	 */
	set_bit(WL1271_FLAG_REINIT_TX_WDOG, &wl->flags);
	mutex_unlock(&wl->mutex);

	return 0;
}
#endif

static int wl1271_op_start(struct ieee80211_hw *hw)
{
	wl1271_debug(DEBUG_MAC80211, "mac80211 start");

	/*
	 * We have to delay the booting of the hardware because
	 * we need to know the local MAC address before downloading and
	 * initializing the firmware. The MAC address cannot be changed
	 * after boot, and without the proper MAC address, the firmware
	 * will not function properly.
	 *
	 * The MAC address is first known when the corresponding interface
	 * is added. That is where we will initialize the hardware.
	 */

	return 0;
}

static void wlcore_op_stop_locked(struct wl1271 *wl)
{
	int i;

	if (wl->state == WLCORE_STATE_OFF) {
		if (test_and_clear_bit(WL1271_FLAG_RECOVERY_IN_PROGRESS,
					&wl->flags))
			wlcore_enable_interrupts(wl);

		return;
	}

	/*
	 * this must be before the cancel_work calls below, so that the work
	 * functions don't perform further work.
	 */
	wl->state = WLCORE_STATE_OFF;

	/*
	 * Use the nosync variant to disable interrupts, so the mutex could be
	 * held while doing so without deadlocking.
	 */
	wlcore_disable_interrupts_nosync(wl);

	mutex_unlock(&wl->mutex);

	wlcore_synchronize_interrupts(wl);
	if (!test_bit(WL1271_FLAG_RECOVERY_IN_PROGRESS, &wl->flags))
		cancel_work_sync(&wl->recovery_work);
	wl1271_flush_deferred_work(wl);
	cancel_delayed_work_sync(&wl->scan_complete_work);
	cancel_work_sync(&wl->netstack_work);
	cancel_work_sync(&wl->tx_work);
	cancel_delayed_work_sync(&wl->elp_work);
	cancel_delayed_work_sync(&wl->tx_watchdog_work);

	/* let's notify MAC80211 about the remaining pending TX frames */
	mutex_lock(&wl->mutex);
	wl12xx_tx_reset(wl);

	wl1271_power_off(wl);
	/*
	 * In case a recovery was scheduled, interrupts were disabled to avoid
	 * an interrupt storm. Now that the power is down, it is safe to
	 * re-enable interrupts to balance the disable depth
	 */
	if (test_and_clear_bit(WL1271_FLAG_RECOVERY_IN_PROGRESS, &wl->flags))
		wlcore_enable_interrupts(wl);

	wl->band = IEEE80211_BAND_2GHZ;

	wl->rx_counter = 0;
	wl->power_level = WL1271_DEFAULT_POWER_LEVEL;
	wl->channel_type = NL80211_CHAN_NO_HT;
	wl->tx_blocks_available = 0;
	wl->tx_allocated_blocks = 0;
	wl->tx_results_count = 0;
	wl->tx_packets_count = 0;
	wl->time_offset = 0;
	wl->ap_fw_ps_map = 0;
	wl->ap_ps_map = 0;
	wl->sleep_auth = WL1271_PSM_ILLEGAL;
	memset(wl->roles_map, 0, sizeof(wl->roles_map));
	memset(wl->links_map, 0, sizeof(wl->links_map));
	memset(wl->roc_map, 0, sizeof(wl->roc_map));
	memset(wl->session_ids, 0, sizeof(wl->session_ids));
	memset(wl->rx_filter_enabled, 0, sizeof(wl->rx_filter_enabled));
	wl->active_sta_count = 0;
	wl->active_link_count = 0;

	/* The system link is always allocated */
	wl->links[WL12XX_SYSTEM_HLID].allocated_pkts = 0;
	wl->links[WL12XX_SYSTEM_HLID].prev_freed_pkts = 0;
	__set_bit(WL12XX_SYSTEM_HLID, wl->links_map);

	/*
	 * this is performed after the cancel_work calls and the associated
	 * mutex_lock, so that wl1271_op_add_interface does not accidentally
	 * get executed before all these vars have been reset.
	 */
	wl->flags = 0;

	wl->tx_blocks_freed = 0;

	for (i = 0; i < NUM_TX_QUEUES; i++) {
		wl->tx_pkts_freed[i] = 0;
		wl->tx_allocated_pkts[i] = 0;
	}

	wl1271_debugfs_reset(wl);

	kfree(wl->raw_fw_status);
	wl->raw_fw_status = NULL;
	kfree(wl->fw_status);
	wl->fw_status = NULL;
	kfree(wl->tx_res_if);
	wl->tx_res_if = NULL;
	kfree(wl->target_mem_map);
	wl->target_mem_map = NULL;

	/*
	 * FW channels must be re-calibrated after recovery,
	 * save current Reg-Domain channel configuration and clear it.
	 */
	memcpy(wl->reg_ch_conf_pending, wl->reg_ch_conf_last,
	       sizeof(wl->reg_ch_conf_pending));
	memset(wl->reg_ch_conf_last, 0, sizeof(wl->reg_ch_conf_last));
}

static void wlcore_op_stop(struct ieee80211_hw *hw)
{
	struct wl1271 *wl = hw->priv;

	wl1271_debug(DEBUG_MAC80211, "mac80211 stop");

	mutex_lock(&wl->mutex);

	wlcore_op_stop_locked(wl);

	mutex_unlock(&wl->mutex);
}

static void wlcore_channel_switch_work(struct work_struct *work)
{
	struct delayed_work *dwork;
	struct wl1271 *wl;
	struct ieee80211_vif *vif;
	struct wl12xx_vif *wlvif;
	int ret;

	dwork = container_of(work, struct delayed_work, work);
	wlvif = container_of(dwork, struct wl12xx_vif, channel_switch_work);
	wl = wlvif->wl;

	wl1271_info("channel switch failed (role_id: %d).", wlvif->role_id);

	mutex_lock(&wl->mutex);

	if (unlikely(wl->state != WLCORE_STATE_ON))
		goto out;

	/* check the channel switch is still ongoing */
	if (!test_and_clear_bit(WLVIF_FLAG_CS_PROGRESS, &wlvif->flags))
		goto out;

	vif = wl12xx_wlvif_to_vif(wlvif);
	ieee80211_chswitch_done(vif, false);

	ret = wl1271_ps_elp_wakeup(wl);
	if (ret < 0)
		goto out;

	wl12xx_cmd_stop_channel_switch(wl, wlvif);

	wl1271_ps_elp_sleep(wl);
out:
	mutex_unlock(&wl->mutex);
}

static void wlcore_connection_loss_work(struct work_struct *work)
{
	struct delayed_work *dwork;
	struct wl1271 *wl;
	struct ieee80211_vif *vif;
	struct wl12xx_vif *wlvif;

	dwork = container_of(work, struct delayed_work, work);
	wlvif = container_of(dwork, struct wl12xx_vif, connection_loss_work);
	wl = wlvif->wl;

	wl1271_info("Connection loss work (role_id: %d).", wlvif->role_id);

	mutex_lock(&wl->mutex);

	if (unlikely(wl->state != WLCORE_STATE_ON))
		goto out;

	/* Call mac80211 connection loss */
	if (!test_bit(WLVIF_FLAG_STA_ASSOCIATED, &wlvif->flags))
		goto out;

	vif = wl12xx_wlvif_to_vif(wlvif);
	ieee80211_connection_loss(vif);
out:
	mutex_unlock(&wl->mutex);
}

static void wlcore_pending_auth_complete_work(struct work_struct *work)
{
	struct delayed_work *dwork;
	struct wl1271 *wl;
	struct wl12xx_vif *wlvif;
	unsigned long time_spare;
	int ret;

	dwork = container_of(work, struct delayed_work, work);
	wlvif = container_of(dwork, struct wl12xx_vif,
			     pending_auth_complete_work);
	wl = wlvif->wl;

	mutex_lock(&wl->mutex);

	if (unlikely(wl->state != WLCORE_STATE_ON))
		goto out;

	/*
	 * Make sure a second really passed since the last auth reply. Maybe
	 * a second auth reply arrived while we were stuck on the mutex.
	 * Check for a little less than the timeout to protect from scheduler
	 * irregularities.
	 */
	time_spare = jiffies +
			msecs_to_jiffies(WLCORE_PEND_AUTH_ROC_TIMEOUT - 50);
	if (!time_after(time_spare, wlvif->pending_auth_reply_time))
		goto out;

	ret = wl1271_ps_elp_wakeup(wl);
	if (ret < 0)
		goto out;

	/* cancel the ROC if active */
	wlcore_update_inconn_sta(wl, wlvif, NULL, false);

	wl1271_ps_elp_sleep(wl);
out:
	mutex_unlock(&wl->mutex);
}

static int wl12xx_allocate_rate_policy(struct wl1271 *wl, u8 *idx)
{
	u8 policy = find_first_zero_bit(wl->rate_policies_map,
					WL12XX_MAX_RATE_POLICIES);
	if (policy >= WL12XX_MAX_RATE_POLICIES)
		return -EBUSY;

	__set_bit(policy, wl->rate_policies_map);
	*idx = policy;
	return 0;
}

static void wl12xx_free_rate_policy(struct wl1271 *wl, u8 *idx)
{
	if (WARN_ON(*idx >= WL12XX_MAX_RATE_POLICIES))
		return;

	__clear_bit(*idx, wl->rate_policies_map);
	*idx = WL12XX_MAX_RATE_POLICIES;
}

static int wlcore_allocate_klv_template(struct wl1271 *wl, u8 *idx)
{
	u8 policy = find_first_zero_bit(wl->klv_templates_map,
					WLCORE_MAX_KLV_TEMPLATES);
	if (policy >= WLCORE_MAX_KLV_TEMPLATES)
		return -EBUSY;

	__set_bit(policy, wl->klv_templates_map);
	*idx = policy;
	return 0;
}

static void wlcore_free_klv_template(struct wl1271 *wl, u8 *idx)
{
	if (WARN_ON(*idx >= WLCORE_MAX_KLV_TEMPLATES))
		return;

	__clear_bit(*idx, wl->klv_templates_map);
	*idx = WLCORE_MAX_KLV_TEMPLATES;
}

static u8 wl12xx_get_role_type(struct wl1271 *wl, struct wl12xx_vif *wlvif)
{
	switch (wlvif->bss_type) {
	case BSS_TYPE_AP_BSS:
		if (wlvif->p2p)
			return WL1271_ROLE_P2P_GO;
		else
			return WL1271_ROLE_AP;

	case BSS_TYPE_STA_BSS:
		if (wlvif->p2p)
			return WL1271_ROLE_P2P_CL;
		else
			return WL1271_ROLE_STA;

	case BSS_TYPE_IBSS:
		return WL1271_ROLE_IBSS;

	default:
		wl1271_error("invalid bss_type: %d", wlvif->bss_type);
	}
	return WL12XX_INVALID_ROLE_TYPE;
}

static int wl12xx_init_vif_data(struct wl1271 *wl, struct ieee80211_vif *vif)
{
	struct wl12xx_vif *wlvif = wl12xx_vif_to_data(vif);
	int i;

	/* clear everything but the persistent data */
	memset(wlvif, 0, offsetof(struct wl12xx_vif, persistent));

	switch (ieee80211_vif_type_p2p(vif)) {
	case NL80211_IFTYPE_P2P_CLIENT:
		wlvif->p2p = 1;
		/* fall-through */
	case NL80211_IFTYPE_STATION:
		wlvif->bss_type = BSS_TYPE_STA_BSS;
		break;
	case NL80211_IFTYPE_ADHOC:
		wlvif->bss_type = BSS_TYPE_IBSS;
		break;
	case NL80211_IFTYPE_P2P_GO:
		wlvif->p2p = 1;
		/* fall-through */
	case NL80211_IFTYPE_AP:
		wlvif->bss_type = BSS_TYPE_AP_BSS;
		break;
	default:
		wlvif->bss_type = MAX_BSS_TYPE;
		return -EOPNOTSUPP;
	}

	wlvif->role_id = WL12XX_INVALID_ROLE_ID;
	wlvif->dev_role_id = WL12XX_INVALID_ROLE_ID;
	wlvif->dev_hlid = WL12XX_INVALID_LINK_ID;

	if (wlvif->bss_type == BSS_TYPE_STA_BSS ||
	    wlvif->bss_type == BSS_TYPE_IBSS) {
		/* init sta/ibss data */
		wlvif->sta.hlid = WL12XX_INVALID_LINK_ID;
		wl12xx_allocate_rate_policy(wl, &wlvif->sta.basic_rate_idx);
		wl12xx_allocate_rate_policy(wl, &wlvif->sta.ap_rate_idx);
		wl12xx_allocate_rate_policy(wl, &wlvif->sta.p2p_rate_idx);
		wlcore_allocate_klv_template(wl, &wlvif->sta.klv_template_id);
		wlvif->basic_rate_set = CONF_TX_RATE_MASK_BASIC;
		wlvif->basic_rate = CONF_TX_RATE_MASK_BASIC;
		wlvif->rate_set = CONF_TX_RATE_MASK_BASIC;
	} else {
		/* init ap data */
		wlvif->ap.bcast_hlid = WL12XX_INVALID_LINK_ID;
		wlvif->ap.global_hlid = WL12XX_INVALID_LINK_ID;
		wl12xx_allocate_rate_policy(wl, &wlvif->ap.mgmt_rate_idx);
		wl12xx_allocate_rate_policy(wl, &wlvif->ap.bcast_rate_idx);
		for (i = 0; i < CONF_TX_MAX_AC_COUNT; i++)
			wl12xx_allocate_rate_policy(wl,
						&wlvif->ap.ucast_rate_idx[i]);
		wlvif->basic_rate_set = CONF_TX_ENABLED_RATES;
		/*
		 * TODO: check if basic_rate shouldn't be
		 * wl1271_tx_min_rate_get(wl, wlvif->basic_rate_set);
		 * instead (the same thing for STA above).
		*/
		wlvif->basic_rate = CONF_TX_ENABLED_RATES;
		/* TODO: this seems to be used only for STA, check it */
		wlvif->rate_set = CONF_TX_ENABLED_RATES;
	}

	wlvif->bitrate_masks[IEEE80211_BAND_2GHZ] = wl->conf.tx.basic_rate;
	wlvif->bitrate_masks[IEEE80211_BAND_5GHZ] = wl->conf.tx.basic_rate_5;
	wlvif->beacon_int = WL1271_DEFAULT_BEACON_INT;

	/*
	 * mac80211 configures some values globally, while we treat them
	 * per-interface. thus, on init, we have to copy them from wl
	 */
	wlvif->band = wl->band;
	wlvif->channel = wl->channel;
	wlvif->power_level = wl->power_level;
	wlvif->channel_type = wl->channel_type;

	INIT_WORK(&wlvif->rx_streaming_enable_work,
		  wl1271_rx_streaming_enable_work);
	INIT_WORK(&wlvif->rx_streaming_disable_work,
		  wl1271_rx_streaming_disable_work);
	INIT_WORK(&wlvif->rc_update_work, wlcore_rc_update_work);
	INIT_DELAYED_WORK(&wlvif->channel_switch_work,
			  wlcore_channel_switch_work);
	INIT_DELAYED_WORK(&wlvif->connection_loss_work,
			  wlcore_connection_loss_work);
	INIT_DELAYED_WORK(&wlvif->pending_auth_complete_work,
			  wlcore_pending_auth_complete_work);
	INIT_LIST_HEAD(&wlvif->list);

	setup_timer(&wlvif->rx_streaming_timer, wl1271_rx_streaming_timer,
		    (unsigned long) wlvif);
	return 0;
}

static int wl12xx_init_fw(struct wl1271 *wl)
{
	int retries = WL1271_BOOT_RETRIES;
	bool booted = false;
	struct wiphy *wiphy = wl->hw->wiphy;
	int ret;

	while (retries) {
		retries--;
		ret = wl12xx_chip_wakeup(wl, false);
		if (ret < 0)
			goto power_off;

		ret = wl->ops->boot(wl);
		if (ret < 0)
			goto power_off;

		ret = wl1271_hw_init(wl);
		if (ret < 0)
			goto irq_disable;

		booted = true;
		break;

irq_disable:
		mutex_unlock(&wl->mutex);
		/* Unlocking the mutex in the middle of handling is
		   inherently unsafe. In this case we deem it safe to do,
		   because we need to let any possibly pending IRQ out of
		   the system (and while we are WLCORE_STATE_OFF the IRQ
		   work function will not do anything.) Also, any other
		   possible concurrent operations will fail due to the
		   current state, hence the wl1271 struct should be safe. */
		wlcore_disable_interrupts(wl);
		wl1271_flush_deferred_work(wl);
		cancel_work_sync(&wl->netstack_work);
		mutex_lock(&wl->mutex);
power_off:
		wl1271_power_off(wl);
	}

	if (!booted) {
		wl1271_error("firmware boot failed despite %d retries",
			     WL1271_BOOT_RETRIES);
		goto out;
	}

	wl1271_info("firmware booted (%s)", wl->chip.fw_ver_str);

	/* update hw/fw version info in wiphy struct */
	wiphy->hw_version = wl->chip.id;
	strncpy(wiphy->fw_version, wl->chip.fw_ver_str,
		sizeof(wiphy->fw_version));

	/*
	 * Now we know if 11a is supported (info from the NVS), so disable
	 * 11a channels if not supported
	 */
	if (!wl->enable_11a)
		wiphy->bands[IEEE80211_BAND_5GHZ]->n_channels = 0;

	wl1271_debug(DEBUG_MAC80211, "11a is %ssupported",
		     wl->enable_11a ? "" : "not ");

	wl->state = WLCORE_STATE_ON;
out:
	return ret;
}

static bool wl12xx_dev_role_started(struct wl12xx_vif *wlvif)
{
	return wlvif->dev_hlid != WL12XX_INVALID_LINK_ID;
}

/*
 * Check whether a fw switch (i.e. moving from one loaded
 * fw to another) is needed. This function is also responsible
 * for updating wl->last_vif_count, so it must be called before
 * loading a non-plt fw (so the correct fw (single-role/multi-role)
 * will be used).
 */
static bool wl12xx_need_fw_change(struct wl1271 *wl,
				  struct vif_counter_data vif_counter_data,
				  bool add)
{
	enum wl12xx_fw_type current_fw = wl->fw_type;
	u8 vif_count = vif_counter_data.counter;

	if (test_bit(WL1271_FLAG_VIF_CHANGE_IN_PROGRESS, &wl->flags))
		return false;

	/* increase the vif count if this is a new vif */
	if (add && !vif_counter_data.cur_vif_running)
		vif_count++;

	wl->last_vif_count = vif_count;

	/* no need for fw change if the device is OFF */
	if (wl->state == WLCORE_STATE_OFF)
		return false;

	/* no need for fw change if a single fw is used */
	if (!wl->mr_fw_name)
		return false;

	if (vif_count > 1 && current_fw == WL12XX_FW_TYPE_NORMAL)
		return true;
	if (vif_count <= 1 && current_fw == WL12XX_FW_TYPE_MULTI)
		return true;

	return false;
}

/*
 * Enter "forced psm". Make sure the sta is in psm against the ap,
 * to make the fw switch a bit more disconnection-persistent.
 */
static void wl12xx_force_active_psm(struct wl1271 *wl)
{
	struct wl12xx_vif *wlvif;

	wl12xx_for_each_wlvif_sta(wl, wlvif) {
		wl1271_ps_set_mode(wl, wlvif, STATION_POWER_SAVE_MODE);
	}
}

struct wlcore_hw_queue_iter_data {
	unsigned long hw_queue_map[BITS_TO_LONGS(WLCORE_NUM_MAC_ADDRESSES)];
	/* current vif */
	struct ieee80211_vif *vif;
	/* is the current vif among those iterated */
	bool cur_running;
};

static void wlcore_hw_queue_iter(void *data, u8 *mac,
				 struct ieee80211_vif *vif)
{
	struct wlcore_hw_queue_iter_data *iter_data = data;

	if (WARN_ON_ONCE(vif->hw_queue[0] == IEEE80211_INVAL_HW_QUEUE))
		return;

	if (iter_data->cur_running || vif == iter_data->vif) {
		iter_data->cur_running = true;
		return;
	}

	__set_bit(vif->hw_queue[0] / NUM_TX_QUEUES, iter_data->hw_queue_map);
}

static int wlcore_allocate_hw_queue_base(struct wl1271 *wl,
					 struct wl12xx_vif *wlvif)
{
	struct ieee80211_vif *vif = wl12xx_wlvif_to_vif(wlvif);
	struct wlcore_hw_queue_iter_data iter_data = {};
	int i, q_base;

	iter_data.vif = vif;

	/* mark all bits taken by active interfaces */
	ieee80211_iterate_active_interfaces_atomic(wl->hw,
					IEEE80211_IFACE_ITER_RESUME_ALL,
					wlcore_hw_queue_iter, &iter_data);

	/* the current vif is already running in mac80211 (resume/recovery) */
	if (iter_data.cur_running) {
		wlvif->hw_queue_base = vif->hw_queue[0];
		wl1271_debug(DEBUG_MAC80211,
			     "using pre-allocated hw queue base %d",
			     wlvif->hw_queue_base);

		/* interface type might have changed type */
		goto adjust_cab_queue;
	}

	q_base = find_first_zero_bit(iter_data.hw_queue_map,
				     WLCORE_NUM_MAC_ADDRESSES);
	if (q_base >= WLCORE_NUM_MAC_ADDRESSES)
		return -EBUSY;

	wlvif->hw_queue_base = q_base * NUM_TX_QUEUES;
	wl1271_debug(DEBUG_MAC80211, "allocating hw queue base: %d",
		     wlvif->hw_queue_base);

	for (i = 0; i < NUM_TX_QUEUES; i++) {
		wl->queue_stop_reasons[wlvif->hw_queue_base + i] = 0;
		/* register hw queues in mac80211 */
		vif->hw_queue[i] = wlvif->hw_queue_base + i;
	}

adjust_cab_queue:
	/* the last places are reserved for cab queues per interface */
	if (wlvif->bss_type == BSS_TYPE_AP_BSS)
		vif->cab_queue = NUM_TX_QUEUES * WLCORE_NUM_MAC_ADDRESSES +
				 wlvif->hw_queue_base / NUM_TX_QUEUES;
	else
		vif->cab_queue = IEEE80211_INVAL_HW_QUEUE;

	return 0;
}

static int wl1271_op_add_interface(struct ieee80211_hw *hw,
				   struct ieee80211_vif *vif)
{
	struct wl1271 *wl = hw->priv;
	struct wl12xx_vif *wlvif = wl12xx_vif_to_data(vif);
	struct vif_counter_data vif_count;
	int ret = 0;
	u8 role_type;

	if (wl->plt) {
		wl1271_error("Adding Interface not allowed while in PLT mode");
		return -EBUSY;
	}

	vif->driver_flags |= IEEE80211_VIF_BEACON_FILTER |
			     IEEE80211_VIF_SUPPORTS_UAPSD |
			     IEEE80211_VIF_SUPPORTS_CQM_RSSI;

	wl1271_debug(DEBUG_MAC80211, "mac80211 add interface type %d mac %pM",
		     ieee80211_vif_type_p2p(vif), vif->addr);

	wl12xx_get_vif_count(hw, vif, &vif_count);

	mutex_lock(&wl->mutex);
	ret = wl1271_ps_elp_wakeup(wl);
	if (ret < 0)
		goto out_unlock;

	/*
	 * in some very corner case HW recovery scenarios its possible to
	 * get here before __wl1271_op_remove_interface is complete, so
	 * opt out if that is the case.
	 */
	if (test_bit(WL1271_FLAG_RECOVERY_IN_PROGRESS, &wl->flags) ||
	    test_bit(WLVIF_FLAG_INITIALIZED, &wlvif->flags)) {
		ret = -EBUSY;
		goto out;
	}


	ret = wl12xx_init_vif_data(wl, vif);
	if (ret < 0)
		goto out;

	wlvif->wl = wl;
	role_type = wl12xx_get_role_type(wl, wlvif);
	if (role_type == WL12XX_INVALID_ROLE_TYPE) {
		ret = -EINVAL;
		goto out;
	}

	ret = wlcore_allocate_hw_queue_base(wl, wlvif);
	if (ret < 0)
		goto out;

	if (wl12xx_need_fw_change(wl, vif_count, true)) {
		wl12xx_force_active_psm(wl);
		set_bit(WL1271_FLAG_INTENDED_FW_RECOVERY, &wl->flags);
		mutex_unlock(&wl->mutex);
		wl1271_recovery_work(&wl->recovery_work);
		return 0;
	}

	/*
	 * TODO: after the nvs issue will be solved, move this block
	 * to start(), and make sure here the driver is ON.
	 */
	if (wl->state == WLCORE_STATE_OFF) {
		/*
		 * we still need this in order to configure the fw
		 * while uploading the nvs
		 */
		memcpy(wl->addresses[0].addr, vif->addr, ETH_ALEN);

		ret = wl12xx_init_fw(wl);
		if (ret < 0)
			goto out;
	}

	ret = wl12xx_cmd_role_enable(wl, vif->addr,
				     role_type, &wlvif->role_id);
	if (ret < 0)
		goto out;

	ret = wl1271_init_vif_specific(wl, vif);
	if (ret < 0)
		goto out;

	list_add(&wlvif->list, &wl->wlvif_list);
	set_bit(WLVIF_FLAG_INITIALIZED, &wlvif->flags);

	if (wlvif->bss_type == BSS_TYPE_AP_BSS)
		wl->ap_count++;
	else
		wl->sta_count++;
out:
	wl1271_ps_elp_sleep(wl);
out_unlock:
	mutex_unlock(&wl->mutex);

	return ret;
}

static void __wl1271_op_remove_interface(struct wl1271 *wl,
					 struct ieee80211_vif *vif,
					 bool reset_tx_queues)
{
	struct wl12xx_vif *wlvif = wl12xx_vif_to_data(vif);
	int i, ret;
	bool is_ap = (wlvif->bss_type == BSS_TYPE_AP_BSS);

	wl1271_debug(DEBUG_MAC80211, "mac80211 remove interface");

	if (!test_and_clear_bit(WLVIF_FLAG_INITIALIZED, &wlvif->flags))
		return;

	/* because of hardware recovery, we may get here twice */
	if (wl->state == WLCORE_STATE_OFF)
		return;

	wl1271_info("down");

	if (wl->scan.state != WL1271_SCAN_STATE_IDLE &&
	    wl->scan_wlvif == wlvif) {
		/*
		 * Rearm the tx watchdog just before idling scan. This
		 * prevents just-finished scans from triggering the watchdog
		 */
		wl12xx_rearm_tx_watchdog_locked(wl);

		wl->scan.state = WL1271_SCAN_STATE_IDLE;
		memset(wl->scan.scanned_ch, 0, sizeof(wl->scan.scanned_ch));
		wl->scan_wlvif = NULL;
		wl->scan.req = NULL;
		ieee80211_scan_completed(wl->hw, true);
	}

	if (wl->sched_vif == wlvif)
		wl->sched_vif = NULL;

	if (wl->roc_vif == vif) {
		wl->roc_vif = NULL;
		ieee80211_remain_on_channel_expired(wl->hw);
	}

	if (!test_bit(WL1271_FLAG_RECOVERY_IN_PROGRESS, &wl->flags)) {
		/* disable active roles */
		ret = wl1271_ps_elp_wakeup(wl);
		if (ret < 0)
			goto deinit;

		if (wlvif->bss_type == BSS_TYPE_STA_BSS ||
		    wlvif->bss_type == BSS_TYPE_IBSS) {
			if (wl12xx_dev_role_started(wlvif))
				wl12xx_stop_dev(wl, wlvif);
		}

		ret = wl12xx_cmd_role_disable(wl, &wlvif->role_id);
		if (ret < 0)
			goto deinit;

		wl1271_ps_elp_sleep(wl);
	}
deinit:
	wl12xx_tx_reset_wlvif(wl, wlvif);

	/* clear all hlids (except system_hlid) */
	wlvif->dev_hlid = WL12XX_INVALID_LINK_ID;

	if (wlvif->bss_type == BSS_TYPE_STA_BSS ||
	    wlvif->bss_type == BSS_TYPE_IBSS) {
		wlvif->sta.hlid = WL12XX_INVALID_LINK_ID;
		wl12xx_free_rate_policy(wl, &wlvif->sta.basic_rate_idx);
		wl12xx_free_rate_policy(wl, &wlvif->sta.ap_rate_idx);
		wl12xx_free_rate_policy(wl, &wlvif->sta.p2p_rate_idx);
		wlcore_free_klv_template(wl, &wlvif->sta.klv_template_id);
	} else {
		wlvif->ap.bcast_hlid = WL12XX_INVALID_LINK_ID;
		wlvif->ap.global_hlid = WL12XX_INVALID_LINK_ID;
		wl12xx_free_rate_policy(wl, &wlvif->ap.mgmt_rate_idx);
		wl12xx_free_rate_policy(wl, &wlvif->ap.bcast_rate_idx);
		for (i = 0; i < CONF_TX_MAX_AC_COUNT; i++)
			wl12xx_free_rate_policy(wl,
						&wlvif->ap.ucast_rate_idx[i]);
		wl1271_free_ap_keys(wl, wlvif);
	}

	dev_kfree_skb(wlvif->probereq);
	wlvif->probereq = NULL;
	if (wl->last_wlvif == wlvif)
		wl->last_wlvif = NULL;
	list_del(&wlvif->list);
	memset(wlvif->ap.sta_hlid_map, 0, sizeof(wlvif->ap.sta_hlid_map));
	wlvif->role_id = WL12XX_INVALID_ROLE_ID;
	wlvif->dev_role_id = WL12XX_INVALID_ROLE_ID;

	if (is_ap)
		wl->ap_count--;
	else
		wl->sta_count--;

	/*
	 * Last AP, have more stations. Configure sleep auth according to STA.
	 * Don't do thin on unintended recovery.
	 */
	if (test_bit(WL1271_FLAG_RECOVERY_IN_PROGRESS, &wl->flags) &&
	    !test_bit(WL1271_FLAG_INTENDED_FW_RECOVERY, &wl->flags))
		goto unlock;

	if (wl->ap_count == 0 && is_ap) {
		/* mask ap events */
		wl->event_mask &= ~wl->ap_event_mask;
		wl1271_event_unmask(wl);
	}

	if (wl->ap_count == 0 && is_ap && wl->sta_count) {
		u8 sta_auth = wl->conf.conn.sta_sleep_auth;
		/* Configure for power according to debugfs */
		if (sta_auth != WL1271_PSM_ILLEGAL)
			wl1271_acx_sleep_auth(wl, sta_auth);
		/* Configure for ELP power saving */
		else
			wl1271_acx_sleep_auth(wl, WL1271_PSM_ELP);
	}

unlock:
	mutex_unlock(&wl->mutex);

	del_timer_sync(&wlvif->rx_streaming_timer);
	cancel_work_sync(&wlvif->rx_streaming_enable_work);
	cancel_work_sync(&wlvif->rx_streaming_disable_work);
	cancel_work_sync(&wlvif->rc_update_work);
	cancel_delayed_work_sync(&wlvif->connection_loss_work);
	cancel_delayed_work_sync(&wlvif->channel_switch_work);
	cancel_delayed_work_sync(&wlvif->pending_auth_complete_work);

	mutex_lock(&wl->mutex);
}

static void wl1271_op_remove_interface(struct ieee80211_hw *hw,
				       struct ieee80211_vif *vif)
{
	struct wl1271 *wl = hw->priv;
	struct wl12xx_vif *wlvif = wl12xx_vif_to_data(vif);
	struct wl12xx_vif *iter;
	struct vif_counter_data vif_count;

	wl12xx_get_vif_count(hw, vif, &vif_count);
	mutex_lock(&wl->mutex);

	if (wl->state == WLCORE_STATE_OFF ||
	    !test_bit(WLVIF_FLAG_INITIALIZED, &wlvif->flags))
		goto out;

	/*
	 * wl->vif can be null here if someone shuts down the interface
	 * just when hardware recovery has been started.
	 */
	wl12xx_for_each_wlvif(wl, iter) {
		if (iter != wlvif)
			continue;

		__wl1271_op_remove_interface(wl, vif, true);
		break;
	}
	WARN_ON(iter != wlvif);
	if (wl12xx_need_fw_change(wl, vif_count, false)) {
		wl12xx_force_active_psm(wl);
		set_bit(WL1271_FLAG_INTENDED_FW_RECOVERY, &wl->flags);
		wl12xx_queue_recovery_work(wl);
	}
out:
	mutex_unlock(&wl->mutex);
}

static int wl12xx_op_change_interface(struct ieee80211_hw *hw,
				      struct ieee80211_vif *vif,
				      enum nl80211_iftype new_type, bool p2p)
{
	struct wl1271 *wl = hw->priv;
	int ret;

	set_bit(WL1271_FLAG_VIF_CHANGE_IN_PROGRESS, &wl->flags);
	wl1271_op_remove_interface(hw, vif);

	vif->type = new_type;
	vif->p2p = p2p;
	ret = wl1271_op_add_interface(hw, vif);

	clear_bit(WL1271_FLAG_VIF_CHANGE_IN_PROGRESS, &wl->flags);
	return ret;
}

static int wlcore_join(struct wl1271 *wl, struct wl12xx_vif *wlvif)
{
	int ret;
	bool is_ibss = (wlvif->bss_type == BSS_TYPE_IBSS);

	/*
	 * One of the side effects of the JOIN command is that is clears
	 * WPA/WPA2 keys from the chipset. Performing a JOIN while associated
	 * to a WPA/WPA2 access point will therefore kill the data-path.
	 * Currently the only valid scenario for JOIN during association
	 * is on roaming, in which case we will also be given new keys.
	 * Keep the below message for now, unless it starts bothering
	 * users who really like to roam a lot :)
	 */
	if (test_bit(WLVIF_FLAG_STA_ASSOCIATED, &wlvif->flags))
		wl1271_info("JOIN while associated.");

	/* clear encryption type */
	wlvif->encryption_type = KEY_NONE;

	if (is_ibss)
		ret = wl12xx_cmd_role_start_ibss(wl, wlvif);
	else {
		if (wl->quirks & WLCORE_QUIRK_START_STA_FAILS) {
			/*
			 * TODO: this is an ugly workaround for wl12xx fw
			 * bug - we are not able to tx/rx after the first
			 * start_sta, so make dummy start+stop calls,
			 * and then call start_sta again.
			 * this should be fixed in the fw.
			 */
			wl12xx_cmd_role_start_sta(wl, wlvif);
			wl12xx_cmd_role_stop_sta(wl, wlvif);
		}

		ret = wl12xx_cmd_role_start_sta(wl, wlvif);
	}

	return ret;
}

static int wl1271_ssid_set(struct wl12xx_vif *wlvif, struct sk_buff *skb,
			    int offset)
{
	u8 ssid_len;
	const u8 *ptr = cfg80211_find_ie(WLAN_EID_SSID, skb->data + offset,
					 skb->len - offset);

	if (!ptr) {
		wl1271_error("No SSID in IEs!");
		return -ENOENT;
	}

	ssid_len = ptr[1];
	if (ssid_len > IEEE80211_MAX_SSID_LEN) {
		wl1271_error("SSID is too long!");
		return -EINVAL;
	}

	wlvif->ssid_len = ssid_len;
	memcpy(wlvif->ssid, ptr+2, ssid_len);
	return 0;
}

static int wlcore_set_ssid(struct wl1271 *wl, struct wl12xx_vif *wlvif)
{
	struct ieee80211_vif *vif = wl12xx_wlvif_to_vif(wlvif);
	struct sk_buff *skb;
	int ieoffset;

	/* we currently only support setting the ssid from the ap probe req */
	if (wlvif->bss_type != BSS_TYPE_STA_BSS)
		return -EINVAL;

	skb = ieee80211_ap_probereq_get(wl->hw, vif);
	if (!skb)
		return -EINVAL;

	ieoffset = offsetof(struct ieee80211_mgmt,
			    u.probe_req.variable);
	wl1271_ssid_set(wlvif, skb, ieoffset);
	dev_kfree_skb(skb);

	return 0;
}

static int wlcore_set_assoc(struct wl1271 *wl, struct wl12xx_vif *wlvif,
			    struct ieee80211_bss_conf *bss_conf,
			    u32 sta_rate_set)
{
	int ieoffset;
	int ret;

	wlvif->aid = bss_conf->aid;
	wlvif->channel_type = cfg80211_get_chandef_type(&bss_conf->chandef);
	wlvif->beacon_int = bss_conf->beacon_int;
	wlvif->wmm_enabled = bss_conf->qos;

	set_bit(WLVIF_FLAG_STA_ASSOCIATED, &wlvif->flags);

	/*
	 * with wl1271, we don't need to update the
	 * beacon_int and dtim_period, because the firmware
	 * updates it by itself when the first beacon is
	 * received after a join.
	 */
	ret = wl1271_cmd_build_ps_poll(wl, wlvif, wlvif->aid);
	if (ret < 0)
		return ret;

	/*
	 * Get a template for hardware connection maintenance
	 */
	dev_kfree_skb(wlvif->probereq);
	wlvif->probereq = wl1271_cmd_build_ap_probe_req(wl,
							wlvif,
							NULL);
	ieoffset = offsetof(struct ieee80211_mgmt,
			    u.probe_req.variable);
	wl1271_ssid_set(wlvif, wlvif->probereq, ieoffset);

	/* enable the connection monitoring feature */
	ret = wl1271_acx_conn_monit_params(wl, wlvif, true);
	if (ret < 0)
		return ret;

	/*
	 * The join command disable the keep-alive mode, shut down its process,
	 * and also clear the template config, so we need to reset it all after
	 * the join. The acx_aid starts the keep-alive process, and the order
	 * of the commands below is relevant.
	 */
	ret = wl1271_acx_keep_alive_mode(wl, wlvif, true);
	if (ret < 0)
		return ret;

	ret = wl1271_acx_aid(wl, wlvif, wlvif->aid);
	if (ret < 0)
		return ret;

	ret = wl12xx_cmd_build_klv_null_data(wl, wlvif);
	if (ret < 0)
		return ret;

	ret = wl1271_acx_keep_alive_config(wl, wlvif,
					   wlvif->sta.klv_template_id,
					   ACX_KEEP_ALIVE_TPL_VALID);
	if (ret < 0)
		return ret;

	/*
	 * The default fw psm configuration is AUTO, while mac80211 default
	 * setting is off (ACTIVE), so sync the fw with the correct value.
	 */
	ret = wl1271_ps_set_mode(wl, wlvif, STATION_ACTIVE_MODE);
	if (ret < 0)
		return ret;

	if (sta_rate_set) {
		wlvif->rate_set =
			wl1271_tx_enabled_rates_get(wl,
						    sta_rate_set,
						    wlvif->band);
		ret = wl1271_acx_sta_rate_policies(wl, wlvif);
		if (ret < 0)
			return ret;
	}

	return ret;
}

static int wlcore_unset_assoc(struct wl1271 *wl, struct wl12xx_vif *wlvif)
{
	int ret;
	bool sta = wlvif->bss_type == BSS_TYPE_STA_BSS;

	/* make sure we are connected (sta) joined */
	if (sta &&
	    !test_and_clear_bit(WLVIF_FLAG_STA_ASSOCIATED, &wlvif->flags))
		return false;

	/* make sure we are joined (ibss) */
	if (!sta &&
	    test_and_clear_bit(WLVIF_FLAG_IBSS_JOINED, &wlvif->flags))
		return false;

	if (sta) {
		/* use defaults when not associated */
		wlvif->aid = 0;

		/* free probe-request template */
		dev_kfree_skb(wlvif->probereq);
		wlvif->probereq = NULL;

		/* disable connection monitor features */
		ret = wl1271_acx_conn_monit_params(wl, wlvif, false);
		if (ret < 0)
			return ret;

		/* Disable the keep-alive feature */
		ret = wl1271_acx_keep_alive_mode(wl, wlvif, false);
		if (ret < 0)
			return ret;

		/* disable beacon filtering */
		ret = wl1271_acx_beacon_filter_opt(wl, wlvif, false);
		if (ret < 0)
			return ret;
	}

	if (test_and_clear_bit(WLVIF_FLAG_CS_PROGRESS, &wlvif->flags)) {
		struct ieee80211_vif *vif = wl12xx_wlvif_to_vif(wlvif);

		wl12xx_cmd_stop_channel_switch(wl, wlvif);
		ieee80211_chswitch_done(vif, false);
		cancel_delayed_work(&wlvif->channel_switch_work);
	}

	/* invalidate keep-alive template */
	wl1271_acx_keep_alive_config(wl, wlvif,
				     wlvif->sta.klv_template_id,
				     ACX_KEEP_ALIVE_TPL_INVALID);

	return 0;
}

static void wl1271_set_band_rate(struct wl1271 *wl, struct wl12xx_vif *wlvif)
{
	wlvif->basic_rate_set = wlvif->bitrate_masks[wlvif->band];
	wlvif->rate_set = wlvif->basic_rate_set;
}

static void wl1271_sta_handle_idle(struct wl1271 *wl, struct wl12xx_vif *wlvif,
				   bool idle)
{
	bool cur_idle = !test_bit(WLVIF_FLAG_ACTIVE, &wlvif->flags);

	if (idle == cur_idle)
		return;

	if (idle) {
		clear_bit(WLVIF_FLAG_ACTIVE, &wlvif->flags);
	} else {
		/* The current firmware only supports sched_scan in idle */
		if (wl->sched_vif == wlvif)
			wl->ops->sched_scan_stop(wl, wlvif);

		set_bit(WLVIF_FLAG_ACTIVE, &wlvif->flags);
	}
}

static int wl12xx_config_vif(struct wl1271 *wl, struct wl12xx_vif *wlvif,
			     struct ieee80211_conf *conf, u32 changed)
{
	int ret;

	if (conf->power_level != wlvif->power_level) {
		ret = wl1271_acx_tx_power(wl, wlvif, conf->power_level);
		if (ret < 0)
			return ret;

		wlvif->power_level = conf->power_level;
	}

	return 0;
}

static int wl1271_op_config(struct ieee80211_hw *hw, u32 changed)
{
	struct wl1271 *wl = hw->priv;
	struct wl12xx_vif *wlvif;
	struct ieee80211_conf *conf = &hw->conf;
	int ret = 0;

	wl1271_debug(DEBUG_MAC80211, "mac80211 config psm %s power %d %s"
		     " changed 0x%x",
		     conf->flags & IEEE80211_CONF_PS ? "on" : "off",
		     conf->power_level,
		     conf->flags & IEEE80211_CONF_IDLE ? "idle" : "in use",
			 changed);

	mutex_lock(&wl->mutex);

	if (changed & IEEE80211_CONF_CHANGE_POWER)
		wl->power_level = conf->power_level;

	if (unlikely(wl->state != WLCORE_STATE_ON))
		goto out;

	ret = wl1271_ps_elp_wakeup(wl);
	if (ret < 0)
		goto out;

	/* configure each interface */
	wl12xx_for_each_wlvif(wl, wlvif) {
		ret = wl12xx_config_vif(wl, wlvif, conf, changed);
		if (ret < 0)
			goto out_sleep;
	}

out_sleep:
	wl1271_ps_elp_sleep(wl);

out:
	mutex_unlock(&wl->mutex);

	return ret;
}

struct wl1271_filter_params {
	bool enabled;
	int mc_list_length;
	u8 mc_list[ACX_MC_ADDRESS_GROUP_MAX][ETH_ALEN];
};

static u64 wl1271_op_prepare_multicast(struct ieee80211_hw *hw,
				       struct netdev_hw_addr_list *mc_list)
{
	struct wl1271_filter_params *fp;
	struct netdev_hw_addr *ha;

	fp = kzalloc(sizeof(*fp), GFP_ATOMIC);
	if (!fp) {
		wl1271_error("Out of memory setting filters.");
		return 0;
	}

	/* update multicast filtering parameters */
	fp->mc_list_length = 0;
	if (netdev_hw_addr_list_count(mc_list) > ACX_MC_ADDRESS_GROUP_MAX) {
		fp->enabled = false;
	} else {
		fp->enabled = true;
		netdev_hw_addr_list_for_each(ha, mc_list) {
			memcpy(fp->mc_list[fp->mc_list_length],
					ha->addr, ETH_ALEN);
			fp->mc_list_length++;
		}
	}

	return (u64)(unsigned long)fp;
}

#define WL1271_SUPPORTED_FILTERS (FIF_ALLMULTI | \
				  FIF_FCSFAIL | \
				  FIF_BCN_PRBRESP_PROMISC | \
				  FIF_CONTROL | \
				  FIF_OTHER_BSS)

static void wl1271_op_configure_filter(struct ieee80211_hw *hw,
				       unsigned int changed,
				       unsigned int *total, u64 multicast)
{
	struct wl1271_filter_params *fp = (void *)(unsigned long)multicast;
	struct wl1271 *wl = hw->priv;
	struct wl12xx_vif *wlvif;

	int ret;

	wl1271_debug(DEBUG_MAC80211, "mac80211 configure filter changed %x"
		     " total %x", changed, *total);

	mutex_lock(&wl->mutex);

	*total &= WL1271_SUPPORTED_FILTERS;
	changed &= WL1271_SUPPORTED_FILTERS;

	if (unlikely(wl->state != WLCORE_STATE_ON))
		goto out;

	ret = wl1271_ps_elp_wakeup(wl);
	if (ret < 0)
		goto out;

	wl12xx_for_each_wlvif(wl, wlvif) {
		if (wlvif->bss_type != BSS_TYPE_AP_BSS) {
			if (*total & FIF_ALLMULTI)
				ret = wl1271_acx_group_address_tbl(wl, wlvif,
								   false,
								   NULL, 0);
			else if (fp)
				ret = wl1271_acx_group_address_tbl(wl, wlvif,
							fp->enabled,
							fp->mc_list,
							fp->mc_list_length);
			if (ret < 0)
				goto out_sleep;
		}
	}

	/*
	 * the fw doesn't provide an api to configure the filters. instead,
	 * the filters configuration is based on the active roles / ROC
	 * state.
	 */

out_sleep:
	wl1271_ps_elp_sleep(wl);

out:
	mutex_unlock(&wl->mutex);
	kfree(fp);
}

static int wl1271_record_ap_key(struct wl1271 *wl, struct wl12xx_vif *wlvif,
				u8 id, u8 key_type, u8 key_size,
				const u8 *key, u8 hlid, u32 tx_seq_32,
				u16 tx_seq_16)
{
	struct wl1271_ap_key *ap_key;
	int i;

	wl1271_debug(DEBUG_CRYPT, "record ap key id %d", (int)id);

	if (key_size > MAX_KEY_SIZE)
		return -EINVAL;

	/*
	 * Find next free entry in ap_keys. Also check we are not replacing
	 * an existing key.
	 */
	for (i = 0; i < MAX_NUM_KEYS; i++) {
		if (wlvif->ap.recorded_keys[i] == NULL)
			break;

		if (wlvif->ap.recorded_keys[i]->id == id) {
			wl1271_warning("trying to record key replacement");
			return -EINVAL;
		}
	}

	if (i == MAX_NUM_KEYS)
		return -EBUSY;

	ap_key = kzalloc(sizeof(*ap_key), GFP_KERNEL);
	if (!ap_key)
		return -ENOMEM;

	ap_key->id = id;
	ap_key->key_type = key_type;
	ap_key->key_size = key_size;
	memcpy(ap_key->key, key, key_size);
	ap_key->hlid = hlid;
	ap_key->tx_seq_32 = tx_seq_32;
	ap_key->tx_seq_16 = tx_seq_16;

	wlvif->ap.recorded_keys[i] = ap_key;
	return 0;
}

static void wl1271_free_ap_keys(struct wl1271 *wl, struct wl12xx_vif *wlvif)
{
	int i;

	for (i = 0; i < MAX_NUM_KEYS; i++) {
		kfree(wlvif->ap.recorded_keys[i]);
		wlvif->ap.recorded_keys[i] = NULL;
	}
}

static int wl1271_ap_init_hwenc(struct wl1271 *wl, struct wl12xx_vif *wlvif)
{
	int i, ret = 0;
	struct wl1271_ap_key *key;
	bool wep_key_added = false;

	for (i = 0; i < MAX_NUM_KEYS; i++) {
		u8 hlid;
		if (wlvif->ap.recorded_keys[i] == NULL)
			break;

		key = wlvif->ap.recorded_keys[i];
		hlid = key->hlid;
		if (hlid == WL12XX_INVALID_LINK_ID)
			hlid = wlvif->ap.bcast_hlid;

		ret = wl1271_cmd_set_ap_key(wl, wlvif, KEY_ADD_OR_REPLACE,
					    key->id, key->key_type,
					    key->key_size, key->key,
					    hlid, key->tx_seq_32,
					    key->tx_seq_16);
		if (ret < 0)
			goto out;

		if (key->key_type == KEY_WEP)
			wep_key_added = true;
	}

	if (wep_key_added) {
		ret = wl12xx_cmd_set_default_wep_key(wl, wlvif->default_key,
						     wlvif->ap.bcast_hlid);
		if (ret < 0)
			goto out;
	}

out:
	wl1271_free_ap_keys(wl, wlvif);
	return ret;
}

static int wl1271_set_key(struct wl1271 *wl, struct wl12xx_vif *wlvif,
		       u16 action, u8 id, u8 key_type,
		       u8 key_size, const u8 *key, u32 tx_seq_32,
		       u16 tx_seq_16, struct ieee80211_sta *sta)
{
	int ret;
	bool is_ap = (wlvif->bss_type == BSS_TYPE_AP_BSS);

	if (is_ap) {
		struct wl1271_station *wl_sta;
		u8 hlid;

		if (sta) {
			wl_sta = (struct wl1271_station *)sta->drv_priv;
			hlid = wl_sta->hlid;
		} else {
			hlid = wlvif->ap.bcast_hlid;
		}

		if (!test_bit(WLVIF_FLAG_AP_STARTED, &wlvif->flags)) {
			/*
			 * We do not support removing keys after AP shutdown.
			 * Pretend we do to make mac80211 happy.
			 */
			if (action != KEY_ADD_OR_REPLACE)
				return 0;

			ret = wl1271_record_ap_key(wl, wlvif, id,
					     key_type, key_size,
					     key, hlid, tx_seq_32,
					     tx_seq_16);
		} else {
			ret = wl1271_cmd_set_ap_key(wl, wlvif, action,
					     id, key_type, key_size,
					     key, hlid, tx_seq_32,
					     tx_seq_16);
		}

		if (ret < 0)
			return ret;
	} else {
		const u8 *addr;
		static const u8 bcast_addr[ETH_ALEN] = {
			0xff, 0xff, 0xff, 0xff, 0xff, 0xff
		};

		addr = sta ? sta->addr : bcast_addr;

		if (is_zero_ether_addr(addr)) {
			/* We dont support TX only encryption */
			return -EOPNOTSUPP;
		}

		/* The wl1271 does not allow to remove unicast keys - they
		   will be cleared automatically on next CMD_JOIN. Ignore the
		   request silently, as we dont want the mac80211 to emit
		   an error message. */
		if (action == KEY_REMOVE && !is_broadcast_ether_addr(addr))
			return 0;

		/* don't remove key if hlid was already deleted */
		if (action == KEY_REMOVE &&
		    wlvif->sta.hlid == WL12XX_INVALID_LINK_ID)
			return 0;

		ret = wl1271_cmd_set_sta_key(wl, wlvif, action,
					     id, key_type, key_size,
					     key, addr, tx_seq_32,
					     tx_seq_16);
		if (ret < 0)
			return ret;

	}

	return 0;
}

static int wlcore_op_set_key(struct ieee80211_hw *hw, enum set_key_cmd cmd,
			     struct ieee80211_vif *vif,
			     struct ieee80211_sta *sta,
			     struct ieee80211_key_conf *key_conf)
{
	struct wl1271 *wl = hw->priv;
	int ret;
	bool might_change_spare =
		key_conf->cipher == WL1271_CIPHER_SUITE_GEM ||
		key_conf->cipher == WLAN_CIPHER_SUITE_TKIP;

	if (might_change_spare) {
		/*
		 * stop the queues and flush to ensure the next packets are
		 * in sync with FW spare block accounting
		 */
		wlcore_stop_queues(wl, WLCORE_QUEUE_STOP_REASON_SPARE_BLK);
		wl1271_tx_flush(wl);
	}

	mutex_lock(&wl->mutex);

	if (unlikely(wl->state != WLCORE_STATE_ON)) {
		ret = -EAGAIN;
		goto out_wake_queues;
	}

	ret = wl1271_ps_elp_wakeup(wl);
	if (ret < 0)
		goto out_wake_queues;

	ret = wlcore_hw_set_key(wl, cmd, vif, sta, key_conf);

	wl1271_ps_elp_sleep(wl);

out_wake_queues:
	if (might_change_spare)
		wlcore_wake_queues(wl, WLCORE_QUEUE_STOP_REASON_SPARE_BLK);

	mutex_unlock(&wl->mutex);

	return ret;
}

int wlcore_set_key(struct wl1271 *wl, enum set_key_cmd cmd,
		   struct ieee80211_vif *vif,
		   struct ieee80211_sta *sta,
		   struct ieee80211_key_conf *key_conf)
{
	struct wl12xx_vif *wlvif = wl12xx_vif_to_data(vif);
	int ret;
	u32 tx_seq_32 = 0;
	u16 tx_seq_16 = 0;
	u8 key_type;
	u8 hlid;

	wl1271_debug(DEBUG_MAC80211, "mac80211 set key");

	wl1271_debug(DEBUG_CRYPT, "CMD: 0x%x sta: %p", cmd, sta);
	wl1271_debug(DEBUG_CRYPT, "Key: algo:0x%x, id:%d, len:%d flags 0x%x",
		     key_conf->cipher, key_conf->keyidx,
		     key_conf->keylen, key_conf->flags);
	wl1271_dump(DEBUG_CRYPT, "KEY: ", key_conf->key, key_conf->keylen);

	if (wlvif->bss_type == BSS_TYPE_AP_BSS)
		if (sta) {
			struct wl1271_station *wl_sta = (void *)sta->drv_priv;
			hlid = wl_sta->hlid;
		} else {
			hlid = wlvif->ap.bcast_hlid;
		}
	else
		hlid = wlvif->sta.hlid;

	if (hlid != WL12XX_INVALID_LINK_ID) {
		u64 tx_seq = wl->links[hlid].total_freed_pkts;
		tx_seq_32 = WL1271_TX_SECURITY_HI32(tx_seq);
		tx_seq_16 = WL1271_TX_SECURITY_LO16(tx_seq);
	}

	switch (key_conf->cipher) {
	case WLAN_CIPHER_SUITE_WEP40:
	case WLAN_CIPHER_SUITE_WEP104:
		key_type = KEY_WEP;

		key_conf->hw_key_idx = key_conf->keyidx;
		break;
	case WLAN_CIPHER_SUITE_TKIP:
		key_type = KEY_TKIP;
		key_conf->hw_key_idx = key_conf->keyidx;
		break;
	case WLAN_CIPHER_SUITE_CCMP:
		key_type = KEY_AES;
		key_conf->flags |= IEEE80211_KEY_FLAG_PUT_IV_SPACE;
		break;
	case WL1271_CIPHER_SUITE_GEM:
		key_type = KEY_GEM;
		break;
	default:
		wl1271_error("Unknown key algo 0x%x", key_conf->cipher);

		return -EOPNOTSUPP;
	}

	switch (cmd) {
	case SET_KEY:
		ret = wl1271_set_key(wl, wlvif, KEY_ADD_OR_REPLACE,
				 key_conf->keyidx, key_type,
				 key_conf->keylen, key_conf->key,
				 tx_seq_32, tx_seq_16, sta);
		if (ret < 0) {
			wl1271_error("Could not add or replace key");
			return ret;
		}

		/*
		 * reconfiguring arp response if the unicast (or common)
		 * encryption key type was changed
		 */
		if (wlvif->bss_type == BSS_TYPE_STA_BSS &&
		    (sta || key_type == KEY_WEP) &&
		    wlvif->encryption_type != key_type) {
			wlvif->encryption_type = key_type;
			ret = wl1271_cmd_build_arp_rsp(wl, wlvif);
			if (ret < 0) {
				wl1271_warning("build arp rsp failed: %d", ret);
				return ret;
			}
		}
		break;

	case DISABLE_KEY:
		ret = wl1271_set_key(wl, wlvif, KEY_REMOVE,
				     key_conf->keyidx, key_type,
				     key_conf->keylen, key_conf->key,
				     0, 0, sta);
		if (ret < 0) {
			wl1271_error("Could not remove key");
			return ret;
		}
		break;

	default:
		wl1271_error("Unsupported key cmd 0x%x", cmd);
		return -EOPNOTSUPP;
	}

	return ret;
}
EXPORT_SYMBOL_GPL(wlcore_set_key);

static void wl1271_op_set_default_key_idx(struct ieee80211_hw *hw,
					  struct ieee80211_vif *vif,
					  int key_idx)
{
	struct wl1271 *wl = hw->priv;
	struct wl12xx_vif *wlvif = wl12xx_vif_to_data(vif);
	int ret;

	wl1271_debug(DEBUG_MAC80211, "mac80211 set default key idx %d",
		     key_idx);

	/* we don't handle unsetting of default key */
	if (key_idx == -1)
		return;

	mutex_lock(&wl->mutex);

	if (unlikely(wl->state != WLCORE_STATE_ON)) {
		ret = -EAGAIN;
		goto out_unlock;
	}

	ret = wl1271_ps_elp_wakeup(wl);
	if (ret < 0)
		goto out_unlock;

	wlvif->default_key = key_idx;

	/* the default WEP key needs to be configured at least once */
	if (wlvif->encryption_type == KEY_WEP) {
		ret = wl12xx_cmd_set_default_wep_key(wl,
				key_idx,
				wlvif->sta.hlid);
		if (ret < 0)
			goto out_sleep;
	}

out_sleep:
	wl1271_ps_elp_sleep(wl);

out_unlock:
	mutex_unlock(&wl->mutex);
}

void wlcore_regdomain_config(struct wl1271 *wl)
{
	int ret;

	if (!(wl->quirks & WLCORE_QUIRK_REGDOMAIN_CONF))
		return;

	mutex_lock(&wl->mutex);

	if (unlikely(wl->state != WLCORE_STATE_ON))
		goto out;

	ret = wl1271_ps_elp_wakeup(wl);
	if (ret < 0)
		goto out;

	ret = wlcore_cmd_regdomain_config_locked(wl);
	if (ret < 0) {
		wl12xx_queue_recovery_work(wl);
		goto out;
	}

	wl1271_ps_elp_sleep(wl);
out:
	mutex_unlock(&wl->mutex);
}

static int wl1271_op_hw_scan(struct ieee80211_hw *hw,
			     struct ieee80211_vif *vif,
			     struct ieee80211_scan_request *hw_req)
{
	struct cfg80211_scan_request *req = &hw_req->req;
	struct wl1271 *wl = hw->priv;
	int ret;
	u8 *ssid = NULL;
	size_t len = 0;

	wl1271_debug(DEBUG_MAC80211, "mac80211 hw scan");

	if (req->n_ssids) {
		ssid = req->ssids[0].ssid;
		len = req->ssids[0].ssid_len;
	}

	mutex_lock(&wl->mutex);

	if (unlikely(wl->state != WLCORE_STATE_ON)) {
		/*
		 * We cannot return -EBUSY here because cfg80211 will expect
		 * a call to ieee80211_scan_completed if we do - in this case
		 * there won't be any call.
		 */
		ret = -EAGAIN;
		goto out;
	}

	ret = wl1271_ps_elp_wakeup(wl);
	if (ret < 0)
		goto out;

	/* fail if there is any role in ROC */
	if (find_first_bit(wl->roc_map, WL12XX_MAX_ROLES) < WL12XX_MAX_ROLES) {
		/* don't allow scanning right now */
		ret = -EBUSY;
		goto out_sleep;
	}

	ret = wlcore_scan(hw->priv, vif, ssid, len, req);
out_sleep:
	wl1271_ps_elp_sleep(wl);
out:
	mutex_unlock(&wl->mutex);

	return ret;
}

static void wl1271_op_cancel_hw_scan(struct ieee80211_hw *hw,
				     struct ieee80211_vif *vif)
{
	struct wl1271 *wl = hw->priv;
	struct wl12xx_vif *wlvif = wl12xx_vif_to_data(vif);
	int ret;

	wl1271_debug(DEBUG_MAC80211, "mac80211 cancel hw scan");

	mutex_lock(&wl->mutex);

	if (unlikely(wl->state != WLCORE_STATE_ON))
		goto out;

	if (wl->scan.state == WL1271_SCAN_STATE_IDLE)
		goto out;

	ret = wl1271_ps_elp_wakeup(wl);
	if (ret < 0)
		goto out;

	if (wl->scan.state != WL1271_SCAN_STATE_DONE) {
		ret = wl->ops->scan_stop(wl, wlvif);
		if (ret < 0)
			goto out_sleep;
	}

	/*
	 * Rearm the tx watchdog just before idling scan. This
	 * prevents just-finished scans from triggering the watchdog
	 */
	wl12xx_rearm_tx_watchdog_locked(wl);

	wl->scan.state = WL1271_SCAN_STATE_IDLE;
	memset(wl->scan.scanned_ch, 0, sizeof(wl->scan.scanned_ch));
	wl->scan_wlvif = NULL;
	wl->scan.req = NULL;
	ieee80211_scan_completed(wl->hw, true);

out_sleep:
	wl1271_ps_elp_sleep(wl);
out:
	mutex_unlock(&wl->mutex);

	cancel_delayed_work_sync(&wl->scan_complete_work);
}

static int wl1271_op_sched_scan_start(struct ieee80211_hw *hw,
				      struct ieee80211_vif *vif,
				      struct cfg80211_sched_scan_request *req,
				      struct ieee80211_scan_ies *ies)
{
	struct wl1271 *wl = hw->priv;
	struct wl12xx_vif *wlvif = wl12xx_vif_to_data(vif);
	int ret;

	wl1271_debug(DEBUG_MAC80211, "wl1271_op_sched_scan_start");

	mutex_lock(&wl->mutex);

	if (unlikely(wl->state != WLCORE_STATE_ON)) {
		ret = -EAGAIN;
		goto out;
	}

	ret = wl1271_ps_elp_wakeup(wl);
	if (ret < 0)
		goto out;

	ret = wl->ops->sched_scan_start(wl, wlvif, req, ies);
	if (ret < 0)
		goto out_sleep;

	wl->sched_vif = wlvif;

out_sleep:
	wl1271_ps_elp_sleep(wl);
out:
	mutex_unlock(&wl->mutex);
	return ret;
}

static int wl1271_op_sched_scan_stop(struct ieee80211_hw *hw,
				     struct ieee80211_vif *vif)
{
	struct wl1271 *wl = hw->priv;
	struct wl12xx_vif *wlvif = wl12xx_vif_to_data(vif);
	int ret;

	wl1271_debug(DEBUG_MAC80211, "wl1271_op_sched_scan_stop");

	mutex_lock(&wl->mutex);

	if (unlikely(wl->state != WLCORE_STATE_ON))
		goto out;

	ret = wl1271_ps_elp_wakeup(wl);
	if (ret < 0)
		goto out;

	wl->ops->sched_scan_stop(wl, wlvif);

	wl1271_ps_elp_sleep(wl);
out:
	mutex_unlock(&wl->mutex);

	return 0;
}

static int wl1271_op_set_frag_threshold(struct ieee80211_hw *hw, u32 value)
{
	struct wl1271 *wl = hw->priv;
	int ret = 0;

	mutex_lock(&wl->mutex);

	if (unlikely(wl->state != WLCORE_STATE_ON)) {
		ret = -EAGAIN;
		goto out;
	}

	ret = wl1271_ps_elp_wakeup(wl);
	if (ret < 0)
		goto out;

	ret = wl1271_acx_frag_threshold(wl, value);
	if (ret < 0)
		wl1271_warning("wl1271_op_set_frag_threshold failed: %d", ret);

	wl1271_ps_elp_sleep(wl);

out:
	mutex_unlock(&wl->mutex);

	return ret;
}

static int wl1271_op_set_rts_threshold(struct ieee80211_hw *hw, u32 value)
{
	struct wl1271 *wl = hw->priv;
	struct wl12xx_vif *wlvif;
	int ret = 0;

	mutex_lock(&wl->mutex);

	if (unlikely(wl->state != WLCORE_STATE_ON)) {
		ret = -EAGAIN;
		goto out;
	}

	ret = wl1271_ps_elp_wakeup(wl);
	if (ret < 0)
		goto out;

	wl12xx_for_each_wlvif(wl, wlvif) {
		ret = wl1271_acx_rts_threshold(wl, wlvif, value);
		if (ret < 0)
			wl1271_warning("set rts threshold failed: %d", ret);
	}
	wl1271_ps_elp_sleep(wl);

out:
	mutex_unlock(&wl->mutex);

	return ret;
}

static void wl12xx_remove_ie(struct sk_buff *skb, u8 eid, int ieoffset)
{
	int len;
	const u8 *next, *end = skb->data + skb->len;
	u8 *ie = (u8 *)cfg80211_find_ie(eid, skb->data + ieoffset,
					skb->len - ieoffset);
	if (!ie)
		return;
	len = ie[1] + 2;
	next = ie + len;
	memmove(ie, next, end - next);
	skb_trim(skb, skb->len - len);
}

static void wl12xx_remove_vendor_ie(struct sk_buff *skb,
					    unsigned int oui, u8 oui_type,
					    int ieoffset)
{
	int len;
	const u8 *next, *end = skb->data + skb->len;
	u8 *ie = (u8 *)cfg80211_find_vendor_ie(oui, oui_type,
					       skb->data + ieoffset,
					       skb->len - ieoffset);
	if (!ie)
		return;
	len = ie[1] + 2;
	next = ie + len;
	memmove(ie, next, end - next);
	skb_trim(skb, skb->len - len);
}

static int wl1271_ap_set_probe_resp_tmpl(struct wl1271 *wl, u32 rates,
					 struct ieee80211_vif *vif)
{
	struct wl12xx_vif *wlvif = wl12xx_vif_to_data(vif);
	struct sk_buff *skb;
	int ret;

	skb = ieee80211_proberesp_get(wl->hw, vif);
	if (!skb)
		return -EOPNOTSUPP;

	ret = wl1271_cmd_template_set(wl, wlvif->role_id,
				      CMD_TEMPL_AP_PROBE_RESPONSE,
				      skb->data,
				      skb->len, 0,
				      rates);
	dev_kfree_skb(skb);

	if (ret < 0)
		goto out;

	wl1271_debug(DEBUG_AP, "probe response updated");
	set_bit(WLVIF_FLAG_AP_PROBE_RESP_SET, &wlvif->flags);

out:
	return ret;
}

static int wl1271_ap_set_probe_resp_tmpl_legacy(struct wl1271 *wl,
					     struct ieee80211_vif *vif,
					     u8 *probe_rsp_data,
					     size_t probe_rsp_len,
					     u32 rates)
{
	struct wl12xx_vif *wlvif = wl12xx_vif_to_data(vif);
	struct ieee80211_bss_conf *bss_conf = &vif->bss_conf;
	u8 probe_rsp_templ[WL1271_CMD_TEMPL_MAX_SIZE];
	int ssid_ie_offset, ie_offset, templ_len;
	const u8 *ptr;

	/* no need to change probe response if the SSID is set correctly */
	if (wlvif->ssid_len > 0)
		return wl1271_cmd_template_set(wl, wlvif->role_id,
					       CMD_TEMPL_AP_PROBE_RESPONSE,
					       probe_rsp_data,
					       probe_rsp_len, 0,
					       rates);

	if (probe_rsp_len + bss_conf->ssid_len > WL1271_CMD_TEMPL_MAX_SIZE) {
		wl1271_error("probe_rsp template too big");
		return -EINVAL;
	}

	/* start searching from IE offset */
	ie_offset = offsetof(struct ieee80211_mgmt, u.probe_resp.variable);

	ptr = cfg80211_find_ie(WLAN_EID_SSID, probe_rsp_data + ie_offset,
			       probe_rsp_len - ie_offset);
	if (!ptr) {
		wl1271_error("No SSID in beacon!");
		return -EINVAL;
	}

	ssid_ie_offset = ptr - probe_rsp_data;
	ptr += (ptr[1] + 2);

	memcpy(probe_rsp_templ, probe_rsp_data, ssid_ie_offset);

	/* insert SSID from bss_conf */
	probe_rsp_templ[ssid_ie_offset] = WLAN_EID_SSID;
	probe_rsp_templ[ssid_ie_offset + 1] = bss_conf->ssid_len;
	memcpy(probe_rsp_templ + ssid_ie_offset + 2,
	       bss_conf->ssid, bss_conf->ssid_len);
	templ_len = ssid_ie_offset + 2 + bss_conf->ssid_len;

	memcpy(probe_rsp_templ + ssid_ie_offset + 2 + bss_conf->ssid_len,
	       ptr, probe_rsp_len - (ptr - probe_rsp_data));
	templ_len += probe_rsp_len - (ptr - probe_rsp_data);

	return wl1271_cmd_template_set(wl, wlvif->role_id,
				       CMD_TEMPL_AP_PROBE_RESPONSE,
				       probe_rsp_templ,
				       templ_len, 0,
				       rates);
}

static int wl1271_bss_erp_info_changed(struct wl1271 *wl,
				       struct ieee80211_vif *vif,
				       struct ieee80211_bss_conf *bss_conf,
				       u32 changed)
{
	struct wl12xx_vif *wlvif = wl12xx_vif_to_data(vif);
	int ret = 0;

	if (changed & BSS_CHANGED_ERP_SLOT) {
		if (bss_conf->use_short_slot)
			ret = wl1271_acx_slot(wl, wlvif, SLOT_TIME_SHORT);
		else
			ret = wl1271_acx_slot(wl, wlvif, SLOT_TIME_LONG);
		if (ret < 0) {
			wl1271_warning("Set slot time failed %d", ret);
			goto out;
		}
	}

	if (changed & BSS_CHANGED_ERP_PREAMBLE) {
		if (bss_conf->use_short_preamble)
			wl1271_acx_set_preamble(wl, wlvif, ACX_PREAMBLE_SHORT);
		else
			wl1271_acx_set_preamble(wl, wlvif, ACX_PREAMBLE_LONG);
	}

	if (changed & BSS_CHANGED_ERP_CTS_PROT) {
		if (bss_conf->use_cts_prot)
			ret = wl1271_acx_cts_protect(wl, wlvif,
						     CTSPROTECT_ENABLE);
		else
			ret = wl1271_acx_cts_protect(wl, wlvif,
						     CTSPROTECT_DISABLE);
		if (ret < 0) {
			wl1271_warning("Set ctsprotect failed %d", ret);
			goto out;
		}
	}

out:
	return ret;
}

static int wlcore_set_beacon_template(struct wl1271 *wl,
				      struct ieee80211_vif *vif,
				      bool is_ap)
{
	struct wl12xx_vif *wlvif = wl12xx_vif_to_data(vif);
	struct ieee80211_hdr *hdr;
	u32 min_rate;
	int ret;
	int ieoffset = offsetof(struct ieee80211_mgmt, u.beacon.variable);
	struct sk_buff *beacon = ieee80211_beacon_get(wl->hw, vif);
	u16 tmpl_id;

	if (!beacon) {
		ret = -EINVAL;
		goto out;
	}

	wl1271_debug(DEBUG_MASTER, "beacon updated");

	ret = wl1271_ssid_set(wlvif, beacon, ieoffset);
	if (ret < 0) {
		dev_kfree_skb(beacon);
		goto out;
	}
	min_rate = wl1271_tx_min_rate_get(wl, wlvif->basic_rate_set);
	tmpl_id = is_ap ? CMD_TEMPL_AP_BEACON :
		CMD_TEMPL_BEACON;
	ret = wl1271_cmd_template_set(wl, wlvif->role_id, tmpl_id,
				      beacon->data,
				      beacon->len, 0,
				      min_rate);
	if (ret < 0) {
		dev_kfree_skb(beacon);
		goto out;
	}

	wlvif->wmm_enabled =
		cfg80211_find_vendor_ie(WLAN_OUI_MICROSOFT,
					WLAN_OUI_TYPE_MICROSOFT_WMM,
					beacon->data + ieoffset,
					beacon->len - ieoffset);

	/*
	 * In case we already have a probe-resp beacon set explicitly
	 * by usermode, don't use the beacon data.
	 */
	if (test_bit(WLVIF_FLAG_AP_PROBE_RESP_SET, &wlvif->flags))
		goto end_bcn;

	/* remove TIM ie from probe response */
	wl12xx_remove_ie(beacon, WLAN_EID_TIM, ieoffset);

	/*
	 * remove p2p ie from probe response.
	 * the fw reponds to probe requests that don't include
	 * the p2p ie. probe requests with p2p ie will be passed,
	 * and will be responded by the supplicant (the spec
	 * forbids including the p2p ie when responding to probe
	 * requests that didn't include it).
	 */
	wl12xx_remove_vendor_ie(beacon, WLAN_OUI_WFA,
				WLAN_OUI_TYPE_WFA_P2P, ieoffset);

	hdr = (struct ieee80211_hdr *) beacon->data;
	hdr->frame_control = cpu_to_le16(IEEE80211_FTYPE_MGMT |
					 IEEE80211_STYPE_PROBE_RESP);
	if (is_ap)
		ret = wl1271_ap_set_probe_resp_tmpl_legacy(wl, vif,
							   beacon->data,
							   beacon->len,
							   min_rate);
	else
		ret = wl1271_cmd_template_set(wl, wlvif->role_id,
					      CMD_TEMPL_PROBE_RESPONSE,
					      beacon->data,
					      beacon->len, 0,
					      min_rate);
end_bcn:
	dev_kfree_skb(beacon);
	if (ret < 0)
		goto out;

out:
	return ret;
}

static int wl1271_bss_beacon_info_changed(struct wl1271 *wl,
					  struct ieee80211_vif *vif,
					  struct ieee80211_bss_conf *bss_conf,
					  u32 changed)
{
	struct wl12xx_vif *wlvif = wl12xx_vif_to_data(vif);
	bool is_ap = (wlvif->bss_type == BSS_TYPE_AP_BSS);
	int ret = 0;

	if (changed & BSS_CHANGED_BEACON_INT) {
		wl1271_debug(DEBUG_MASTER, "beacon interval updated: %d",
			bss_conf->beacon_int);

		wlvif->beacon_int = bss_conf->beacon_int;
	}

	if ((changed & BSS_CHANGED_AP_PROBE_RESP) && is_ap) {
		u32 rate = wl1271_tx_min_rate_get(wl, wlvif->basic_rate_set);

		wl1271_ap_set_probe_resp_tmpl(wl, rate, vif);
	}

	if (changed & BSS_CHANGED_BEACON) {
		ret = wlcore_set_beacon_template(wl, vif, is_ap);
		if (ret < 0)
			goto out;

		if (test_and_clear_bit(WLVIF_FLAG_BEACON_DISABLED,
				       &wlvif->flags)) {
			ret = wlcore_hw_dfs_master_restart(wl, wlvif);
			if (ret < 0)
				goto out;
		}
	}
out:
	if (ret != 0)
		wl1271_error("beacon info change failed: %d", ret);
	return ret;
}

/* AP mode changes */
static void wl1271_bss_info_changed_ap(struct wl1271 *wl,
				       struct ieee80211_vif *vif,
				       struct ieee80211_bss_conf *bss_conf,
				       u32 changed)
{
	struct wl12xx_vif *wlvif = wl12xx_vif_to_data(vif);
	int ret = 0;

	if (changed & BSS_CHANGED_BASIC_RATES) {
		u32 rates = bss_conf->basic_rates;

		wlvif->basic_rate_set = wl1271_tx_enabled_rates_get(wl, rates,
								 wlvif->band);
		wlvif->basic_rate = wl1271_tx_min_rate_get(wl,
							wlvif->basic_rate_set);

		ret = wl1271_init_ap_rates(wl, wlvif);
		if (ret < 0) {
			wl1271_error("AP rate policy change failed %d", ret);
			goto out;
		}

		ret = wl1271_ap_init_templates(wl, vif);
		if (ret < 0)
			goto out;

		ret = wl1271_ap_set_probe_resp_tmpl(wl, wlvif->basic_rate, vif);
		if (ret < 0)
			goto out;

		ret = wlcore_set_beacon_template(wl, vif, true);
		if (ret < 0)
			goto out;
	}

	ret = wl1271_bss_beacon_info_changed(wl, vif, bss_conf, changed);
	if (ret < 0)
		goto out;

	if (changed & BSS_CHANGED_BEACON_ENABLED) {
		if (bss_conf->enable_beacon) {
			if (!test_bit(WLVIF_FLAG_AP_STARTED, &wlvif->flags)) {
				ret = wl12xx_cmd_role_start_ap(wl, wlvif);
				if (ret < 0)
					goto out;

				ret = wl1271_ap_init_hwenc(wl, wlvif);
				if (ret < 0)
					goto out;

				set_bit(WLVIF_FLAG_AP_STARTED, &wlvif->flags);
				wl1271_debug(DEBUG_AP, "started AP");
			}
		} else {
			if (test_bit(WLVIF_FLAG_AP_STARTED, &wlvif->flags)) {
				/*
				 * AP might be in ROC in case we have just
				 * sent auth reply. handle it.
				 */
				if (test_bit(wlvif->role_id, wl->roc_map))
					wl12xx_croc(wl, wlvif->role_id);

				ret = wl12xx_cmd_role_stop_ap(wl, wlvif);
				if (ret < 0)
					goto out;

				clear_bit(WLVIF_FLAG_AP_STARTED, &wlvif->flags);
				clear_bit(WLVIF_FLAG_AP_PROBE_RESP_SET,
					  &wlvif->flags);
				wl1271_debug(DEBUG_AP, "stopped AP");
			}
		}
	}

	ret = wl1271_bss_erp_info_changed(wl, vif, bss_conf, changed);
	if (ret < 0)
		goto out;

	/* Handle HT information change */
	if ((changed & BSS_CHANGED_HT) &&
	    (bss_conf->chandef.width != NL80211_CHAN_WIDTH_20_NOHT)) {
		ret = wl1271_acx_set_ht_information(wl, wlvif,
					bss_conf->ht_operation_mode);
		if (ret < 0) {
			wl1271_warning("Set ht information failed %d", ret);
			goto out;
		}
	}

out:
	return;
}

static int wlcore_set_bssid(struct wl1271 *wl, struct wl12xx_vif *wlvif,
			    struct ieee80211_bss_conf *bss_conf,
			    u32 sta_rate_set)
{
	u32 rates;
	int ret;

	wl1271_debug(DEBUG_MAC80211,
	     "changed_bssid: %pM, aid: %d, bcn_int: %d, brates: 0x%x sta_rate_set: 0x%x",
	     bss_conf->bssid, bss_conf->aid,
	     bss_conf->beacon_int,
	     bss_conf->basic_rates, sta_rate_set);

	wlvif->beacon_int = bss_conf->beacon_int;
	rates = bss_conf->basic_rates;
	wlvif->basic_rate_set =
		wl1271_tx_enabled_rates_get(wl, rates,
					    wlvif->band);
	wlvif->basic_rate =
		wl1271_tx_min_rate_get(wl,
				       wlvif->basic_rate_set);

	if (sta_rate_set)
		wlvif->rate_set =
			wl1271_tx_enabled_rates_get(wl,
						sta_rate_set,
						wlvif->band);

	/* we only support sched_scan while not connected */
	if (wl->sched_vif == wlvif)
		wl->ops->sched_scan_stop(wl, wlvif);

	ret = wl1271_acx_sta_rate_policies(wl, wlvif);
	if (ret < 0)
		return ret;

	ret = wl12xx_cmd_build_null_data(wl, wlvif);
	if (ret < 0)
		return ret;

	ret = wl1271_build_qos_null_data(wl, wl12xx_wlvif_to_vif(wlvif));
	if (ret < 0)
		return ret;

	wlcore_set_ssid(wl, wlvif);

	set_bit(WLVIF_FLAG_IN_USE, &wlvif->flags);

	return 0;
}

static int wlcore_clear_bssid(struct wl1271 *wl, struct wl12xx_vif *wlvif)
{
	int ret;

	/* revert back to minimum rates for the current band */
	wl1271_set_band_rate(wl, wlvif);
	wlvif->basic_rate = wl1271_tx_min_rate_get(wl, wlvif->basic_rate_set);

	ret = wl1271_acx_sta_rate_policies(wl, wlvif);
	if (ret < 0)
		return ret;

	if (wlvif->bss_type == BSS_TYPE_STA_BSS &&
	    test_bit(WLVIF_FLAG_IN_USE, &wlvif->flags)) {
		ret = wl12xx_cmd_role_stop_sta(wl, wlvif);
		if (ret < 0)
			return ret;
	}

	clear_bit(WLVIF_FLAG_IN_USE, &wlvif->flags);
	return 0;
}
/* STA/IBSS mode changes */
static void wl1271_bss_info_changed_sta(struct wl1271 *wl,
					struct ieee80211_vif *vif,
					struct ieee80211_bss_conf *bss_conf,
					u32 changed)
{
	struct wl12xx_vif *wlvif = wl12xx_vif_to_data(vif);
	bool do_join = false;
	bool is_ibss = (wlvif->bss_type == BSS_TYPE_IBSS);
	bool ibss_joined = false;
	u32 sta_rate_set = 0;
	int ret;
	struct ieee80211_sta *sta;
	bool sta_exists = false;
	struct ieee80211_sta_ht_cap sta_ht_cap;

	if (is_ibss) {
		ret = wl1271_bss_beacon_info_changed(wl, vif, bss_conf,
						     changed);
		if (ret < 0)
			goto out;
	}

	if (changed & BSS_CHANGED_IBSS) {
		if (bss_conf->ibss_joined) {
			set_bit(WLVIF_FLAG_IBSS_JOINED, &wlvif->flags);
			ibss_joined = true;
		} else {
			wlcore_unset_assoc(wl, wlvif);
			wl12xx_cmd_role_stop_sta(wl, wlvif);
		}
	}

	if ((changed & BSS_CHANGED_BEACON_INT) && ibss_joined)
		do_join = true;

	/* Need to update the SSID (for filtering etc) */
	if ((changed & BSS_CHANGED_BEACON) && ibss_joined)
		do_join = true;

	if ((changed & BSS_CHANGED_BEACON_ENABLED) && ibss_joined) {
		wl1271_debug(DEBUG_ADHOC, "ad-hoc beaconing: %s",
			     bss_conf->enable_beacon ? "enabled" : "disabled");

		do_join = true;
	}

	if (changed & BSS_CHANGED_IDLE && !is_ibss)
		wl1271_sta_handle_idle(wl, wlvif, bss_conf->idle);

	if (changed & BSS_CHANGED_CQM) {
		bool enable = false;
		if (bss_conf->cqm_rssi_thold)
			enable = true;
		ret = wl1271_acx_rssi_snr_trigger(wl, wlvif, enable,
						  bss_conf->cqm_rssi_thold,
						  bss_conf->cqm_rssi_hyst);
		if (ret < 0)
			goto out;
		wlvif->rssi_thold = bss_conf->cqm_rssi_thold;
	}

	if (changed & (BSS_CHANGED_BSSID | BSS_CHANGED_HT |
		       BSS_CHANGED_ASSOC)) {
		rcu_read_lock();
		sta = ieee80211_find_sta(vif, bss_conf->bssid);
		if (sta) {
			u8 *rx_mask = sta->ht_cap.mcs.rx_mask;

			/* save the supp_rates of the ap */
			sta_rate_set = sta->supp_rates[wlvif->band];
			if (sta->ht_cap.ht_supported)
				sta_rate_set |=
					(rx_mask[0] << HW_HT_RATES_OFFSET) |
					(rx_mask[1] << HW_MIMO_RATES_OFFSET);
			sta_ht_cap = sta->ht_cap;
			sta_exists = true;
		}

		rcu_read_unlock();
	}

	if (changed & BSS_CHANGED_BSSID) {
		if (!is_zero_ether_addr(bss_conf->bssid)) {
			ret = wlcore_set_bssid(wl, wlvif, bss_conf,
					       sta_rate_set);
			if (ret < 0)
				goto out;

			/* Need to update the BSSID (for filtering etc) */
			do_join = true;
		} else {
			ret = wlcore_clear_bssid(wl, wlvif);
			if (ret < 0)
				goto out;
		}
	}

	if (changed & BSS_CHANGED_IBSS) {
		wl1271_debug(DEBUG_ADHOC, "ibss_joined: %d",
			     bss_conf->ibss_joined);

		if (bss_conf->ibss_joined) {
			u32 rates = bss_conf->basic_rates;
			wlvif->basic_rate_set =
				wl1271_tx_enabled_rates_get(wl, rates,
							    wlvif->band);
			wlvif->basic_rate =
				wl1271_tx_min_rate_get(wl,
						       wlvif->basic_rate_set);

			/* by default, use 11b + OFDM rates */
			wlvif->rate_set = CONF_TX_IBSS_DEFAULT_RATES;
			ret = wl1271_acx_sta_rate_policies(wl, wlvif);
			if (ret < 0)
				goto out;
		}
	}

	if ((changed & BSS_CHANGED_BEACON_INFO) && bss_conf->dtim_period) {
		/* enable beacon filtering */
		ret = wl1271_acx_beacon_filter_opt(wl, wlvif, true);
		if (ret < 0)
			goto out;
	}

	ret = wl1271_bss_erp_info_changed(wl, vif, bss_conf, changed);
	if (ret < 0)
		goto out;

	if (do_join) {
		ret = wlcore_join(wl, wlvif);
		if (ret < 0) {
			wl1271_warning("cmd join failed %d", ret);
			goto out;
		}
	}

	if (changed & BSS_CHANGED_ASSOC) {
		if (bss_conf->assoc) {
			ret = wlcore_set_assoc(wl, wlvif, bss_conf,
					       sta_rate_set);
			if (ret < 0)
				goto out;

			if (test_bit(WLVIF_FLAG_STA_AUTHORIZED, &wlvif->flags))
				wl12xx_set_authorized(wl, wlvif);
		} else {
			wlcore_unset_assoc(wl, wlvif);
		}
	}

	if (changed & BSS_CHANGED_PS) {
		if ((bss_conf->ps) &&
		    test_bit(WLVIF_FLAG_STA_ASSOCIATED, &wlvif->flags) &&
		    !test_bit(WLVIF_FLAG_IN_PS, &wlvif->flags)) {
			int ps_mode;
			char *ps_mode_str;

			if (wl->conf.conn.forced_ps) {
				ps_mode = STATION_POWER_SAVE_MODE;
				ps_mode_str = "forced";
			} else {
				ps_mode = STATION_AUTO_PS_MODE;
				ps_mode_str = "auto";
			}

			wl1271_debug(DEBUG_PSM, "%s ps enabled", ps_mode_str);

			ret = wl1271_ps_set_mode(wl, wlvif, ps_mode);
			if (ret < 0)
				wl1271_warning("enter %s ps failed %d",
					       ps_mode_str, ret);
		} else if (!bss_conf->ps &&
			   test_bit(WLVIF_FLAG_IN_PS, &wlvif->flags)) {
			wl1271_debug(DEBUG_PSM, "auto ps disabled");

			ret = wl1271_ps_set_mode(wl, wlvif,
						 STATION_ACTIVE_MODE);
			if (ret < 0)
				wl1271_warning("exit auto ps failed %d", ret);
		}
	}

	/* Handle new association with HT. Do this after join. */
	if (sta_exists) {
		bool enabled =
			bss_conf->chandef.width != NL80211_CHAN_WIDTH_20_NOHT;

		ret = wlcore_hw_set_peer_cap(wl,
					     &sta_ht_cap,
					     enabled,
					     wlvif->rate_set,
					     wlvif->sta.hlid);
		if (ret < 0) {
			wl1271_warning("Set ht cap failed %d", ret);
			goto out;

		}

		if (enabled) {
			ret = wl1271_acx_set_ht_information(wl, wlvif,
						bss_conf->ht_operation_mode);
			if (ret < 0) {
				wl1271_warning("Set ht information failed %d",
					       ret);
				goto out;
			}
		}
	}

	/* Handle arp filtering. Done after join. */
	if ((changed & BSS_CHANGED_ARP_FILTER) ||
	    (!is_ibss && (changed & BSS_CHANGED_QOS))) {
		__be32 addr = bss_conf->arp_addr_list[0];
		wlvif->sta.qos = bss_conf->qos;
		WARN_ON(wlvif->bss_type != BSS_TYPE_STA_BSS);

		if (bss_conf->arp_addr_cnt == 1 && bss_conf->assoc) {
			wlvif->ip_addr = addr;
			/*
			 * The template should have been configured only upon
			 * association. however, it seems that the correct ip
			 * isn't being set (when sending), so we have to
			 * reconfigure the template upon every ip change.
			 */
			ret = wl1271_cmd_build_arp_rsp(wl, wlvif);
			if (ret < 0) {
				wl1271_warning("build arp rsp failed: %d", ret);
				goto out;
			}

			ret = wl1271_acx_arp_ip_filter(wl, wlvif,
				(ACX_ARP_FILTER_ARP_FILTERING |
				 ACX_ARP_FILTER_AUTO_ARP),
				addr);
		} else {
			wlvif->ip_addr = 0;
			ret = wl1271_acx_arp_ip_filter(wl, wlvif, 0, addr);
		}

		if (ret < 0)
			goto out;
	}

out:
	return;
}

static void wl1271_op_bss_info_changed(struct ieee80211_hw *hw,
				       struct ieee80211_vif *vif,
				       struct ieee80211_bss_conf *bss_conf,
				       u32 changed)
{
	struct wl1271 *wl = hw->priv;
	struct wl12xx_vif *wlvif = wl12xx_vif_to_data(vif);
	bool is_ap = (wlvif->bss_type == BSS_TYPE_AP_BSS);
	int ret;

	wl1271_debug(DEBUG_MAC80211, "mac80211 bss info role %d changed 0x%x",
		     wlvif->role_id, (int)changed);

	/*
	 * make sure to cancel pending disconnections if our association
	 * state changed
	 */
	if (!is_ap && (changed & BSS_CHANGED_ASSOC))
		cancel_delayed_work_sync(&wlvif->connection_loss_work);

	if (is_ap && (changed & BSS_CHANGED_BEACON_ENABLED) &&
	    !bss_conf->enable_beacon)
		wl1271_tx_flush(wl);

	mutex_lock(&wl->mutex);

	if (unlikely(wl->state != WLCORE_STATE_ON))
		goto out;

	if (unlikely(!test_bit(WLVIF_FLAG_INITIALIZED, &wlvif->flags)))
		goto out;

	ret = wl1271_ps_elp_wakeup(wl);
	if (ret < 0)
		goto out;

	if ((changed & BSS_CHANGED_TXPOWER) &&
	    bss_conf->txpower != wlvif->power_level) {

		ret = wl1271_acx_tx_power(wl, wlvif, bss_conf->txpower);
		if (ret < 0)
			goto out;

		wlvif->power_level = bss_conf->txpower;
	}

	if (is_ap)
		wl1271_bss_info_changed_ap(wl, vif, bss_conf, changed);
	else
		wl1271_bss_info_changed_sta(wl, vif, bss_conf, changed);

	wl1271_ps_elp_sleep(wl);

out:
	mutex_unlock(&wl->mutex);
}

static int wlcore_op_add_chanctx(struct ieee80211_hw *hw,
				 struct ieee80211_chanctx_conf *ctx)
{
	wl1271_debug(DEBUG_MAC80211, "mac80211 add chanctx %d (type %d)",
		     ieee80211_frequency_to_channel(ctx->def.chan->center_freq),
		     cfg80211_get_chandef_type(&ctx->def));
	return 0;
}

static void wlcore_op_remove_chanctx(struct ieee80211_hw *hw,
				     struct ieee80211_chanctx_conf *ctx)
{
	wl1271_debug(DEBUG_MAC80211, "mac80211 remove chanctx %d (type %d)",
		     ieee80211_frequency_to_channel(ctx->def.chan->center_freq),
		     cfg80211_get_chandef_type(&ctx->def));
}

static void wlcore_op_change_chanctx(struct ieee80211_hw *hw,
				     struct ieee80211_chanctx_conf *ctx,
				     u32 changed)
{
	struct wl1271 *wl = hw->priv;
	struct wl12xx_vif *wlvif;
	int ret;
	int channel = ieee80211_frequency_to_channel(
		ctx->def.chan->center_freq);

	wl1271_debug(DEBUG_MAC80211,
		     "mac80211 change chanctx %d (type %d) changed 0x%x",
		     channel, cfg80211_get_chandef_type(&ctx->def), changed);

	mutex_lock(&wl->mutex);

	ret = wl1271_ps_elp_wakeup(wl);
	if (ret < 0)
		goto out;

	wl12xx_for_each_wlvif(wl, wlvif) {
		struct ieee80211_vif *vif = wl12xx_wlvif_to_vif(wlvif);

		rcu_read_lock();
		if (rcu_access_pointer(vif->chanctx_conf) != ctx) {
			rcu_read_unlock();
			continue;
		}
		rcu_read_unlock();

		/* start radar if needed */
		if (changed & IEEE80211_CHANCTX_CHANGE_RADAR &&
		    wlvif->bss_type == BSS_TYPE_AP_BSS &&
		    ctx->radar_enabled && !wlvif->radar_enabled &&
		    ctx->def.chan->dfs_state == NL80211_DFS_USABLE) {
			wl1271_debug(DEBUG_MAC80211, "Start radar detection");
			wlcore_hw_set_cac(wl, wlvif, true);
			wlvif->radar_enabled = true;
		}
	}

	wl1271_ps_elp_sleep(wl);
out:
	mutex_unlock(&wl->mutex);
}

static int wlcore_op_assign_vif_chanctx(struct ieee80211_hw *hw,
					struct ieee80211_vif *vif,
					struct ieee80211_chanctx_conf *ctx)
{
	struct wl1271 *wl = hw->priv;
	struct wl12xx_vif *wlvif = wl12xx_vif_to_data(vif);
	int channel = ieee80211_frequency_to_channel(
		ctx->def.chan->center_freq);
	int ret = -EINVAL;

	wl1271_debug(DEBUG_MAC80211,
		     "mac80211 assign chanctx (role %d) %d (type %d) (radar %d dfs_state %d)",
		     wlvif->role_id, channel,
		     cfg80211_get_chandef_type(&ctx->def),
		     ctx->radar_enabled, ctx->def.chan->dfs_state);

	mutex_lock(&wl->mutex);

	if (unlikely(wl->state != WLCORE_STATE_ON))
		goto out;

	if (unlikely(!test_bit(WLVIF_FLAG_INITIALIZED, &wlvif->flags)))
		goto out;

	ret = wl1271_ps_elp_wakeup(wl);
	if (ret < 0)
		goto out;

	wlvif->band = ctx->def.chan->band;
	wlvif->channel = channel;
	wlvif->channel_type = cfg80211_get_chandef_type(&ctx->def);

	/* update default rates according to the band */
	wl1271_set_band_rate(wl, wlvif);

	if (ctx->radar_enabled &&
	    ctx->def.chan->dfs_state == NL80211_DFS_USABLE) {
		wl1271_debug(DEBUG_MAC80211, "Start radar detection");
		wlcore_hw_set_cac(wl, wlvif, true);
		wlvif->radar_enabled = true;
	}

	wl1271_ps_elp_sleep(wl);
out:
	mutex_unlock(&wl->mutex);

	return 0;
}

static void wlcore_op_unassign_vif_chanctx(struct ieee80211_hw *hw,
					   struct ieee80211_vif *vif,
					   struct ieee80211_chanctx_conf *ctx)
{
	struct wl1271 *wl = hw->priv;
	struct wl12xx_vif *wlvif = wl12xx_vif_to_data(vif);
	int ret;

	wl1271_debug(DEBUG_MAC80211,
		     "mac80211 unassign chanctx (role %d) %d (type %d)",
		     wlvif->role_id,
		     ieee80211_frequency_to_channel(ctx->def.chan->center_freq),
		     cfg80211_get_chandef_type(&ctx->def));

	wl1271_tx_flush(wl);

	mutex_lock(&wl->mutex);

	if (unlikely(wl->state != WLCORE_STATE_ON))
		goto out;

	if (unlikely(!test_bit(WLVIF_FLAG_INITIALIZED, &wlvif->flags)))
		goto out;

	ret = wl1271_ps_elp_wakeup(wl);
	if (ret < 0)
		goto out;

	if (wlvif->radar_enabled) {
		wl1271_debug(DEBUG_MAC80211, "Stop radar detection");
		wlcore_hw_set_cac(wl, wlvif, false);
		wlvif->radar_enabled = false;
	}

	wl1271_ps_elp_sleep(wl);
out:
	mutex_unlock(&wl->mutex);
}

static int __wlcore_switch_vif_chan(struct wl1271 *wl,
				    struct wl12xx_vif *wlvif,
				    struct ieee80211_chanctx_conf *new_ctx)
{
	int channel = ieee80211_frequency_to_channel(
		new_ctx->def.chan->center_freq);

	wl1271_debug(DEBUG_MAC80211,
		     "switch vif (role %d) %d -> %d chan_type: %d",
		     wlvif->role_id, wlvif->channel, channel,
		     cfg80211_get_chandef_type(&new_ctx->def));

	if (WARN_ON_ONCE(wlvif->bss_type != BSS_TYPE_AP_BSS))
		return 0;

	WARN_ON(!test_bit(WLVIF_FLAG_BEACON_DISABLED, &wlvif->flags));

	if (wlvif->radar_enabled) {
		wl1271_debug(DEBUG_MAC80211, "Stop radar detection");
		wlcore_hw_set_cac(wl, wlvif, false);
		wlvif->radar_enabled = false;
	}

	wlvif->band = new_ctx->def.chan->band;
	wlvif->channel = channel;
	wlvif->channel_type = cfg80211_get_chandef_type(&new_ctx->def);

	/* start radar if needed */
	if (new_ctx->radar_enabled) {
		wl1271_debug(DEBUG_MAC80211, "Start radar detection");
		wlcore_hw_set_cac(wl, wlvif, true);
		wlvif->radar_enabled = true;
	}

	return 0;
}

static int
wlcore_op_switch_vif_chanctx(struct ieee80211_hw *hw,
			     struct ieee80211_vif_chanctx_switch *vifs,
			     int n_vifs,
			     enum ieee80211_chanctx_switch_mode mode)
{
	struct wl1271 *wl = hw->priv;
	int i, ret;

	wl1271_debug(DEBUG_MAC80211,
		     "mac80211 switch chanctx n_vifs %d mode %d",
		     n_vifs, mode);

	mutex_lock(&wl->mutex);

	ret = wl1271_ps_elp_wakeup(wl);
	if (ret < 0)
		goto out;

	for (i = 0; i < n_vifs; i++) {
		struct wl12xx_vif *wlvif = wl12xx_vif_to_data(vifs[i].vif);

		ret = __wlcore_switch_vif_chan(wl, wlvif, vifs[i].new_ctx);
		if (ret)
			goto out_sleep;
	}
out_sleep:
	wl1271_ps_elp_sleep(wl);
out:
	mutex_unlock(&wl->mutex);

	return 0;
}

static int wl1271_op_conf_tx(struct ieee80211_hw *hw,
			     struct ieee80211_vif *vif, u16 queue,
			     const struct ieee80211_tx_queue_params *params)
{
	struct wl1271 *wl = hw->priv;
	struct wl12xx_vif *wlvif = wl12xx_vif_to_data(vif);
	u8 ps_scheme;
	int ret = 0;

	mutex_lock(&wl->mutex);

	wl1271_debug(DEBUG_MAC80211, "mac80211 conf tx %d", queue);

	if (params->uapsd)
		ps_scheme = CONF_PS_SCHEME_UPSD_TRIGGER;
	else
		ps_scheme = CONF_PS_SCHEME_LEGACY;

	if (!test_bit(WLVIF_FLAG_INITIALIZED, &wlvif->flags))
		goto out;

	ret = wl1271_ps_elp_wakeup(wl);
	if (ret < 0)
		goto out;

	/*
	 * the txop is confed in units of 32us by the mac80211,
	 * we need us
	 */
	ret = wl1271_acx_ac_cfg(wl, wlvif, wl1271_tx_get_queue(queue),
				params->cw_min, params->cw_max,
				params->aifs, params->txop << 5);
	if (ret < 0)
		goto out_sleep;

	ret = wl1271_acx_tid_cfg(wl, wlvif, wl1271_tx_get_queue(queue),
				 CONF_CHANNEL_TYPE_EDCF,
				 wl1271_tx_get_queue(queue),
				 ps_scheme, CONF_ACK_POLICY_LEGACY,
				 0, 0);

out_sleep:
	wl1271_ps_elp_sleep(wl);

out:
	mutex_unlock(&wl->mutex);

	return ret;
}

static u64 wl1271_op_get_tsf(struct ieee80211_hw *hw,
			     struct ieee80211_vif *vif)
{

	struct wl1271 *wl = hw->priv;
	struct wl12xx_vif *wlvif = wl12xx_vif_to_data(vif);
	u64 mactime = ULLONG_MAX;
	int ret;

	wl1271_debug(DEBUG_MAC80211, "mac80211 get tsf");

	mutex_lock(&wl->mutex);

	if (unlikely(wl->state != WLCORE_STATE_ON))
		goto out;

	ret = wl1271_ps_elp_wakeup(wl);
	if (ret < 0)
		goto out;

	ret = wl12xx_acx_tsf_info(wl, wlvif, &mactime);
	if (ret < 0)
		goto out_sleep;

out_sleep:
	wl1271_ps_elp_sleep(wl);

out:
	mutex_unlock(&wl->mutex);
	return mactime;
}

static int wl1271_op_get_survey(struct ieee80211_hw *hw, int idx,
				struct survey_info *survey)
{
	struct ieee80211_conf *conf = &hw->conf;

	if (idx != 0)
		return -ENOENT;

	survey->channel = conf->chandef.chan;
	survey->filled = 0;
	return 0;
}

static int wl1271_allocate_sta(struct wl1271 *wl,
			     struct wl12xx_vif *wlvif,
			     struct ieee80211_sta *sta)
{
	struct wl1271_station *wl_sta;
	int ret;


	if (wl->active_sta_count >= wl->max_ap_stations) {
		wl1271_warning("could not allocate HLID - too much stations");
		return -EBUSY;
	}

	wl_sta = (struct wl1271_station *)sta->drv_priv;
	ret = wl12xx_allocate_link(wl, wlvif, &wl_sta->hlid);
	if (ret < 0) {
		wl1271_warning("could not allocate HLID - too many links");
		return -EBUSY;
	}

	/* use the previous security seq, if this is a recovery/resume */
	wl->links[wl_sta->hlid].total_freed_pkts = wl_sta->total_freed_pkts;

	set_bit(wl_sta->hlid, wlvif->ap.sta_hlid_map);
	memcpy(wl->links[wl_sta->hlid].addr, sta->addr, ETH_ALEN);
	wl->active_sta_count++;
	return 0;
}

void wl1271_free_sta(struct wl1271 *wl, struct wl12xx_vif *wlvif, u8 hlid)
{
	if (!test_bit(hlid, wlvif->ap.sta_hlid_map))
		return;

	clear_bit(hlid, wlvif->ap.sta_hlid_map);
	__clear_bit(hlid, &wl->ap_ps_map);
	__clear_bit(hlid, &wl->ap_fw_ps_map);

	/*
	 * save the last used PN in the private part of iee80211_sta,
	 * in case of recovery/suspend
	 */
	wlcore_save_freed_pkts_addr(wl, wlvif, hlid, wl->links[hlid].addr);

	wl12xx_free_link(wl, wlvif, &hlid);
	wl->active_sta_count--;

	/*
	 * rearm the tx watchdog when the last STA is freed - give the FW a
	 * chance to return STA-buffered packets before complaining.
	 */
	if (wl->active_sta_count == 0)
		wl12xx_rearm_tx_watchdog_locked(wl);
}

static int wl12xx_sta_add(struct wl1271 *wl,
			  struct wl12xx_vif *wlvif,
			  struct ieee80211_sta *sta)
{
	struct wl1271_station *wl_sta;
	int ret = 0;
	u8 hlid;

	wl1271_debug(DEBUG_MAC80211, "mac80211 add sta %d", (int)sta->aid);

	ret = wl1271_allocate_sta(wl, wlvif, sta);
	if (ret < 0)
		return ret;

	wl_sta = (struct wl1271_station *)sta->drv_priv;
	hlid = wl_sta->hlid;

	ret = wl12xx_cmd_add_peer(wl, wlvif, sta, hlid);
	if (ret < 0)
		wl1271_free_sta(wl, wlvif, hlid);

	return ret;
}

static int wl12xx_sta_remove(struct wl1271 *wl,
			     struct wl12xx_vif *wlvif,
			     struct ieee80211_sta *sta)
{
	struct wl1271_station *wl_sta;
	int ret = 0, id;

	wl1271_debug(DEBUG_MAC80211, "mac80211 remove sta %d", (int)sta->aid);

	wl_sta = (struct wl1271_station *)sta->drv_priv;
	id = wl_sta->hlid;
	if (WARN_ON(!test_bit(id, wlvif->ap.sta_hlid_map)))
		return -EINVAL;

	ret = wl12xx_cmd_remove_peer(wl, wlvif, wl_sta->hlid);
	if (ret < 0)
		return ret;

	wl1271_free_sta(wl, wlvif, wl_sta->hlid);
	return ret;
}

static void wlcore_roc_if_possible(struct wl1271 *wl,
				   struct wl12xx_vif *wlvif)
{
	if (find_first_bit(wl->roc_map,
			   WL12XX_MAX_ROLES) < WL12XX_MAX_ROLES)
		return;

	if (WARN_ON(wlvif->role_id == WL12XX_INVALID_ROLE_ID))
		return;

	wl12xx_roc(wl, wlvif, wlvif->role_id, wlvif->band, wlvif->channel);
}

/*
 * when wl_sta is NULL, we treat this call as if coming from a
 * pending auth reply.
 * wl->mutex must be taken and the FW must be awake when the call
 * takes place.
 */
void wlcore_update_inconn_sta(struct wl1271 *wl, struct wl12xx_vif *wlvif,
			      struct wl1271_station *wl_sta, bool in_conn)
{
	if (in_conn) {
		if (WARN_ON(wl_sta && wl_sta->in_connection))
			return;

		if (!wlvif->ap_pending_auth_reply &&
		    !wlvif->inconn_count)
			wlcore_roc_if_possible(wl, wlvif);

		if (wl_sta) {
			wl_sta->in_connection = true;
			wlvif->inconn_count++;
		} else {
			wlvif->ap_pending_auth_reply = true;
		}
	} else {
		if (wl_sta && !wl_sta->in_connection)
			return;

		if (WARN_ON(!wl_sta && !wlvif->ap_pending_auth_reply))
			return;

		if (WARN_ON(wl_sta && !wlvif->inconn_count))
			return;

		if (wl_sta) {
			wl_sta->in_connection = false;
			wlvif->inconn_count--;
		} else {
			wlvif->ap_pending_auth_reply = false;
		}

		if (!wlvif->inconn_count && !wlvif->ap_pending_auth_reply &&
		    test_bit(wlvif->role_id, wl->roc_map))
			wl12xx_croc(wl, wlvif->role_id);
	}
}

static int wl12xx_update_sta_state(struct wl1271 *wl,
				   struct wl12xx_vif *wlvif,
				   struct ieee80211_sta *sta,
				   enum ieee80211_sta_state old_state,
				   enum ieee80211_sta_state new_state)
{
	struct wl1271_station *wl_sta;
	bool is_ap = wlvif->bss_type == BSS_TYPE_AP_BSS;
	bool is_sta = wlvif->bss_type == BSS_TYPE_STA_BSS;
	int ret;

	wl_sta = (struct wl1271_station *)sta->drv_priv;

	/* Add station (AP mode) */
	if (is_ap &&
	    old_state == IEEE80211_STA_NOTEXIST &&
	    new_state == IEEE80211_STA_NONE) {
		ret = wl12xx_sta_add(wl, wlvif, sta);
		if (ret)
			return ret;

		wlcore_update_inconn_sta(wl, wlvif, wl_sta, true);
	}

	/* Remove station (AP mode) */
	if (is_ap &&
	    old_state == IEEE80211_STA_NONE &&
	    new_state == IEEE80211_STA_NOTEXIST) {
		/* must not fail */
		wl12xx_sta_remove(wl, wlvif, sta);

		wlcore_update_inconn_sta(wl, wlvif, wl_sta, false);
	}

	/* Authorize station (AP mode) */
	if (is_ap &&
	    new_state == IEEE80211_STA_AUTHORIZED) {
		ret = wl12xx_cmd_set_peer_state(wl, wlvif, wl_sta->hlid);
		if (ret < 0)
			return ret;

		ret = wl1271_acx_set_ht_capabilities(wl, &sta->ht_cap, true,
						     wl_sta->hlid);
		if (ret)
			return ret;

		wlcore_update_inconn_sta(wl, wlvif, wl_sta, false);
	}

	/* Authorize station */
	if (is_sta &&
	    new_state == IEEE80211_STA_AUTHORIZED) {
		set_bit(WLVIF_FLAG_STA_AUTHORIZED, &wlvif->flags);
		ret = wl12xx_set_authorized(wl, wlvif);
		if (ret)
			return ret;
	}

	if (is_sta &&
	    old_state == IEEE80211_STA_AUTHORIZED &&
	    new_state == IEEE80211_STA_ASSOC) {
		clear_bit(WLVIF_FLAG_STA_AUTHORIZED, &wlvif->flags);
		clear_bit(WLVIF_FLAG_STA_STATE_SENT, &wlvif->flags);
	}

	/* save seq number on disassoc (suspend) */
	if (is_sta &&
	    old_state == IEEE80211_STA_ASSOC &&
	    new_state == IEEE80211_STA_AUTH) {
		wlcore_save_freed_pkts(wl, wlvif, wlvif->sta.hlid, sta);
		wlvif->total_freed_pkts = 0;
	}

	/* restore seq number on assoc (resume) */
	if (is_sta &&
	    old_state == IEEE80211_STA_AUTH &&
	    new_state == IEEE80211_STA_ASSOC) {
		wlvif->total_freed_pkts = wl_sta->total_freed_pkts;
	}

	/* clear ROCs on failure or authorization */
	if (is_sta &&
	    (new_state == IEEE80211_STA_AUTHORIZED ||
	     new_state == IEEE80211_STA_NOTEXIST)) {
		if (test_bit(wlvif->role_id, wl->roc_map))
			wl12xx_croc(wl, wlvif->role_id);
	}

	if (is_sta &&
	    old_state == IEEE80211_STA_NOTEXIST &&
	    new_state == IEEE80211_STA_NONE) {
		if (find_first_bit(wl->roc_map,
				   WL12XX_MAX_ROLES) >= WL12XX_MAX_ROLES) {
			WARN_ON(wlvif->role_id == WL12XX_INVALID_ROLE_ID);
			wl12xx_roc(wl, wlvif, wlvif->role_id,
				   wlvif->band, wlvif->channel);
		}
	}
	return 0;
}

static int wl12xx_op_sta_state(struct ieee80211_hw *hw,
			       struct ieee80211_vif *vif,
			       struct ieee80211_sta *sta,
			       enum ieee80211_sta_state old_state,
			       enum ieee80211_sta_state new_state)
{
	struct wl1271 *wl = hw->priv;
	struct wl12xx_vif *wlvif = wl12xx_vif_to_data(vif);
	int ret;

	wl1271_debug(DEBUG_MAC80211, "mac80211 sta %d state=%d->%d",
		     sta->aid, old_state, new_state);

	mutex_lock(&wl->mutex);

	if (unlikely(wl->state != WLCORE_STATE_ON)) {
		ret = -EBUSY;
		goto out;
	}

	ret = wl1271_ps_elp_wakeup(wl);
	if (ret < 0)
		goto out;

	ret = wl12xx_update_sta_state(wl, wlvif, sta, old_state, new_state);

	wl1271_ps_elp_sleep(wl);
out:
	mutex_unlock(&wl->mutex);
	if (new_state < old_state)
		return 0;
	return ret;
}

static int wl1271_op_ampdu_action(struct ieee80211_hw *hw,
				  struct ieee80211_vif *vif,
				  enum ieee80211_ampdu_mlme_action action,
				  struct ieee80211_sta *sta, u16 tid, u16 *ssn,
				  u8 buf_size)
{
	struct wl1271 *wl = hw->priv;
	struct wl12xx_vif *wlvif = wl12xx_vif_to_data(vif);
	int ret;
	u8 hlid, *ba_bitmap;

	wl1271_debug(DEBUG_MAC80211, "mac80211 ampdu action %d tid %d", action,
		     tid);

	/* sanity check - the fields in FW are only 8bits wide */
	if (WARN_ON(tid > 0xFF))
		return -ENOTSUPP;

	mutex_lock(&wl->mutex);

	if (unlikely(wl->state != WLCORE_STATE_ON)) {
		ret = -EAGAIN;
		goto out;
	}

	if (wlvif->bss_type == BSS_TYPE_STA_BSS) {
		hlid = wlvif->sta.hlid;
	} else if (wlvif->bss_type == BSS_TYPE_AP_BSS) {
		struct wl1271_station *wl_sta;

		wl_sta = (struct wl1271_station *)sta->drv_priv;
		hlid = wl_sta->hlid;
	} else {
		ret = -EINVAL;
		goto out;
	}

	ba_bitmap = &wl->links[hlid].ba_bitmap;

	ret = wl1271_ps_elp_wakeup(wl);
	if (ret < 0)
		goto out;

	wl1271_debug(DEBUG_MAC80211, "mac80211 ampdu: Rx tid %d action %d",
		     tid, action);

	switch (action) {
	case IEEE80211_AMPDU_RX_START:
		if (!wlvif->ba_support || !wlvif->ba_allowed) {
			ret = -ENOTSUPP;
			break;
		}

		if (wl->ba_rx_session_count >= wl->ba_rx_session_count_max) {
			ret = -EBUSY;
			wl1271_error("exceeded max RX BA sessions");
			break;
		}

		if (*ba_bitmap & BIT(tid)) {
			ret = -EINVAL;
			wl1271_error("cannot enable RX BA session on active "
				     "tid: %d", tid);
			break;
		}

		ret = wl12xx_acx_set_ba_receiver_session(wl, tid, *ssn, true,
							 hlid);
		if (!ret) {
			*ba_bitmap |= BIT(tid);
			wl->ba_rx_session_count++;
		}
		break;

	case IEEE80211_AMPDU_RX_STOP:
		if (!(*ba_bitmap & BIT(tid))) {
			/*
			 * this happens on reconfig - so only output a debug
			 * message for now, and don't fail the function.
			 */
			wl1271_debug(DEBUG_MAC80211,
				     "no active RX BA session on tid: %d",
				     tid);
			ret = 0;
			break;
		}

		ret = wl12xx_acx_set_ba_receiver_session(wl, tid, 0, false,
							 hlid);
		if (!ret) {
			*ba_bitmap &= ~BIT(tid);
			wl->ba_rx_session_count--;
		}
		break;

	/*
	 * The BA initiator session management in FW independently.
	 * Falling break here on purpose for all TX APDU commands.
	 */
	case IEEE80211_AMPDU_TX_START:
	case IEEE80211_AMPDU_TX_STOP_CONT:
	case IEEE80211_AMPDU_TX_STOP_FLUSH:
	case IEEE80211_AMPDU_TX_STOP_FLUSH_CONT:
	case IEEE80211_AMPDU_TX_OPERATIONAL:
		ret = -EINVAL;
		break;

	default:
		wl1271_error("Incorrect ampdu action id=%x\n", action);
		ret = -EINVAL;
	}

	wl1271_ps_elp_sleep(wl);

out:
	mutex_unlock(&wl->mutex);

	return ret;
}

static int wl12xx_set_bitrate_mask(struct ieee80211_hw *hw,
				   struct ieee80211_vif *vif,
				   const struct cfg80211_bitrate_mask *mask)
{
	struct wl12xx_vif *wlvif = wl12xx_vif_to_data(vif);
	struct wl1271 *wl = hw->priv;
	int i, ret = 0;

	wl1271_debug(DEBUG_MAC80211, "mac80211 set_bitrate_mask 0x%x 0x%x",
		mask->control[NL80211_BAND_2GHZ].legacy,
		mask->control[NL80211_BAND_5GHZ].legacy);

	mutex_lock(&wl->mutex);

	for (i = 0; i < WLCORE_NUM_BANDS; i++)
		wlvif->bitrate_masks[i] =
			wl1271_tx_enabled_rates_get(wl,
						    mask->control[i].legacy,
						    i);

	if (unlikely(wl->state != WLCORE_STATE_ON))
		goto out;

	if (wlvif->bss_type == BSS_TYPE_STA_BSS &&
	    !test_bit(WLVIF_FLAG_STA_ASSOCIATED, &wlvif->flags)) {

		ret = wl1271_ps_elp_wakeup(wl);
		if (ret < 0)
			goto out;

		wl1271_set_band_rate(wl, wlvif);
		wlvif->basic_rate =
			wl1271_tx_min_rate_get(wl, wlvif->basic_rate_set);
		ret = wl1271_acx_sta_rate_policies(wl, wlvif);

		wl1271_ps_elp_sleep(wl);
	}
out:
	mutex_unlock(&wl->mutex);

	return ret;
}

static void wl12xx_op_channel_switch(struct ieee80211_hw *hw,
				     struct ieee80211_vif *vif,
				     struct ieee80211_channel_switch *ch_switch)
{
	struct wl1271 *wl = hw->priv;
	struct wl12xx_vif *wlvif = wl12xx_vif_to_data(vif);
	int ret;

	wl1271_debug(DEBUG_MAC80211, "mac80211 channel switch");

	wl1271_tx_flush(wl);

	mutex_lock(&wl->mutex);

	if (unlikely(wl->state == WLCORE_STATE_OFF)) {
		if (test_bit(WLVIF_FLAG_STA_ASSOCIATED, &wlvif->flags))
			ieee80211_chswitch_done(vif, false);
		goto out;
	} else if (unlikely(wl->state != WLCORE_STATE_ON)) {
		goto out;
	}

	ret = wl1271_ps_elp_wakeup(wl);
	if (ret < 0)
		goto out;

	/* TODO: change mac80211 to pass vif as param */

	if (test_bit(WLVIF_FLAG_STA_ASSOCIATED, &wlvif->flags)) {
		unsigned long delay_usec;

		ret = wl->ops->channel_switch(wl, wlvif, ch_switch);
		if (ret)
			goto out_sleep;

		set_bit(WLVIF_FLAG_CS_PROGRESS, &wlvif->flags);

		/* indicate failure 5 seconds after channel switch time */
		delay_usec = ieee80211_tu_to_usec(wlvif->beacon_int) *
			ch_switch->count;
		ieee80211_queue_delayed_work(hw, &wlvif->channel_switch_work,
					     usecs_to_jiffies(delay_usec) +
					     msecs_to_jiffies(5000));
	}

out_sleep:
	wl1271_ps_elp_sleep(wl);

out:
	mutex_unlock(&wl->mutex);
}

static const void *wlcore_get_beacon_ie(struct wl1271 *wl,
					struct wl12xx_vif *wlvif,
					u8 eid)
{
	int ieoffset = offsetof(struct ieee80211_mgmt, u.beacon.variable);
	struct sk_buff *beacon =
		ieee80211_beacon_get(wl->hw, wl12xx_wlvif_to_vif(wlvif));

	if (!beacon)
		return NULL;

	return cfg80211_find_ie(eid,
				beacon->data + ieoffset,
				beacon->len - ieoffset);
}

static int wlcore_get_csa_count(struct wl1271 *wl, struct wl12xx_vif *wlvif,
				u8 *csa_count)
{
	const u8 *ie;
	const struct ieee80211_channel_sw_ie *ie_csa;

	ie = wlcore_get_beacon_ie(wl, wlvif, WLAN_EID_CHANNEL_SWITCH);
	if (!ie)
		return -EINVAL;

	ie_csa = (struct ieee80211_channel_sw_ie *)&ie[2];
	*csa_count = ie_csa->count;

	return 0;
}

static void wlcore_op_channel_switch_beacon(struct ieee80211_hw *hw,
					    struct ieee80211_vif *vif,
					    struct cfg80211_chan_def *chandef)
{
	struct wl1271 *wl = hw->priv;
	struct wl12xx_vif *wlvif = wl12xx_vif_to_data(vif);
	struct ieee80211_channel_switch ch_switch = {
		.block_tx = true,
		.chandef = *chandef,
	};
	int ret;

	wl1271_debug(DEBUG_MAC80211,
		     "mac80211 channel switch beacon (role %d)",
		     wlvif->role_id);

	ret = wlcore_get_csa_count(wl, wlvif, &ch_switch.count);
	if (ret < 0) {
		wl1271_error("error getting beacon (for CSA counter)");
		return;
	}

	mutex_lock(&wl->mutex);

	if (unlikely(wl->state != WLCORE_STATE_ON)) {
		ret = -EBUSY;
		goto out;
	}

	ret = wl1271_ps_elp_wakeup(wl);
	if (ret < 0)
		goto out;

	ret = wl->ops->channel_switch(wl, wlvif, &ch_switch);
	if (ret)
		goto out_sleep;

	set_bit(WLVIF_FLAG_CS_PROGRESS, &wlvif->flags);

out_sleep:
	wl1271_ps_elp_sleep(wl);
out:
	mutex_unlock(&wl->mutex);
}

static void wlcore_op_flush(struct ieee80211_hw *hw, struct ieee80211_vif *vif,
			    u32 queues, bool drop)
{
	struct wl1271 *wl = hw->priv;

	wl1271_tx_flush(wl);
}

static int wlcore_op_remain_on_channel(struct ieee80211_hw *hw,
				       struct ieee80211_vif *vif,
				       struct ieee80211_channel *chan,
				       int duration,
				       enum ieee80211_roc_type type)
{
	struct wl12xx_vif *wlvif = wl12xx_vif_to_data(vif);
	struct wl1271 *wl = hw->priv;
	int channel, ret = 0;

	channel = ieee80211_frequency_to_channel(chan->center_freq);

	wl1271_debug(DEBUG_MAC80211, "mac80211 roc %d (%d)",
		     channel, wlvif->role_id);

	mutex_lock(&wl->mutex);

	if (unlikely(wl->state != WLCORE_STATE_ON))
		goto out;

	/* return EBUSY if we can't ROC right now */
	if (WARN_ON(wl->roc_vif ||
		    find_first_bit(wl->roc_map,
				   WL12XX_MAX_ROLES) < WL12XX_MAX_ROLES)) {
		ret = -EBUSY;
		goto out;
	}

	ret = wl1271_ps_elp_wakeup(wl);
	if (ret < 0)
		goto out;

	ret = wl12xx_start_dev(wl, wlvif, chan->band, channel);
	if (ret < 0)
		goto out_sleep;

	wl->roc_vif = vif;
	ieee80211_queue_delayed_work(hw, &wl->roc_complete_work,
				     msecs_to_jiffies(duration));
out_sleep:
	wl1271_ps_elp_sleep(wl);
out:
	mutex_unlock(&wl->mutex);
	return ret;
}

static int __wlcore_roc_completed(struct wl1271 *wl)
{
	struct wl12xx_vif *wlvif;
	int ret;

	/* already completed */
	if (unlikely(!wl->roc_vif))
		return 0;

	wlvif = wl12xx_vif_to_data(wl->roc_vif);

	if (!test_bit(WLVIF_FLAG_INITIALIZED, &wlvif->flags))
		return -EBUSY;

	ret = wl12xx_stop_dev(wl, wlvif);
	if (ret < 0)
		return ret;

	wl->roc_vif = NULL;

	return 0;
}

static int wlcore_roc_completed(struct wl1271 *wl)
{
	int ret;

	wl1271_debug(DEBUG_MAC80211, "roc complete");

	mutex_lock(&wl->mutex);

	if (unlikely(wl->state != WLCORE_STATE_ON)) {
		ret = -EBUSY;
		goto out;
	}

	ret = wl1271_ps_elp_wakeup(wl);
	if (ret < 0)
		goto out;

	ret = __wlcore_roc_completed(wl);

	wl1271_ps_elp_sleep(wl);
out:
	mutex_unlock(&wl->mutex);

	return ret;
}

static void wlcore_roc_complete_work(struct work_struct *work)
{
	struct delayed_work *dwork;
	struct wl1271 *wl;
	int ret;

	dwork = container_of(work, struct delayed_work, work);
	wl = container_of(dwork, struct wl1271, roc_complete_work);

	ret = wlcore_roc_completed(wl);
	if (!ret)
		ieee80211_remain_on_channel_expired(wl->hw);
}

static int wlcore_op_cancel_remain_on_channel(struct ieee80211_hw *hw)
{
	struct wl1271 *wl = hw->priv;

	wl1271_debug(DEBUG_MAC80211, "mac80211 croc");

	/* TODO: per-vif */
	wl1271_tx_flush(wl);

	/*
	 * we can't just flush_work here, because it might deadlock
	 * (as we might get called from the same workqueue)
	 */
	cancel_delayed_work_sync(&wl->roc_complete_work);
	wlcore_roc_completed(wl);

	return 0;
}

static void wlcore_op_sta_rc_update(struct ieee80211_hw *hw,
				    struct ieee80211_vif *vif,
				    struct ieee80211_sta *sta,
				    u32 changed)
{
	struct wl12xx_vif *wlvif = wl12xx_vif_to_data(vif);

	wl1271_debug(DEBUG_MAC80211, "mac80211 sta_rc_update");

	if (!(changed & IEEE80211_RC_BW_CHANGED))
		return;

	/* this callback is atomic, so schedule a new work */
	wlvif->rc_update_bw = sta->bandwidth;
	ieee80211_queue_work(hw, &wlvif->rc_update_work);
}

static void wlcore_op_sta_statistics(struct ieee80211_hw *hw,
				     struct ieee80211_vif *vif,
				     struct ieee80211_sta *sta,
				     struct station_info *sinfo)
{
	struct wl1271 *wl = hw->priv;
	struct wl12xx_vif *wlvif = wl12xx_vif_to_data(vif);
	s8 rssi_dbm;
	int ret;

	wl1271_debug(DEBUG_MAC80211, "mac80211 get_rssi");

	mutex_lock(&wl->mutex);

	if (unlikely(wl->state != WLCORE_STATE_ON))
		goto out;

	ret = wl1271_ps_elp_wakeup(wl);
	if (ret < 0)
		goto out_sleep;

	ret = wlcore_acx_average_rssi(wl, wlvif, &rssi_dbm);
	if (ret < 0)
		goto out_sleep;

	sinfo->filled |= BIT(NL80211_STA_INFO_SIGNAL);
	sinfo->signal = rssi_dbm;

out_sleep:
	wl1271_ps_elp_sleep(wl);

out:
	mutex_unlock(&wl->mutex);
}

static bool wl1271_tx_frames_pending(struct ieee80211_hw *hw)
{
	struct wl1271 *wl = hw->priv;
	bool ret = false;

	mutex_lock(&wl->mutex);

	if (unlikely(wl->state != WLCORE_STATE_ON))
		goto out;

	/* packets are considered pending if in the TX queue or the FW */
	ret = (wl1271_tx_total_queue_count(wl) > 0) || (wl->tx_frames_cnt > 0);
out:
	mutex_unlock(&wl->mutex);

	return ret;
}

/* can't be const, mac80211 writes to this */
static struct ieee80211_rate wl1271_rates[] = {
	{ .bitrate = 10,
	  .hw_value = CONF_HW_BIT_RATE_1MBPS,
	  .hw_value_short = CONF_HW_BIT_RATE_1MBPS, },
	{ .bitrate = 20,
	  .hw_value = CONF_HW_BIT_RATE_2MBPS,
	  .hw_value_short = CONF_HW_BIT_RATE_2MBPS,
	  .flags = IEEE80211_RATE_SHORT_PREAMBLE },
	{ .bitrate = 55,
	  .hw_value = CONF_HW_BIT_RATE_5_5MBPS,
	  .hw_value_short = CONF_HW_BIT_RATE_5_5MBPS,
	  .flags = IEEE80211_RATE_SHORT_PREAMBLE },
	{ .bitrate = 110,
	  .hw_value = CONF_HW_BIT_RATE_11MBPS,
	  .hw_value_short = CONF_HW_BIT_RATE_11MBPS,
	  .flags = IEEE80211_RATE_SHORT_PREAMBLE },
	{ .bitrate = 60,
	  .hw_value = CONF_HW_BIT_RATE_6MBPS,
	  .hw_value_short = CONF_HW_BIT_RATE_6MBPS, },
	{ .bitrate = 90,
	  .hw_value = CONF_HW_BIT_RATE_9MBPS,
	  .hw_value_short = CONF_HW_BIT_RATE_9MBPS, },
	{ .bitrate = 120,
	  .hw_value = CONF_HW_BIT_RATE_12MBPS,
	  .hw_value_short = CONF_HW_BIT_RATE_12MBPS, },
	{ .bitrate = 180,
	  .hw_value = CONF_HW_BIT_RATE_18MBPS,
	  .hw_value_short = CONF_HW_BIT_RATE_18MBPS, },
	{ .bitrate = 240,
	  .hw_value = CONF_HW_BIT_RATE_24MBPS,
	  .hw_value_short = CONF_HW_BIT_RATE_24MBPS, },
	{ .bitrate = 360,
	 .hw_value = CONF_HW_BIT_RATE_36MBPS,
	 .hw_value_short = CONF_HW_BIT_RATE_36MBPS, },
	{ .bitrate = 480,
	  .hw_value = CONF_HW_BIT_RATE_48MBPS,
	  .hw_value_short = CONF_HW_BIT_RATE_48MBPS, },
	{ .bitrate = 540,
	  .hw_value = CONF_HW_BIT_RATE_54MBPS,
	  .hw_value_short = CONF_HW_BIT_RATE_54MBPS, },
};

/* can't be const, mac80211 writes to this */
static struct ieee80211_channel wl1271_channels[] = {
	{ .hw_value = 1, .center_freq = 2412, .max_power = WLCORE_MAX_TXPWR },
	{ .hw_value = 2, .center_freq = 2417, .max_power = WLCORE_MAX_TXPWR },
	{ .hw_value = 3, .center_freq = 2422, .max_power = WLCORE_MAX_TXPWR },
	{ .hw_value = 4, .center_freq = 2427, .max_power = WLCORE_MAX_TXPWR },
	{ .hw_value = 5, .center_freq = 2432, .max_power = WLCORE_MAX_TXPWR },
	{ .hw_value = 6, .center_freq = 2437, .max_power = WLCORE_MAX_TXPWR },
	{ .hw_value = 7, .center_freq = 2442, .max_power = WLCORE_MAX_TXPWR },
	{ .hw_value = 8, .center_freq = 2447, .max_power = WLCORE_MAX_TXPWR },
	{ .hw_value = 9, .center_freq = 2452, .max_power = WLCORE_MAX_TXPWR },
	{ .hw_value = 10, .center_freq = 2457, .max_power = WLCORE_MAX_TXPWR },
	{ .hw_value = 11, .center_freq = 2462, .max_power = WLCORE_MAX_TXPWR },
	{ .hw_value = 12, .center_freq = 2467, .max_power = WLCORE_MAX_TXPWR },
	{ .hw_value = 13, .center_freq = 2472, .max_power = WLCORE_MAX_TXPWR },
	{ .hw_value = 14, .center_freq = 2484, .max_power = WLCORE_MAX_TXPWR },
};

/* can't be const, mac80211 writes to this */
static struct ieee80211_supported_band wl1271_band_2ghz = {
	.channels = wl1271_channels,
	.n_channels = ARRAY_SIZE(wl1271_channels),
	.bitrates = wl1271_rates,
	.n_bitrates = ARRAY_SIZE(wl1271_rates),
};

/* 5 GHz data rates for WL1273 */
static struct ieee80211_rate wl1271_rates_5ghz[] = {
	{ .bitrate = 60,
	  .hw_value = CONF_HW_BIT_RATE_6MBPS,
	  .hw_value_short = CONF_HW_BIT_RATE_6MBPS, },
	{ .bitrate = 90,
	  .hw_value = CONF_HW_BIT_RATE_9MBPS,
	  .hw_value_short = CONF_HW_BIT_RATE_9MBPS, },
	{ .bitrate = 120,
	  .hw_value = CONF_HW_BIT_RATE_12MBPS,
	  .hw_value_short = CONF_HW_BIT_RATE_12MBPS, },
	{ .bitrate = 180,
	  .hw_value = CONF_HW_BIT_RATE_18MBPS,
	  .hw_value_short = CONF_HW_BIT_RATE_18MBPS, },
	{ .bitrate = 240,
	  .hw_value = CONF_HW_BIT_RATE_24MBPS,
	  .hw_value_short = CONF_HW_BIT_RATE_24MBPS, },
	{ .bitrate = 360,
	 .hw_value = CONF_HW_BIT_RATE_36MBPS,
	 .hw_value_short = CONF_HW_BIT_RATE_36MBPS, },
	{ .bitrate = 480,
	  .hw_value = CONF_HW_BIT_RATE_48MBPS,
	  .hw_value_short = CONF_HW_BIT_RATE_48MBPS, },
	{ .bitrate = 540,
	  .hw_value = CONF_HW_BIT_RATE_54MBPS,
	  .hw_value_short = CONF_HW_BIT_RATE_54MBPS, },
};

/* 5 GHz band channels for WL1273 */
static struct ieee80211_channel wl1271_channels_5ghz[] = {
	{ .hw_value = 8, .center_freq = 5040, .max_power = WLCORE_MAX_TXPWR },
	{ .hw_value = 12, .center_freq = 5060, .max_power = WLCORE_MAX_TXPWR },
	{ .hw_value = 16, .center_freq = 5080, .max_power = WLCORE_MAX_TXPWR },
	{ .hw_value = 34, .center_freq = 5170, .max_power = WLCORE_MAX_TXPWR },
	{ .hw_value = 36, .center_freq = 5180, .max_power = WLCORE_MAX_TXPWR },
	{ .hw_value = 38, .center_freq = 5190, .max_power = WLCORE_MAX_TXPWR },
	{ .hw_value = 40, .center_freq = 5200, .max_power = WLCORE_MAX_TXPWR },
	{ .hw_value = 42, .center_freq = 5210, .max_power = WLCORE_MAX_TXPWR },
	{ .hw_value = 44, .center_freq = 5220, .max_power = WLCORE_MAX_TXPWR },
	{ .hw_value = 46, .center_freq = 5230, .max_power = WLCORE_MAX_TXPWR },
	{ .hw_value = 48, .center_freq = 5240, .max_power = WLCORE_MAX_TXPWR },
	{ .hw_value = 52, .center_freq = 5260, .max_power = WLCORE_MAX_TXPWR },
	{ .hw_value = 56, .center_freq = 5280, .max_power = WLCORE_MAX_TXPWR },
	{ .hw_value = 60, .center_freq = 5300, .max_power = WLCORE_MAX_TXPWR },
	{ .hw_value = 64, .center_freq = 5320, .max_power = WLCORE_MAX_TXPWR },
	{ .hw_value = 100, .center_freq = 5500, .max_power = WLCORE_MAX_TXPWR },
	{ .hw_value = 104, .center_freq = 5520, .max_power = WLCORE_MAX_TXPWR },
	{ .hw_value = 108, .center_freq = 5540, .max_power = WLCORE_MAX_TXPWR },
	{ .hw_value = 112, .center_freq = 5560, .max_power = WLCORE_MAX_TXPWR },
	{ .hw_value = 116, .center_freq = 5580, .max_power = WLCORE_MAX_TXPWR },
	{ .hw_value = 120, .center_freq = 5600, .max_power = WLCORE_MAX_TXPWR },
	{ .hw_value = 124, .center_freq = 5620, .max_power = WLCORE_MAX_TXPWR },
	{ .hw_value = 128, .center_freq = 5640, .max_power = WLCORE_MAX_TXPWR },
	{ .hw_value = 132, .center_freq = 5660, .max_power = WLCORE_MAX_TXPWR },
	{ .hw_value = 136, .center_freq = 5680, .max_power = WLCORE_MAX_TXPWR },
	{ .hw_value = 140, .center_freq = 5700, .max_power = WLCORE_MAX_TXPWR },
	{ .hw_value = 149, .center_freq = 5745, .max_power = WLCORE_MAX_TXPWR },
	{ .hw_value = 153, .center_freq = 5765, .max_power = WLCORE_MAX_TXPWR },
	{ .hw_value = 157, .center_freq = 5785, .max_power = WLCORE_MAX_TXPWR },
	{ .hw_value = 161, .center_freq = 5805, .max_power = WLCORE_MAX_TXPWR },
	{ .hw_value = 165, .center_freq = 5825, .max_power = WLCORE_MAX_TXPWR },
};

static struct ieee80211_supported_band wl1271_band_5ghz = {
	.channels = wl1271_channels_5ghz,
	.n_channels = ARRAY_SIZE(wl1271_channels_5ghz),
	.bitrates = wl1271_rates_5ghz,
	.n_bitrates = ARRAY_SIZE(wl1271_rates_5ghz),
};

static const struct ieee80211_ops wl1271_ops = {
	.start = wl1271_op_start,
	.stop = wlcore_op_stop,
	.add_interface = wl1271_op_add_interface,
	.remove_interface = wl1271_op_remove_interface,
	.change_interface = wl12xx_op_change_interface,
#ifdef CONFIG_PM
	.suspend = wl1271_op_suspend,
	.resume = wl1271_op_resume,
#endif
	.config = wl1271_op_config,
	.prepare_multicast = wl1271_op_prepare_multicast,
	.configure_filter = wl1271_op_configure_filter,
	.tx = wl1271_op_tx,
	.set_key = wlcore_op_set_key,
	.hw_scan = wl1271_op_hw_scan,
	.cancel_hw_scan = wl1271_op_cancel_hw_scan,
	.sched_scan_start = wl1271_op_sched_scan_start,
	.sched_scan_stop = wl1271_op_sched_scan_stop,
	.bss_info_changed = wl1271_op_bss_info_changed,
	.set_frag_threshold = wl1271_op_set_frag_threshold,
	.set_rts_threshold = wl1271_op_set_rts_threshold,
	.conf_tx = wl1271_op_conf_tx,
	.get_tsf = wl1271_op_get_tsf,
	.get_survey = wl1271_op_get_survey,
	.sta_state = wl12xx_op_sta_state,
	.ampdu_action = wl1271_op_ampdu_action,
	.tx_frames_pending = wl1271_tx_frames_pending,
	.set_bitrate_mask = wl12xx_set_bitrate_mask,
	.set_default_unicast_key = wl1271_op_set_default_key_idx,
	.channel_switch = wl12xx_op_channel_switch,
	.channel_switch_beacon = wlcore_op_channel_switch_beacon,
	.flush = wlcore_op_flush,
	.remain_on_channel = wlcore_op_remain_on_channel,
	.cancel_remain_on_channel = wlcore_op_cancel_remain_on_channel,
	.add_chanctx = wlcore_op_add_chanctx,
	.remove_chanctx = wlcore_op_remove_chanctx,
	.change_chanctx = wlcore_op_change_chanctx,
	.assign_vif_chanctx = wlcore_op_assign_vif_chanctx,
	.unassign_vif_chanctx = wlcore_op_unassign_vif_chanctx,
	.switch_vif_chanctx = wlcore_op_switch_vif_chanctx,
	.sta_rc_update = wlcore_op_sta_rc_update,
	.sta_statistics = wlcore_op_sta_statistics,
	CFG80211_TESTMODE_CMD(wl1271_tm_cmd)
};


u8 wlcore_rate_to_idx(struct wl1271 *wl, u8 rate, enum ieee80211_band band)
{
	u8 idx;

	BUG_ON(band >= 2);

	if (unlikely(rate >= wl->hw_tx_rate_tbl_size)) {
		wl1271_error("Illegal RX rate from HW: %d", rate);
		return 0;
	}

	idx = wl->band_rate_to_idx[band][rate];
	if (unlikely(idx == CONF_HW_RXTX_RATE_UNSUPPORTED)) {
		wl1271_error("Unsupported RX rate from HW: %d", rate);
		return 0;
	}

	return idx;
}

static void wl12xx_derive_mac_addresses(struct wl1271 *wl, u32 oui, u32 nic)
{
	int i;

	wl1271_debug(DEBUG_PROBE, "base address: oui %06x nic %06x",
		     oui, nic);

	if (nic + WLCORE_NUM_MAC_ADDRESSES - wl->num_mac_addr > 0xffffff)
		wl1271_warning("NIC part of the MAC address wraps around!");

	for (i = 0; i < wl->num_mac_addr; i++) {
		wl->addresses[i].addr[0] = (u8)(oui >> 16);
		wl->addresses[i].addr[1] = (u8)(oui >> 8);
		wl->addresses[i].addr[2] = (u8) oui;
		wl->addresses[i].addr[3] = (u8)(nic >> 16);
		wl->addresses[i].addr[4] = (u8)(nic >> 8);
		wl->addresses[i].addr[5] = (u8) nic;
		nic++;
	}

	/* we may be one address short at the most */
	WARN_ON(wl->num_mac_addr + 1 < WLCORE_NUM_MAC_ADDRESSES);

	/*
	 * turn on the LAA bit in the first address and use it as
	 * the last address.
	 */
	if (wl->num_mac_addr < WLCORE_NUM_MAC_ADDRESSES) {
		int idx = WLCORE_NUM_MAC_ADDRESSES - 1;
		memcpy(&wl->addresses[idx], &wl->addresses[0],
		       sizeof(wl->addresses[0]));
		/* LAA bit */
		wl->addresses[idx].addr[0] |= BIT(1);
	}

	wl->hw->wiphy->n_addresses = WLCORE_NUM_MAC_ADDRESSES;
	wl->hw->wiphy->addresses = wl->addresses;
}

static int wl12xx_get_hw_info(struct wl1271 *wl)
{
	int ret;

	ret = wlcore_read_reg(wl, REG_CHIP_ID_B, &wl->chip.id);
	if (ret < 0)
		goto out;

	wl->fuse_oui_addr = 0;
	wl->fuse_nic_addr = 0;

	ret = wl->ops->get_pg_ver(wl, &wl->hw_pg_ver);
	if (ret < 0)
		goto out;

	if (wl->ops->get_mac)
		ret = wl->ops->get_mac(wl);

out:
	return ret;
}

static int wl1271_register_hw(struct wl1271 *wl)
{
	int ret;
	u32 oui_addr = 0, nic_addr = 0;

	if (wl->mac80211_registered)
		return 0;

	if (wl->nvs_len >= 12) {
		/* NOTE: The wl->nvs->nvs element must be first, in
		 * order to simplify the casting, we assume it is at
		 * the beginning of the wl->nvs structure.
		 */
		u8 *nvs_ptr = (u8 *)wl->nvs;

		oui_addr =
			(nvs_ptr[11] << 16) + (nvs_ptr[10] << 8) + nvs_ptr[6];
		nic_addr =
			(nvs_ptr[5] << 16) + (nvs_ptr[4] << 8) + nvs_ptr[3];
	}

	/* if the MAC address is zeroed in the NVS derive from fuse */
	if (oui_addr == 0 && nic_addr == 0) {
		oui_addr = wl->fuse_oui_addr;
		/* fuse has the BD_ADDR, the WLAN addresses are the next two */
		nic_addr = wl->fuse_nic_addr + 1;
	}

	wl12xx_derive_mac_addresses(wl, oui_addr, nic_addr);

	ret = ieee80211_register_hw(wl->hw);
	if (ret < 0) {
		wl1271_error("unable to register mac80211 hw: %d", ret);
		goto out;
	}

	wl->mac80211_registered = true;

	wl1271_debugfs_init(wl);

	wl1271_notice("loaded");

out:
	return ret;
}

static void wl1271_unregister_hw(struct wl1271 *wl)
{
	if (wl->plt)
		wl1271_plt_stop(wl);

	ieee80211_unregister_hw(wl->hw);
	wl->mac80211_registered = false;

}

static int wl1271_init_ieee80211(struct wl1271 *wl)
{
	int i;
	static const u32 cipher_suites[] = {
		WLAN_CIPHER_SUITE_WEP40,
		WLAN_CIPHER_SUITE_WEP104,
		WLAN_CIPHER_SUITE_TKIP,
		WLAN_CIPHER_SUITE_CCMP,
		WL1271_CIPHER_SUITE_GEM,
	};

	/* The tx descriptor buffer */
	wl->hw->extra_tx_headroom = sizeof(struct wl1271_tx_hw_descr);

	if (wl->quirks & WLCORE_QUIRK_TKIP_HEADER_SPACE)
		wl->hw->extra_tx_headroom += WL1271_EXTRA_SPACE_TKIP;

	/* unit us */
	/* FIXME: find a proper value */
	wl->hw->max_listen_interval = wl->conf.conn.max_listen_interval;

	wl->hw->flags = IEEE80211_HW_SIGNAL_DBM |
		IEEE80211_HW_SUPPORTS_PS |
		IEEE80211_HW_SUPPORTS_DYNAMIC_PS |
		IEEE80211_HW_HAS_RATE_CONTROL |
		IEEE80211_HW_CONNECTION_MONITOR |
		IEEE80211_HW_REPORTS_TX_ACK_STATUS |
		IEEE80211_HW_SPECTRUM_MGMT |
		IEEE80211_HW_AP_LINK_PS |
		IEEE80211_HW_AMPDU_AGGREGATION |
		IEEE80211_HW_TX_AMPDU_SETUP_IN_HW |
		IEEE80211_HW_QUEUE_CONTROL |
		IEEE80211_HW_CHANCTX_STA_CSA |
		IEEE80211_HW_SUPPORT_FAST_XMIT;

	wl->hw->wiphy->cipher_suites = cipher_suites;
	wl->hw->wiphy->n_cipher_suites = ARRAY_SIZE(cipher_suites);

	wl->hw->wiphy->interface_modes = BIT(NL80211_IFTYPE_STATION) |
		BIT(NL80211_IFTYPE_ADHOC) | BIT(NL80211_IFTYPE_AP) |
		BIT(NL80211_IFTYPE_P2P_CLIENT) | BIT(NL80211_IFTYPE_P2P_GO);
	wl->hw->wiphy->max_scan_ssids = 1;
	wl->hw->wiphy->max_sched_scan_ssids = 16;
	wl->hw->wiphy->max_match_sets = 16;
	/*
	 * Maximum length of elements in scanning probe request templates
	 * should be the maximum length possible for a template, without
	 * the IEEE80211 header of the template
	 */
	wl->hw->wiphy->max_scan_ie_len = WL1271_CMD_TEMPL_MAX_SIZE -
			sizeof(struct ieee80211_header);

	wl->hw->wiphy->max_sched_scan_ie_len = WL1271_CMD_TEMPL_MAX_SIZE -
		sizeof(struct ieee80211_header);

	wl->hw->wiphy->max_remain_on_channel_duration = 30000;

	wl->hw->wiphy->flags |= WIPHY_FLAG_AP_UAPSD |
				WIPHY_FLAG_HAS_REMAIN_ON_CHANNEL |
				WIPHY_FLAG_SUPPORTS_SCHED_SCAN |
				WIPHY_FLAG_HAS_CHANNEL_SWITCH;

	/* make sure all our channels fit in the scanned_ch bitmask */
	BUILD_BUG_ON(ARRAY_SIZE(wl1271_channels) +
		     ARRAY_SIZE(wl1271_channels_5ghz) >
		     WL1271_MAX_CHANNELS);
	/*
	* clear channel flags from the previous usage
	* and restore max_power & max_antenna_gain values.
	*/
	for (i = 0; i < ARRAY_SIZE(wl1271_channels); i++) {
		wl1271_band_2ghz.channels[i].flags = 0;
		wl1271_band_2ghz.channels[i].max_power = WLCORE_MAX_TXPWR;
		wl1271_band_2ghz.channels[i].max_antenna_gain = 0;
	}

	for (i = 0; i < ARRAY_SIZE(wl1271_channels_5ghz); i++) {
		wl1271_band_5ghz.channels[i].flags = 0;
		wl1271_band_5ghz.channels[i].max_power = WLCORE_MAX_TXPWR;
		wl1271_band_5ghz.channels[i].max_antenna_gain = 0;
	}

	/*
	 * We keep local copies of the band structs because we need to
	 * modify them on a per-device basis.
	 */
	memcpy(&wl->bands[IEEE80211_BAND_2GHZ], &wl1271_band_2ghz,
	       sizeof(wl1271_band_2ghz));
	memcpy(&wl->bands[IEEE80211_BAND_2GHZ].ht_cap,
	       &wl->ht_cap[IEEE80211_BAND_2GHZ],
	       sizeof(*wl->ht_cap));
	memcpy(&wl->bands[IEEE80211_BAND_5GHZ], &wl1271_band_5ghz,
	       sizeof(wl1271_band_5ghz));
	memcpy(&wl->bands[IEEE80211_BAND_5GHZ].ht_cap,
	       &wl->ht_cap[IEEE80211_BAND_5GHZ],
	       sizeof(*wl->ht_cap));

	wl->hw->wiphy->bands[IEEE80211_BAND_2GHZ] =
		&wl->bands[IEEE80211_BAND_2GHZ];
	wl->hw->wiphy->bands[IEEE80211_BAND_5GHZ] =
		&wl->bands[IEEE80211_BAND_5GHZ];

	/*
	 * allow 4 queues per mac address we support +
	 * 1 cab queue per mac + one global offchannel Tx queue
	 */
	wl->hw->queues = (NUM_TX_QUEUES + 1) * WLCORE_NUM_MAC_ADDRESSES + 1;

	/* the last queue is the offchannel queue */
	wl->hw->offchannel_tx_hw_queue = wl->hw->queues - 1;
	wl->hw->max_rates = 1;

	wl->hw->wiphy->reg_notifier = wl1271_reg_notify;

	/* the FW answers probe-requests in AP-mode */
	wl->hw->wiphy->flags |= WIPHY_FLAG_AP_PROBE_RESP_OFFLOAD;
	wl->hw->wiphy->probe_resp_offload =
		NL80211_PROBE_RESP_OFFLOAD_SUPPORT_WPS |
		NL80211_PROBE_RESP_OFFLOAD_SUPPORT_WPS2 |
		NL80211_PROBE_RESP_OFFLOAD_SUPPORT_P2P;

	/* allowed interface combinations */
	wl->hw->wiphy->iface_combinations = wl->iface_combinations;
	wl->hw->wiphy->n_iface_combinations = wl->n_iface_combinations;

	/* register vendor commands */
	wlcore_set_vendor_commands(wl->hw->wiphy);

	SET_IEEE80211_DEV(wl->hw, wl->dev);

	wl->hw->sta_data_size = sizeof(struct wl1271_station);
	wl->hw->vif_data_size = sizeof(struct wl12xx_vif);

	wl->hw->max_rx_aggregation_subframes = wl->conf.ht.rx_ba_win_size;

	return 0;
}

struct ieee80211_hw *wlcore_alloc_hw(size_t priv_size, u32 aggr_buf_size,
				     u32 mbox_size)
{
	struct ieee80211_hw *hw;
	struct wl1271 *wl;
	int i, j, ret;
	unsigned int order;

	hw = ieee80211_alloc_hw(sizeof(*wl), &wl1271_ops);
	if (!hw) {
		wl1271_error("could not alloc ieee80211_hw");
		ret = -ENOMEM;
		goto err_hw_alloc;
	}

	wl = hw->priv;
	memset(wl, 0, sizeof(*wl));

	wl->priv = kzalloc(priv_size, GFP_KERNEL);
	if (!wl->priv) {
		wl1271_error("could not alloc wl priv");
		ret = -ENOMEM;
		goto err_priv_alloc;
	}

	INIT_LIST_HEAD(&wl->wlvif_list);

	wl->hw = hw;

	/*
	 * wl->num_links is not configured yet, so just use WLCORE_MAX_LINKS.
	 * we don't allocate any additional resource here, so that's fine.
	 */
	for (i = 0; i < NUM_TX_QUEUES; i++)
		for (j = 0; j < WLCORE_MAX_LINKS; j++)
			skb_queue_head_init(&wl->links[j].tx_queue[i]);

	skb_queue_head_init(&wl->deferred_rx_queue);
	skb_queue_head_init(&wl->deferred_tx_queue);

	INIT_DELAYED_WORK(&wl->elp_work, wl1271_elp_work);
	INIT_WORK(&wl->netstack_work, wl1271_netstack_work);
	INIT_WORK(&wl->tx_work, wl1271_tx_work);
	INIT_WORK(&wl->recovery_work, wl1271_recovery_work);
	INIT_DELAYED_WORK(&wl->scan_complete_work, wl1271_scan_complete_work);
	INIT_DELAYED_WORK(&wl->roc_complete_work, wlcore_roc_complete_work);
	INIT_DELAYED_WORK(&wl->tx_watchdog_work, wl12xx_tx_watchdog_work);

	wl->freezable_wq = create_freezable_workqueue("wl12xx_wq");
	if (!wl->freezable_wq) {
		ret = -ENOMEM;
		goto err_hw;
	}

	wl->channel = 0;
	wl->rx_counter = 0;
	wl->power_level = WL1271_DEFAULT_POWER_LEVEL;
	wl->band = IEEE80211_BAND_2GHZ;
	wl->channel_type = NL80211_CHAN_NO_HT;
	wl->flags = 0;
	wl->sg_enabled = true;
	wl->sleep_auth = WL1271_PSM_ILLEGAL;
	wl->recovery_count = 0;
	wl->hw_pg_ver = -1;
	wl->ap_ps_map = 0;
	wl->ap_fw_ps_map = 0;
	wl->quirks = 0;
	wl->system_hlid = WL12XX_SYSTEM_HLID;
	wl->active_sta_count = 0;
	wl->active_link_count = 0;
	wl->fwlog_size = 0;
	init_waitqueue_head(&wl->fwlog_waitq);

	/* The system link is always allocated */
	__set_bit(WL12XX_SYSTEM_HLID, wl->links_map);

	memset(wl->tx_frames_map, 0, sizeof(wl->tx_frames_map));
	for (i = 0; i < wl->num_tx_desc; i++)
		wl->tx_frames[i] = NULL;

	spin_lock_init(&wl->wl_lock);

	wl->state = WLCORE_STATE_OFF;
	wl->fw_type = WL12XX_FW_TYPE_NONE;
	mutex_init(&wl->mutex);
	mutex_init(&wl->flush_mutex);
	init_completion(&wl->nvs_loading_complete);

	order = get_order(aggr_buf_size);
	wl->aggr_buf = (u8 *)__get_free_pages(GFP_KERNEL, order);
	if (!wl->aggr_buf) {
		ret = -ENOMEM;
		goto err_wq;
	}
	wl->aggr_buf_size = aggr_buf_size;

	wl->dummy_packet = wl12xx_alloc_dummy_packet(wl);
	if (!wl->dummy_packet) {
		ret = -ENOMEM;
		goto err_aggr;
	}

	/* Allocate one page for the FW log */
	wl->fwlog = (u8 *)get_zeroed_page(GFP_KERNEL);
	if (!wl->fwlog) {
		ret = -ENOMEM;
		goto err_dummy_packet;
	}

	wl->mbox_size = mbox_size;
	wl->mbox = kmalloc(wl->mbox_size, GFP_KERNEL | GFP_DMA);
	if (!wl->mbox) {
		ret = -ENOMEM;
		goto err_fwlog;
	}

	wl->buffer_32 = kmalloc(sizeof(*wl->buffer_32), GFP_KERNEL);
	if (!wl->buffer_32) {
		ret = -ENOMEM;
		goto err_mbox;
	}

	return hw;

err_mbox:
	kfree(wl->mbox);

err_fwlog:
	free_page((unsigned long)wl->fwlog);

err_dummy_packet:
	dev_kfree_skb(wl->dummy_packet);

err_aggr:
	free_pages((unsigned long)wl->aggr_buf, order);

err_wq:
	destroy_workqueue(wl->freezable_wq);

err_hw:
	wl1271_debugfs_exit(wl);
	kfree(wl->priv);

err_priv_alloc:
	ieee80211_free_hw(hw);

err_hw_alloc:

	return ERR_PTR(ret);
}
EXPORT_SYMBOL_GPL(wlcore_alloc_hw);

int wlcore_free_hw(struct wl1271 *wl)
{
	/* Unblock any fwlog readers */
	mutex_lock(&wl->mutex);
	wl->fwlog_size = -1;
	wake_up_interruptible_all(&wl->fwlog_waitq);
	mutex_unlock(&wl->mutex);

	wlcore_sysfs_free(wl);

	kfree(wl->buffer_32);
	kfree(wl->mbox);
	free_page((unsigned long)wl->fwlog);
	dev_kfree_skb(wl->dummy_packet);
	free_pages((unsigned long)wl->aggr_buf, get_order(wl->aggr_buf_size));

	wl1271_debugfs_exit(wl);

	vfree(wl->fw);
	wl->fw = NULL;
	wl->fw_type = WL12XX_FW_TYPE_NONE;
	kfree(wl->nvs);
	wl->nvs = NULL;

	kfree(wl->raw_fw_status);
	kfree(wl->fw_status);
	kfree(wl->tx_res_if);
	destroy_workqueue(wl->freezable_wq);

	kfree(wl->priv);
	ieee80211_free_hw(wl->hw);

	return 0;
}
EXPORT_SYMBOL_GPL(wlcore_free_hw);

#ifdef CONFIG_PM
static const struct wiphy_wowlan_support wlcore_wowlan_support = {
	.flags = WIPHY_WOWLAN_ANY,
	.n_patterns = WL1271_MAX_RX_FILTERS,
	.pattern_min_len = 1,
	.pattern_max_len = WL1271_RX_FILTER_MAX_PATTERN_SIZE,
};
#endif

static irqreturn_t wlcore_hardirq(int irq, void *cookie)
{
	return IRQ_WAKE_THREAD;
}

static void wlcore_nvs_cb(const struct firmware *fw, void *context)
{
	struct wl1271 *wl = context;
	struct platform_device *pdev = wl->pdev;
	struct wlcore_platdev_data *pdev_data = dev_get_platdata(&pdev->dev);
	struct resource *res;

	int ret;
	irq_handler_t hardirq_fn = NULL;

	if (fw) {
		wl->nvs = kmemdup(fw->data, fw->size, GFP_KERNEL);
		if (!wl->nvs) {
			wl1271_error("Could not allocate nvs data");
			goto out;
		}
		wl->nvs_len = fw->size;
	} else {
		wl1271_debug(DEBUG_BOOT, "Could not get nvs file %s",
			     WL12XX_NVS_NAME);
		wl->nvs = NULL;
		wl->nvs_len = 0;
	}

	ret = wl->ops->setup(wl);
	if (ret < 0)
		goto out_free_nvs;

	BUG_ON(wl->num_tx_desc > WLCORE_MAX_TX_DESCRIPTORS);

	/* adjust some runtime configuration parameters */
	wlcore_adjust_conf(wl);

	res = platform_get_resource(pdev, IORESOURCE_IRQ, 0);
	if (!res) {
		wl1271_error("Could not get IRQ resource");
		goto out_free_nvs;
	}

	wl->irq = res->start;
	wl->irq_flags = res->flags & IRQF_TRIGGER_MASK;
	wl->if_ops = pdev_data->if_ops;

	if (wl->irq_flags & (IRQF_TRIGGER_RISING | IRQF_TRIGGER_FALLING))
		hardirq_fn = wlcore_hardirq;
	else
		wl->irq_flags |= IRQF_ONESHOT;
<<<<<<< HEAD
=======

	ret = wl12xx_set_power_on(wl);
	if (ret < 0)
		goto out_free_nvs;

	ret = wl12xx_get_hw_info(wl);
	if (ret < 0) {
		wl1271_error("couldn't get hw info");
		wl1271_power_off(wl);
		goto out_free_nvs;
	}
>>>>>>> 74935ebc

	ret = request_threaded_irq(wl->irq, hardirq_fn, wlcore_irq,
				   wl->irq_flags, pdev->name, wl);
	if (ret < 0) {
		wl1271_error("interrupt configuration failed");
		wl1271_power_off(wl);
		goto out_free_nvs;
	}

#ifdef CONFIG_PM
	ret = enable_irq_wake(wl->irq);
	if (!ret) {
		wl->irq_wake_enabled = true;
		device_init_wakeup(wl->dev, 1);
		if (pdev_data->pwr_in_suspend)
			wl->hw->wiphy->wowlan = &wlcore_wowlan_support;
	}
#endif
	disable_irq(wl->irq);
	wl1271_power_off(wl);

	ret = wl->ops->identify_chip(wl);
	if (ret < 0)
		goto out_irq;

	ret = wl1271_init_ieee80211(wl);
	if (ret)
		goto out_irq;

	ret = wl1271_register_hw(wl);
	if (ret)
		goto out_irq;

	ret = wlcore_sysfs_init(wl);
	if (ret)
		goto out_unreg;

	wl->initialized = true;
	goto out;

out_unreg:
	wl1271_unregister_hw(wl);

out_irq:
	free_irq(wl->irq, wl);

out_free_nvs:
	kfree(wl->nvs);

out:
	release_firmware(fw);
	complete_all(&wl->nvs_loading_complete);
}

int wlcore_probe(struct wl1271 *wl, struct platform_device *pdev)
{
	int ret;

	if (!wl->ops || !wl->ptable)
		return -EINVAL;

	wl->dev = &pdev->dev;
	wl->pdev = pdev;
	platform_set_drvdata(pdev, wl);

	ret = request_firmware_nowait(THIS_MODULE, FW_ACTION_HOTPLUG,
				      WL12XX_NVS_NAME, &pdev->dev, GFP_KERNEL,
				      wl, wlcore_nvs_cb);
	if (ret < 0) {
		wl1271_error("request_firmware_nowait failed: %d", ret);
		complete_all(&wl->nvs_loading_complete);
	}

	return ret;
}
EXPORT_SYMBOL_GPL(wlcore_probe);

int wlcore_remove(struct platform_device *pdev)
{
	struct wl1271 *wl = platform_get_drvdata(pdev);

	wait_for_completion(&wl->nvs_loading_complete);
	if (!wl->initialized)
		return 0;

	if (wl->irq_wake_enabled) {
		device_init_wakeup(wl->dev, 0);
		disable_irq_wake(wl->irq);
	}
	wl1271_unregister_hw(wl);
	free_irq(wl->irq, wl);
	wlcore_free_hw(wl);

	return 0;
}
EXPORT_SYMBOL_GPL(wlcore_remove);

u32 wl12xx_debug_level = DEBUG_NONE;
EXPORT_SYMBOL_GPL(wl12xx_debug_level);
module_param_named(debug_level, wl12xx_debug_level, uint, S_IRUSR | S_IWUSR);
MODULE_PARM_DESC(debug_level, "wl12xx debugging level");

module_param_named(fwlog, fwlog_param, charp, 0);
MODULE_PARM_DESC(fwlog,
		 "FW logger options: continuous, ondemand, dbgpins or disable");

module_param(fwlog_mem_blocks, int, S_IRUSR | S_IWUSR);
MODULE_PARM_DESC(fwlog_mem_blocks, "fwlog mem_blocks");

module_param(bug_on_recovery, int, S_IRUSR | S_IWUSR);
MODULE_PARM_DESC(bug_on_recovery, "BUG() on fw recovery");

module_param(no_recovery, int, S_IRUSR | S_IWUSR);
MODULE_PARM_DESC(no_recovery, "Prevent HW recovery. FW will remain stuck.");

MODULE_LICENSE("GPL");
MODULE_AUTHOR("Luciano Coelho <coelho@ti.com>");
MODULE_AUTHOR("Juuso Oikarinen <juuso.oikarinen@nokia.com>");
MODULE_FIRMWARE(WL12XX_NVS_NAME);<|MERGE_RESOLUTION|>--- conflicted
+++ resolved
@@ -6426,8 +6426,6 @@
 		hardirq_fn = wlcore_hardirq;
 	else
 		wl->irq_flags |= IRQF_ONESHOT;
-<<<<<<< HEAD
-=======
 
 	ret = wl12xx_set_power_on(wl);
 	if (ret < 0)
@@ -6439,7 +6437,6 @@
 		wl1271_power_off(wl);
 		goto out_free_nvs;
 	}
->>>>>>> 74935ebc
 
 	ret = request_threaded_irq(wl->irq, hardirq_fn, wlcore_irq,
 				   wl->irq_flags, pdev->name, wl);
