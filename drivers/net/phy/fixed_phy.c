/*
 * Fixed MDIO bus (MDIO bus emulation with fixed PHYs)
 *
 * Author: Vitaly Bordug <vbordug@ru.mvista.com>
 *         Anton Vorontsov <avorontsov@ru.mvista.com>
 *
 * Copyright (c) 2006-2007 MontaVista Software, Inc.
 *
 * This program is free software; you can redistribute  it and/or modify it
 * under  the terms of  the GNU General  Public License as published by the
 * Free Software Foundation;  either version 2 of the  License, or (at your
 * option) any later version.
 */

#include <linux/kernel.h>
#include <linux/module.h>
#include <linux/platform_device.h>
#include <linux/list.h>
#include <linux/mii.h>
#include <linux/phy.h>
#include <linux/phy_fixed.h>
#include <linux/err.h>
#include <linux/slab.h>
#include <linux/of.h>
#include <linux/gpio.h>
<<<<<<< HEAD
#include <linux/seqlock.h>
=======
#include <linux/idr.h>
>>>>>>> 31a2d8a4

#include "swphy.h"

struct fixed_mdio_bus {
	struct mii_bus *mii_bus;
	struct list_head phys;
};

struct fixed_phy {
	int addr;
	struct phy_device *phydev;
	seqcount_t seqcount;
	struct fixed_phy_status status;
	int (*link_update)(struct net_device *, struct fixed_phy_status *);
	struct list_head node;
	int link_gpio;
};

static struct platform_device *pdev;
static struct fixed_mdio_bus platform_fmb = {
	.phys = LIST_HEAD_INIT(platform_fmb.phys),
};

static void fixed_phy_update(struct fixed_phy *fp)
{
	if (gpio_is_valid(fp->link_gpio))
		fp->status.link = !!gpio_get_value_cansleep(fp->link_gpio);
}

static int fixed_mdio_read(struct mii_bus *bus, int phy_addr, int reg_num)
{
	struct fixed_mdio_bus *fmb = bus->priv;
	struct fixed_phy *fp;

	list_for_each_entry(fp, &fmb->phys, node) {
		if (fp->addr == phy_addr) {
			struct fixed_phy_status state;
			int s;

			do {
				s = read_seqcount_begin(&fp->seqcount);
				/* Issue callback if user registered it. */
				if (fp->link_update) {
					fp->link_update(fp->phydev->attached_dev,
							&fp->status);
					fixed_phy_update(fp);
				}
				state = fp->status;
			} while (read_seqcount_retry(&fp->seqcount, s));

			return swphy_read_reg(reg_num, &state);
		}
	}

	return 0xFFFF;
}

static int fixed_mdio_write(struct mii_bus *bus, int phy_addr, int reg_num,
			    u16 val)
{
	return 0;
}

/*
 * If something weird is required to be done with link/speed,
 * network driver is able to assign a function to implement this.
 * May be useful for PHY's that need to be software-driven.
 */
int fixed_phy_set_link_update(struct phy_device *phydev,
			      int (*link_update)(struct net_device *,
						 struct fixed_phy_status *))
{
	struct fixed_mdio_bus *fmb = &platform_fmb;
	struct fixed_phy *fp;

	if (!phydev || !phydev->mdio.bus)
		return -EINVAL;

	list_for_each_entry(fp, &fmb->phys, node) {
		if (fp->addr == phydev->mdio.addr) {
			fp->link_update = link_update;
			fp->phydev = phydev;
			return 0;
		}
	}

	return -ENOENT;
}
EXPORT_SYMBOL_GPL(fixed_phy_set_link_update);

int fixed_phy_update_state(struct phy_device *phydev,
			   const struct fixed_phy_status *status,
			   const struct fixed_phy_status *changed)
{
	struct fixed_mdio_bus *fmb = &platform_fmb;
	struct fixed_phy *fp;

	if (!phydev || phydev->mdio.bus != fmb->mii_bus)
		return -EINVAL;

	list_for_each_entry(fp, &fmb->phys, node) {
		if (fp->addr == phydev->mdio.addr) {
			write_seqcount_begin(&fp->seqcount);
#define _UPD(x) if (changed->x) \
	fp->status.x = status->x
			_UPD(link);
			_UPD(speed);
			_UPD(duplex);
			_UPD(pause);
			_UPD(asym_pause);
#undef _UPD
			fixed_phy_update(fp);
			write_seqcount_end(&fp->seqcount);
			return 0;
		}
	}

	return -ENOENT;
}
EXPORT_SYMBOL(fixed_phy_update_state);

int fixed_phy_add(unsigned int irq, int phy_addr,
		  struct fixed_phy_status *status,
		  int link_gpio)
{
	int ret;
	struct fixed_mdio_bus *fmb = &platform_fmb;
	struct fixed_phy *fp;

	ret = swphy_validate_state(status);
	if (ret < 0)
		return ret;

	fp = kzalloc(sizeof(*fp), GFP_KERNEL);
	if (!fp)
		return -ENOMEM;

	seqcount_init(&fp->seqcount);

	if (irq != PHY_POLL)
		fmb->mii_bus->irq[phy_addr] = irq;

	fp->addr = phy_addr;
	fp->status = *status;
	fp->link_gpio = link_gpio;

	if (gpio_is_valid(fp->link_gpio)) {
		ret = gpio_request_one(fp->link_gpio, GPIOF_DIR_IN,
				       "fixed-link-gpio-link");
		if (ret)
			goto err_regs;
	}

	fixed_phy_update(fp);

	list_add_tail(&fp->node, &fmb->phys);

	return 0;

err_regs:
	kfree(fp);
	return ret;
}
EXPORT_SYMBOL_GPL(fixed_phy_add);

static DEFINE_IDA(phy_fixed_ida);

static void fixed_phy_del(int phy_addr)
{
	struct fixed_mdio_bus *fmb = &platform_fmb;
	struct fixed_phy *fp, *tmp;

	list_for_each_entry_safe(fp, tmp, &fmb->phys, node) {
		if (fp->addr == phy_addr) {
			list_del(&fp->node);
			if (gpio_is_valid(fp->link_gpio))
				gpio_free(fp->link_gpio);
			kfree(fp);
			ida_simple_remove(&phy_fixed_ida, phy_addr);
			return;
		}
	}
}

struct phy_device *fixed_phy_register(unsigned int irq,
				      struct fixed_phy_status *status,
				      int link_gpio,
				      struct device_node *np)
{
	struct fixed_mdio_bus *fmb = &platform_fmb;
	struct phy_device *phy;
	int phy_addr;
	int ret;

	if (!fmb->mii_bus || fmb->mii_bus->state != MDIOBUS_REGISTERED)
		return ERR_PTR(-EPROBE_DEFER);

	/* Get the next available PHY address, up to PHY_MAX_ADDR */
	phy_addr = ida_simple_get(&phy_fixed_ida, 0, PHY_MAX_ADDR, GFP_KERNEL);
	if (phy_addr < 0)
		return ERR_PTR(phy_addr);

	ret = fixed_phy_add(irq, phy_addr, status, link_gpio);
	if (ret < 0) {
		ida_simple_remove(&phy_fixed_ida, phy_addr);
		return ERR_PTR(ret);
	}

	phy = get_phy_device(fmb->mii_bus, phy_addr, false);
	if (IS_ERR(phy)) {
		fixed_phy_del(phy_addr);
		return ERR_PTR(-EINVAL);
	}

	/* propagate the fixed link values to struct phy_device */
	phy->link = status->link;
	if (status->link) {
		phy->speed = status->speed;
		phy->duplex = status->duplex;
		phy->pause = status->pause;
		phy->asym_pause = status->asym_pause;
	}

	of_node_get(np);
	phy->mdio.dev.of_node = np;
	phy->is_pseudo_fixed_link = true;

	switch (status->speed) {
	case SPEED_1000:
		phy->supported = PHY_1000BT_FEATURES;
		break;
	case SPEED_100:
		phy->supported = PHY_100BT_FEATURES;
		break;
	case SPEED_10:
	default:
		phy->supported = PHY_10BT_FEATURES;
	}

	ret = phy_device_register(phy);
	if (ret) {
		phy_device_free(phy);
		of_node_put(np);
		fixed_phy_del(phy_addr);
		return ERR_PTR(ret);
	}

	return phy;
}
EXPORT_SYMBOL_GPL(fixed_phy_register);

void fixed_phy_unregister(struct phy_device *phy)
{
	phy_device_remove(phy);

	fixed_phy_del(phy->mdio.addr);
}
EXPORT_SYMBOL_GPL(fixed_phy_unregister);

static int __init fixed_mdio_bus_init(void)
{
	struct fixed_mdio_bus *fmb = &platform_fmb;
	int ret;

	pdev = platform_device_register_simple("Fixed MDIO bus", 0, NULL, 0);
	if (IS_ERR(pdev)) {
		ret = PTR_ERR(pdev);
		goto err_pdev;
	}

	fmb->mii_bus = mdiobus_alloc();
	if (fmb->mii_bus == NULL) {
		ret = -ENOMEM;
		goto err_mdiobus_reg;
	}

	snprintf(fmb->mii_bus->id, MII_BUS_ID_SIZE, "fixed-0");
	fmb->mii_bus->name = "Fixed MDIO Bus";
	fmb->mii_bus->priv = fmb;
	fmb->mii_bus->parent = &pdev->dev;
	fmb->mii_bus->read = &fixed_mdio_read;
	fmb->mii_bus->write = &fixed_mdio_write;

	ret = mdiobus_register(fmb->mii_bus);
	if (ret)
		goto err_mdiobus_alloc;

	return 0;

err_mdiobus_alloc:
	mdiobus_free(fmb->mii_bus);
err_mdiobus_reg:
	platform_device_unregister(pdev);
err_pdev:
	return ret;
}
module_init(fixed_mdio_bus_init);

static void __exit fixed_mdio_bus_exit(void)
{
	struct fixed_mdio_bus *fmb = &platform_fmb;
	struct fixed_phy *fp, *tmp;

	mdiobus_unregister(fmb->mii_bus);
	mdiobus_free(fmb->mii_bus);
	platform_device_unregister(pdev);

	list_for_each_entry_safe(fp, tmp, &fmb->phys, node) {
		list_del(&fp->node);
		kfree(fp);
	}
	ida_destroy(&phy_fixed_ida);
}
module_exit(fixed_mdio_bus_exit);

MODULE_DESCRIPTION("Fixed MDIO bus (MDIO bus emulation with fixed PHYs)");
MODULE_AUTHOR("Vitaly Bordug");
MODULE_LICENSE("GPL");<|MERGE_RESOLUTION|>--- conflicted
+++ resolved
@@ -23,11 +23,8 @@
 #include <linux/slab.h>
 #include <linux/of.h>
 #include <linux/gpio.h>
-<<<<<<< HEAD
 #include <linux/seqlock.h>
-=======
 #include <linux/idr.h>
->>>>>>> 31a2d8a4
 
 #include "swphy.h"
 
