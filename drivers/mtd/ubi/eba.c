/*
 * Copyright (c) International Business Machines Corp., 2006
 *
 * This program is free software; you can redistribute it and/or modify
 * it under the terms of the GNU General Public License as published by
 * the Free Software Foundation; either version 2 of the License, or
 * (at your option) any later version.
 *
 * This program is distributed in the hope that it will be useful,
 * but WITHOUT ANY WARRANTY; without even the implied warranty of
 * MERCHANTABILITY or FITNESS FOR A PARTICULAR PURPOSE. See
 * the GNU General Public License for more details.
 *
 * You should have received a copy of the GNU General Public License
 * along with this program; if not, write to the Free Software
 * Foundation, Inc., 59 Temple Place, Suite 330, Boston, MA 02111-1307 USA
 *
 * Author: Artem Bityutskiy (Битюцкий Артём)
 */

/*
 * The UBI Eraseblock Association (EBA) sub-system.
 *
 * This sub-system is responsible for I/O to/from logical eraseblock.
 *
 * Although in this implementation the EBA table is fully kept and managed in
 * RAM, which assumes poor scalability, it might be (partially) maintained on
 * flash in future implementations.
 *
 * The EBA sub-system implements per-logical eraseblock locking. Before
 * accessing a logical eraseblock it is locked for reading or writing. The
 * per-logical eraseblock locking is implemented by means of the lock tree. The
 * lock tree is an RB-tree which refers all the currently locked logical
 * eraseblocks. The lock tree elements are &struct ubi_ltree_entry objects.
 * They are indexed by (@vol_id, @lnum) pairs.
 *
 * EBA also maintains the global sequence counter which is incremented each
 * time a logical eraseblock is mapped to a physical eraseblock and it is
 * stored in the volume identifier header. This means that each VID header has
 * a unique sequence number. The sequence number is only increased an we assume
 * 64 bits is enough to never overflow.
 */

#include <linux/slab.h>
#include <linux/crc32.h>
#include <linux/err.h>
#include "ubi.h"

/* Number of physical eraseblocks reserved for atomic LEB change operation */
#define EBA_RESERVED_PEBS 1

/**
 * next_sqnum - get next sequence number.
 * @ubi: UBI device description object
 *
 * This function returns next sequence number to use, which is just the current
 * global sequence counter value. It also increases the global sequence
 * counter.
 */
unsigned long long ubi_next_sqnum(struct ubi_device *ubi)
{
	unsigned long long sqnum;

	spin_lock(&ubi->ltree_lock);
	sqnum = ubi->global_sqnum++;
	spin_unlock(&ubi->ltree_lock);

	return sqnum;
}

/**
 * ubi_get_compat - get compatibility flags of a volume.
 * @ubi: UBI device description object
 * @vol_id: volume ID
 *
 * This function returns compatibility flags for an internal volume. User
 * volumes have no compatibility flags, so %0 is returned.
 */
static int ubi_get_compat(const struct ubi_device *ubi, int vol_id)
{
	if (vol_id == UBI_LAYOUT_VOLUME_ID)
		return UBI_LAYOUT_VOLUME_COMPAT;
	return 0;
}

/**
 * ltree_lookup - look up the lock tree.
 * @ubi: UBI device description object
 * @vol_id: volume ID
 * @lnum: logical eraseblock number
 *
 * This function returns a pointer to the corresponding &struct ubi_ltree_entry
 * object if the logical eraseblock is locked and %NULL if it is not.
 * @ubi->ltree_lock has to be locked.
 */
static struct ubi_ltree_entry *ltree_lookup(struct ubi_device *ubi, int vol_id,
					    int lnum)
{
	struct rb_node *p;

	p = ubi->ltree.rb_node;
	while (p) {
		struct ubi_ltree_entry *le;

		le = rb_entry(p, struct ubi_ltree_entry, rb);

		if (vol_id < le->vol_id)
			p = p->rb_left;
		else if (vol_id > le->vol_id)
			p = p->rb_right;
		else {
			if (lnum < le->lnum)
				p = p->rb_left;
			else if (lnum > le->lnum)
				p = p->rb_right;
			else
				return le;
		}
	}

	return NULL;
}

/**
 * ltree_add_entry - add new entry to the lock tree.
 * @ubi: UBI device description object
 * @vol_id: volume ID
 * @lnum: logical eraseblock number
 *
 * This function adds new entry for logical eraseblock (@vol_id, @lnum) to the
 * lock tree. If such entry is already there, its usage counter is increased.
 * Returns pointer to the lock tree entry or %-ENOMEM if memory allocation
 * failed.
 */
static struct ubi_ltree_entry *ltree_add_entry(struct ubi_device *ubi,
					       int vol_id, int lnum)
{
	struct ubi_ltree_entry *le, *le1, *le_free;

	le = kmalloc(sizeof(struct ubi_ltree_entry), GFP_NOFS);
	if (!le)
		return ERR_PTR(-ENOMEM);

	le->users = 0;
	init_rwsem(&le->mutex);
	le->vol_id = vol_id;
	le->lnum = lnum;

	spin_lock(&ubi->ltree_lock);
	le1 = ltree_lookup(ubi, vol_id, lnum);

	if (le1) {
		/*
		 * This logical eraseblock is already locked. The newly
		 * allocated lock entry is not needed.
		 */
		le_free = le;
		le = le1;
	} else {
		struct rb_node **p, *parent = NULL;

		/*
		 * No lock entry, add the newly allocated one to the
		 * @ubi->ltree RB-tree.
		 */
		le_free = NULL;

		p = &ubi->ltree.rb_node;
		while (*p) {
			parent = *p;
			le1 = rb_entry(parent, struct ubi_ltree_entry, rb);

			if (vol_id < le1->vol_id)
				p = &(*p)->rb_left;
			else if (vol_id > le1->vol_id)
				p = &(*p)->rb_right;
			else {
				ubi_assert(lnum != le1->lnum);
				if (lnum < le1->lnum)
					p = &(*p)->rb_left;
				else
					p = &(*p)->rb_right;
			}
		}

		rb_link_node(&le->rb, parent, p);
		rb_insert_color(&le->rb, &ubi->ltree);
	}
	le->users += 1;
	spin_unlock(&ubi->ltree_lock);

	kfree(le_free);
	return le;
}

/**
 * leb_read_lock - lock logical eraseblock for reading.
 * @ubi: UBI device description object
 * @vol_id: volume ID
 * @lnum: logical eraseblock number
 *
 * This function locks a logical eraseblock for reading. Returns zero in case
 * of success and a negative error code in case of failure.
 */
static int leb_read_lock(struct ubi_device *ubi, int vol_id, int lnum)
{
	struct ubi_ltree_entry *le;

	le = ltree_add_entry(ubi, vol_id, lnum);
	if (IS_ERR(le))
		return PTR_ERR(le);
	down_read(&le->mutex);
	return 0;
}

/**
 * leb_read_unlock - unlock logical eraseblock.
 * @ubi: UBI device description object
 * @vol_id: volume ID
 * @lnum: logical eraseblock number
 */
static void leb_read_unlock(struct ubi_device *ubi, int vol_id, int lnum)
{
	struct ubi_ltree_entry *le;

	spin_lock(&ubi->ltree_lock);
	le = ltree_lookup(ubi, vol_id, lnum);
	le->users -= 1;
	ubi_assert(le->users >= 0);
	up_read(&le->mutex);
	if (le->users == 0) {
		rb_erase(&le->rb, &ubi->ltree);
		kfree(le);
	}
	spin_unlock(&ubi->ltree_lock);
}

/**
 * leb_write_lock - lock logical eraseblock for writing.
 * @ubi: UBI device description object
 * @vol_id: volume ID
 * @lnum: logical eraseblock number
 *
 * This function locks a logical eraseblock for writing. Returns zero in case
 * of success and a negative error code in case of failure.
 */
static int leb_write_lock(struct ubi_device *ubi, int vol_id, int lnum)
{
	struct ubi_ltree_entry *le;

	le = ltree_add_entry(ubi, vol_id, lnum);
	if (IS_ERR(le))
		return PTR_ERR(le);
	down_write(&le->mutex);
	return 0;
}

/**
 * leb_write_lock - lock logical eraseblock for writing.
 * @ubi: UBI device description object
 * @vol_id: volume ID
 * @lnum: logical eraseblock number
 *
 * This function locks a logical eraseblock for writing if there is no
 * contention and does nothing if there is contention. Returns %0 in case of
 * success, %1 in case of contention, and and a negative error code in case of
 * failure.
 */
static int leb_write_trylock(struct ubi_device *ubi, int vol_id, int lnum)
{
	struct ubi_ltree_entry *le;

	le = ltree_add_entry(ubi, vol_id, lnum);
	if (IS_ERR(le))
		return PTR_ERR(le);
	if (down_write_trylock(&le->mutex))
		return 0;

	/* Contention, cancel */
	spin_lock(&ubi->ltree_lock);
	le->users -= 1;
	ubi_assert(le->users >= 0);
	if (le->users == 0) {
		rb_erase(&le->rb, &ubi->ltree);
		kfree(le);
	}
	spin_unlock(&ubi->ltree_lock);

	return 1;
}

/**
 * leb_write_unlock - unlock logical eraseblock.
 * @ubi: UBI device description object
 * @vol_id: volume ID
 * @lnum: logical eraseblock number
 */
static void leb_write_unlock(struct ubi_device *ubi, int vol_id, int lnum)
{
	struct ubi_ltree_entry *le;

	spin_lock(&ubi->ltree_lock);
	le = ltree_lookup(ubi, vol_id, lnum);
	le->users -= 1;
	ubi_assert(le->users >= 0);
	up_write(&le->mutex);
	if (le->users == 0) {
		rb_erase(&le->rb, &ubi->ltree);
		kfree(le);
	}
	spin_unlock(&ubi->ltree_lock);
}

/**
 * ubi_eba_unmap_leb - un-map logical eraseblock.
 * @ubi: UBI device description object
 * @vol: volume description object
 * @lnum: logical eraseblock number
 *
 * This function un-maps logical eraseblock @lnum and schedules corresponding
 * physical eraseblock for erasure. Returns zero in case of success and a
 * negative error code in case of failure.
 */
int ubi_eba_unmap_leb(struct ubi_device *ubi, struct ubi_volume *vol,
		      int lnum)
{
	int err, pnum, vol_id = vol->vol_id;

	if (ubi->ro_mode)
		return -EROFS;

	err = leb_write_lock(ubi, vol_id, lnum);
	if (err)
		return err;

	pnum = vol->eba_tbl[lnum];
	if (pnum < 0)
		/* This logical eraseblock is already unmapped */
		goto out_unlock;

	dbg_eba("erase LEB %d:%d, PEB %d", vol_id, lnum, pnum);

	down_read(&ubi->fm_eba_sem);
	vol->eba_tbl[lnum] = UBI_LEB_UNMAPPED;
	up_read(&ubi->fm_eba_sem);
	err = ubi_wl_put_peb(ubi, vol_id, lnum, pnum, 0);

out_unlock:
	leb_write_unlock(ubi, vol_id, lnum);
	return err;
}

/**
 * ubi_eba_read_leb - read data.
 * @ubi: UBI device description object
 * @vol: volume description object
 * @lnum: logical eraseblock number
 * @buf: buffer to store the read data
 * @offset: offset from where to read
 * @len: how many bytes to read
 * @check: data CRC check flag
 *
 * If the logical eraseblock @lnum is unmapped, @buf is filled with 0xFF
 * bytes. The @check flag only makes sense for static volumes and forces
 * eraseblock data CRC checking.
 *
 * In case of success this function returns zero. In case of a static volume,
 * if data CRC mismatches - %-EBADMSG is returned. %-EBADMSG may also be
 * returned for any volume type if an ECC error was detected by the MTD device
 * driver. Other negative error cored may be returned in case of other errors.
 */
int ubi_eba_read_leb(struct ubi_device *ubi, struct ubi_volume *vol, int lnum,
		     void *buf, int offset, int len, int check)
{
	int err, pnum, scrub = 0, vol_id = vol->vol_id;
	struct ubi_vid_hdr *vid_hdr;
	uint32_t uninitialized_var(crc);

	err = leb_read_lock(ubi, vol_id, lnum);
	if (err)
		return err;

	pnum = vol->eba_tbl[lnum];
	if (pnum < 0) {
		/*
		 * The logical eraseblock is not mapped, fill the whole buffer
		 * with 0xFF bytes. The exception is static volumes for which
		 * it is an error to read unmapped logical eraseblocks.
		 */
		dbg_eba("read %d bytes from offset %d of LEB %d:%d (unmapped)",
			len, offset, vol_id, lnum);
		leb_read_unlock(ubi, vol_id, lnum);
		ubi_assert(vol->vol_type != UBI_STATIC_VOLUME);
		memset(buf, 0xFF, len);
		return 0;
	}

	dbg_eba("read %d bytes from offset %d of LEB %d:%d, PEB %d",
		len, offset, vol_id, lnum, pnum);

	if (vol->vol_type == UBI_DYNAMIC_VOLUME)
		check = 0;

retry:
	if (check) {
		vid_hdr = ubi_zalloc_vid_hdr(ubi, GFP_NOFS);
		if (!vid_hdr) {
			err = -ENOMEM;
			goto out_unlock;
		}

		err = ubi_io_read_vid_hdr(ubi, pnum, vid_hdr, 1);
		if (err && err != UBI_IO_BITFLIPS) {
			if (err > 0) {
				/*
				 * The header is either absent or corrupted.
				 * The former case means there is a bug -
				 * switch to read-only mode just in case.
				 * The latter case means a real corruption - we
				 * may try to recover data. FIXME: but this is
				 * not implemented.
				 */
				if (err == UBI_IO_BAD_HDR_EBADMSG ||
				    err == UBI_IO_BAD_HDR) {
					ubi_warn(ubi, "corrupted VID header at PEB %d, LEB %d:%d",
						 pnum, vol_id, lnum);
					err = -EBADMSG;
				} else {
<<<<<<< HEAD
					err = -EINVAL;
					ubi_ro_mode(ubi);
=======
					/*
					 * Ending up here in the non-Fastmap case
					 * is a clear bug as the VID header had to
					 * be present at scan time to have it referenced.
					 * With fastmap the story is more complicated.
					 * Fastmap has the mapping info without the need
					 * of a full scan. So the LEB could have been
					 * unmapped, Fastmap cannot know this and keeps
					 * the LEB referenced.
					 * This is valid and works as the layer above UBI
					 * has to do bookkeeping about used/referenced
					 * LEBs in any case.
					 */
					if (ubi->fast_attach) {
						err = -EBADMSG;
					} else {
						err = -EINVAL;
						ubi_ro_mode(ubi);
					}
>>>>>>> 4450e966
				}
			}
			goto out_free;
		} else if (err == UBI_IO_BITFLIPS)
			scrub = 1;

		ubi_assert(lnum < be32_to_cpu(vid_hdr->used_ebs));
		ubi_assert(len == be32_to_cpu(vid_hdr->data_size));

		crc = be32_to_cpu(vid_hdr->data_crc);
		ubi_free_vid_hdr(ubi, vid_hdr);
	}

	err = ubi_io_read_data(ubi, buf, pnum, offset, len);
	if (err) {
		if (err == UBI_IO_BITFLIPS)
			scrub = 1;
		else if (mtd_is_eccerr(err)) {
			if (vol->vol_type == UBI_DYNAMIC_VOLUME)
				goto out_unlock;
			scrub = 1;
			if (!check) {
				ubi_msg(ubi, "force data checking");
				check = 1;
				goto retry;
			}
		} else
			goto out_unlock;
	}

	if (check) {
		uint32_t crc1 = crc32(UBI_CRC32_INIT, buf, len);
		if (crc1 != crc) {
			ubi_warn(ubi, "CRC error: calculated %#08x, must be %#08x",
				 crc1, crc);
			err = -EBADMSG;
			goto out_unlock;
		}
	}

	if (scrub)
		err = ubi_wl_scrub_peb(ubi, pnum);

	leb_read_unlock(ubi, vol_id, lnum);
	return err;

out_free:
	ubi_free_vid_hdr(ubi, vid_hdr);
out_unlock:
	leb_read_unlock(ubi, vol_id, lnum);
	return err;
}

/**
 * ubi_eba_read_leb_sg - read data into a scatter gather list.
 * @ubi: UBI device description object
 * @vol: volume description object
 * @lnum: logical eraseblock number
 * @sgl: UBI scatter gather list to store the read data
 * @offset: offset from where to read
 * @len: how many bytes to read
 * @check: data CRC check flag
 *
 * This function works exactly like ubi_eba_read_leb(). But instead of
 * storing the read data into a buffer it writes to an UBI scatter gather
 * list.
 */
int ubi_eba_read_leb_sg(struct ubi_device *ubi, struct ubi_volume *vol,
			struct ubi_sgl *sgl, int lnum, int offset, int len,
			int check)
{
	int to_read;
	int ret;
	struct scatterlist *sg;

	for (;;) {
		ubi_assert(sgl->list_pos < UBI_MAX_SG_COUNT);
		sg = &sgl->sg[sgl->list_pos];
		if (len < sg->length - sgl->page_pos)
			to_read = len;
		else
			to_read = sg->length - sgl->page_pos;

		ret = ubi_eba_read_leb(ubi, vol, lnum,
				       sg_virt(sg) + sgl->page_pos, offset,
				       to_read, check);
		if (ret < 0)
			return ret;

		offset += to_read;
		len -= to_read;
		if (!len) {
			sgl->page_pos += to_read;
			if (sgl->page_pos == sg->length) {
				sgl->list_pos++;
				sgl->page_pos = 0;
			}

			break;
		}

		sgl->list_pos++;
		sgl->page_pos = 0;
	}

	return ret;
}

/**
 * recover_peb - recover from write failure.
 * @ubi: UBI device description object
 * @pnum: the physical eraseblock to recover
 * @vol_id: volume ID
 * @lnum: logical eraseblock number
 * @buf: data which was not written because of the write failure
 * @offset: offset of the failed write
 * @len: how many bytes should have been written
 *
 * This function is called in case of a write failure and moves all good data
 * from the potentially bad physical eraseblock to a good physical eraseblock.
 * This function also writes the data which was not written due to the failure.
 * Returns new physical eraseblock number in case of success, and a negative
 * error code in case of failure.
 */
static int recover_peb(struct ubi_device *ubi, int pnum, int vol_id, int lnum,
		       const void *buf, int offset, int len)
{
	int err, idx = vol_id2idx(ubi, vol_id), new_pnum, data_size, tries = 0;
	struct ubi_volume *vol = ubi->volumes[idx];
	struct ubi_vid_hdr *vid_hdr;

	vid_hdr = ubi_zalloc_vid_hdr(ubi, GFP_NOFS);
	if (!vid_hdr)
		return -ENOMEM;

retry:
	new_pnum = ubi_wl_get_peb(ubi);
	if (new_pnum < 0) {
		ubi_free_vid_hdr(ubi, vid_hdr);
		up_read(&ubi->fm_eba_sem);
		return new_pnum;
	}

	ubi_msg(ubi, "recover PEB %d, move data to PEB %d",
		pnum, new_pnum);

	err = ubi_io_read_vid_hdr(ubi, pnum, vid_hdr, 1);
	if (err && err != UBI_IO_BITFLIPS) {
		if (err > 0)
			err = -EIO;
		up_read(&ubi->fm_eba_sem);
		goto out_put;
	}

	vid_hdr->sqnum = cpu_to_be64(ubi_next_sqnum(ubi));
	err = ubi_io_write_vid_hdr(ubi, new_pnum, vid_hdr);
	if (err) {
		up_read(&ubi->fm_eba_sem);
		goto write_error;
	}

	data_size = offset + len;
	mutex_lock(&ubi->buf_mutex);
	memset(ubi->peb_buf + offset, 0xFF, len);

	/* Read everything before the area where the write failure happened */
	if (offset > 0) {
		err = ubi_io_read_data(ubi, ubi->peb_buf, pnum, 0, offset);
		if (err && err != UBI_IO_BITFLIPS) {
			up_read(&ubi->fm_eba_sem);
			goto out_unlock;
		}
	}

	memcpy(ubi->peb_buf + offset, buf, len);

	err = ubi_io_write_data(ubi, ubi->peb_buf, new_pnum, 0, data_size);
	if (err) {
		mutex_unlock(&ubi->buf_mutex);
		up_read(&ubi->fm_eba_sem);
		goto write_error;
	}

	mutex_unlock(&ubi->buf_mutex);
	ubi_free_vid_hdr(ubi, vid_hdr);

	vol->eba_tbl[lnum] = new_pnum;
	up_read(&ubi->fm_eba_sem);
	ubi_wl_put_peb(ubi, vol_id, lnum, pnum, 1);

	ubi_msg(ubi, "data was successfully recovered");
	return 0;

out_unlock:
	mutex_unlock(&ubi->buf_mutex);
out_put:
	ubi_wl_put_peb(ubi, vol_id, lnum, new_pnum, 1);
	ubi_free_vid_hdr(ubi, vid_hdr);
	return err;

write_error:
	/*
	 * Bad luck? This physical eraseblock is bad too? Crud. Let's try to
	 * get another one.
	 */
	ubi_warn(ubi, "failed to write to PEB %d", new_pnum);
	ubi_wl_put_peb(ubi, vol_id, lnum, new_pnum, 1);
	if (++tries > UBI_IO_RETRIES) {
		ubi_free_vid_hdr(ubi, vid_hdr);
		return err;
	}
	ubi_msg(ubi, "try again");
	goto retry;
}

/**
 * ubi_eba_write_leb - write data to dynamic volume.
 * @ubi: UBI device description object
 * @vol: volume description object
 * @lnum: logical eraseblock number
 * @buf: the data to write
 * @offset: offset within the logical eraseblock where to write
 * @len: how many bytes to write
 *
 * This function writes data to logical eraseblock @lnum of a dynamic volume
 * @vol. Returns zero in case of success and a negative error code in case
 * of failure. In case of error, it is possible that something was still
 * written to the flash media, but may be some garbage.
 */
int ubi_eba_write_leb(struct ubi_device *ubi, struct ubi_volume *vol, int lnum,
		      const void *buf, int offset, int len)
{
	int err, pnum, tries = 0, vol_id = vol->vol_id;
	struct ubi_vid_hdr *vid_hdr;

	if (ubi->ro_mode)
		return -EROFS;

	err = leb_write_lock(ubi, vol_id, lnum);
	if (err)
		return err;

	pnum = vol->eba_tbl[lnum];
	if (pnum >= 0) {
		dbg_eba("write %d bytes at offset %d of LEB %d:%d, PEB %d",
			len, offset, vol_id, lnum, pnum);

		err = ubi_io_write_data(ubi, buf, pnum, offset, len);
		if (err) {
			ubi_warn(ubi, "failed to write data to PEB %d", pnum);
			if (err == -EIO && ubi->bad_allowed)
				err = recover_peb(ubi, pnum, vol_id, lnum, buf,
						  offset, len);
			if (err)
				ubi_ro_mode(ubi);
		}
		leb_write_unlock(ubi, vol_id, lnum);
		return err;
	}

	/*
	 * The logical eraseblock is not mapped. We have to get a free physical
	 * eraseblock and write the volume identifier header there first.
	 */
	vid_hdr = ubi_zalloc_vid_hdr(ubi, GFP_NOFS);
	if (!vid_hdr) {
		leb_write_unlock(ubi, vol_id, lnum);
		return -ENOMEM;
	}

	vid_hdr->vol_type = UBI_VID_DYNAMIC;
	vid_hdr->sqnum = cpu_to_be64(ubi_next_sqnum(ubi));
	vid_hdr->vol_id = cpu_to_be32(vol_id);
	vid_hdr->lnum = cpu_to_be32(lnum);
	vid_hdr->compat = ubi_get_compat(ubi, vol_id);
	vid_hdr->data_pad = cpu_to_be32(vol->data_pad);

retry:
	pnum = ubi_wl_get_peb(ubi);
	if (pnum < 0) {
		ubi_free_vid_hdr(ubi, vid_hdr);
		leb_write_unlock(ubi, vol_id, lnum);
		up_read(&ubi->fm_eba_sem);
		return pnum;
	}

	dbg_eba("write VID hdr and %d bytes at offset %d of LEB %d:%d, PEB %d",
		len, offset, vol_id, lnum, pnum);

	err = ubi_io_write_vid_hdr(ubi, pnum, vid_hdr);
	if (err) {
		ubi_warn(ubi, "failed to write VID header to LEB %d:%d, PEB %d",
			 vol_id, lnum, pnum);
		up_read(&ubi->fm_eba_sem);
		goto write_error;
	}

	if (len) {
		err = ubi_io_write_data(ubi, buf, pnum, offset, len);
		if (err) {
			ubi_warn(ubi, "failed to write %d bytes at offset %d of LEB %d:%d, PEB %d",
				 len, offset, vol_id, lnum, pnum);
			up_read(&ubi->fm_eba_sem);
			goto write_error;
		}
	}

	vol->eba_tbl[lnum] = pnum;
	up_read(&ubi->fm_eba_sem);

	leb_write_unlock(ubi, vol_id, lnum);
	ubi_free_vid_hdr(ubi, vid_hdr);
	return 0;

write_error:
	if (err != -EIO || !ubi->bad_allowed) {
		ubi_ro_mode(ubi);
		leb_write_unlock(ubi, vol_id, lnum);
		ubi_free_vid_hdr(ubi, vid_hdr);
		return err;
	}

	/*
	 * Fortunately, this is the first write operation to this physical
	 * eraseblock, so just put it and request a new one. We assume that if
	 * this physical eraseblock went bad, the erase code will handle that.
	 */
	err = ubi_wl_put_peb(ubi, vol_id, lnum, pnum, 1);
	if (err || ++tries > UBI_IO_RETRIES) {
		ubi_ro_mode(ubi);
		leb_write_unlock(ubi, vol_id, lnum);
		ubi_free_vid_hdr(ubi, vid_hdr);
		return err;
	}

	vid_hdr->sqnum = cpu_to_be64(ubi_next_sqnum(ubi));
	ubi_msg(ubi, "try another PEB");
	goto retry;
}

/**
 * ubi_eba_write_leb_st - write data to static volume.
 * @ubi: UBI device description object
 * @vol: volume description object
 * @lnum: logical eraseblock number
 * @buf: data to write
 * @len: how many bytes to write
 * @used_ebs: how many logical eraseblocks will this volume contain
 *
 * This function writes data to logical eraseblock @lnum of static volume
 * @vol. The @used_ebs argument should contain total number of logical
 * eraseblock in this static volume.
 *
 * When writing to the last logical eraseblock, the @len argument doesn't have
 * to be aligned to the minimal I/O unit size. Instead, it has to be equivalent
 * to the real data size, although the @buf buffer has to contain the
 * alignment. In all other cases, @len has to be aligned.
 *
 * It is prohibited to write more than once to logical eraseblocks of static
 * volumes. This function returns zero in case of success and a negative error
 * code in case of failure.
 */
int ubi_eba_write_leb_st(struct ubi_device *ubi, struct ubi_volume *vol,
			 int lnum, const void *buf, int len, int used_ebs)
{
	int err, pnum, tries = 0, data_size = len, vol_id = vol->vol_id;
	struct ubi_vid_hdr *vid_hdr;
	uint32_t crc;

	if (ubi->ro_mode)
		return -EROFS;

	if (lnum == used_ebs - 1)
		/* If this is the last LEB @len may be unaligned */
		len = ALIGN(data_size, ubi->min_io_size);
	else
		ubi_assert(!(len & (ubi->min_io_size - 1)));

	vid_hdr = ubi_zalloc_vid_hdr(ubi, GFP_NOFS);
	if (!vid_hdr)
		return -ENOMEM;

	err = leb_write_lock(ubi, vol_id, lnum);
	if (err) {
		ubi_free_vid_hdr(ubi, vid_hdr);
		return err;
	}

	vid_hdr->sqnum = cpu_to_be64(ubi_next_sqnum(ubi));
	vid_hdr->vol_id = cpu_to_be32(vol_id);
	vid_hdr->lnum = cpu_to_be32(lnum);
	vid_hdr->compat = ubi_get_compat(ubi, vol_id);
	vid_hdr->data_pad = cpu_to_be32(vol->data_pad);

	crc = crc32(UBI_CRC32_INIT, buf, data_size);
	vid_hdr->vol_type = UBI_VID_STATIC;
	vid_hdr->data_size = cpu_to_be32(data_size);
	vid_hdr->used_ebs = cpu_to_be32(used_ebs);
	vid_hdr->data_crc = cpu_to_be32(crc);

retry:
	pnum = ubi_wl_get_peb(ubi);
	if (pnum < 0) {
		ubi_free_vid_hdr(ubi, vid_hdr);
		leb_write_unlock(ubi, vol_id, lnum);
		up_read(&ubi->fm_eba_sem);
		return pnum;
	}

	dbg_eba("write VID hdr and %d bytes at LEB %d:%d, PEB %d, used_ebs %d",
		len, vol_id, lnum, pnum, used_ebs);

	err = ubi_io_write_vid_hdr(ubi, pnum, vid_hdr);
	if (err) {
		ubi_warn(ubi, "failed to write VID header to LEB %d:%d, PEB %d",
			 vol_id, lnum, pnum);
		up_read(&ubi->fm_eba_sem);
		goto write_error;
	}

	err = ubi_io_write_data(ubi, buf, pnum, 0, len);
	if (err) {
		ubi_warn(ubi, "failed to write %d bytes of data to PEB %d",
			 len, pnum);
		up_read(&ubi->fm_eba_sem);
		goto write_error;
	}

	ubi_assert(vol->eba_tbl[lnum] < 0);
	vol->eba_tbl[lnum] = pnum;
	up_read(&ubi->fm_eba_sem);

	leb_write_unlock(ubi, vol_id, lnum);
	ubi_free_vid_hdr(ubi, vid_hdr);
	return 0;

write_error:
	if (err != -EIO || !ubi->bad_allowed) {
		/*
		 * This flash device does not admit of bad eraseblocks or
		 * something nasty and unexpected happened. Switch to read-only
		 * mode just in case.
		 */
		ubi_ro_mode(ubi);
		leb_write_unlock(ubi, vol_id, lnum);
		ubi_free_vid_hdr(ubi, vid_hdr);
		return err;
	}

	err = ubi_wl_put_peb(ubi, vol_id, lnum, pnum, 1);
	if (err || ++tries > UBI_IO_RETRIES) {
		ubi_ro_mode(ubi);
		leb_write_unlock(ubi, vol_id, lnum);
		ubi_free_vid_hdr(ubi, vid_hdr);
		return err;
	}

	vid_hdr->sqnum = cpu_to_be64(ubi_next_sqnum(ubi));
	ubi_msg(ubi, "try another PEB");
	goto retry;
}

/*
 * ubi_eba_atomic_leb_change - change logical eraseblock atomically.
 * @ubi: UBI device description object
 * @vol: volume description object
 * @lnum: logical eraseblock number
 * @buf: data to write
 * @len: how many bytes to write
 *
 * This function changes the contents of a logical eraseblock atomically. @buf
 * has to contain new logical eraseblock data, and @len - the length of the
 * data, which has to be aligned. This function guarantees that in case of an
 * unclean reboot the old contents is preserved. Returns zero in case of
 * success and a negative error code in case of failure.
 *
 * UBI reserves one LEB for the "atomic LEB change" operation, so only one
 * LEB change may be done at a time. This is ensured by @ubi->alc_mutex.
 */
int ubi_eba_atomic_leb_change(struct ubi_device *ubi, struct ubi_volume *vol,
			      int lnum, const void *buf, int len)
{
	int err, pnum, old_pnum, tries = 0, vol_id = vol->vol_id;
	struct ubi_vid_hdr *vid_hdr;
	uint32_t crc;

	if (ubi->ro_mode)
		return -EROFS;

	if (len == 0) {
		/*
		 * Special case when data length is zero. In this case the LEB
		 * has to be unmapped and mapped somewhere else.
		 */
		err = ubi_eba_unmap_leb(ubi, vol, lnum);
		if (err)
			return err;
		return ubi_eba_write_leb(ubi, vol, lnum, NULL, 0, 0);
	}

	vid_hdr = ubi_zalloc_vid_hdr(ubi, GFP_NOFS);
	if (!vid_hdr)
		return -ENOMEM;

	mutex_lock(&ubi->alc_mutex);
	err = leb_write_lock(ubi, vol_id, lnum);
	if (err)
		goto out_mutex;

	vid_hdr->sqnum = cpu_to_be64(ubi_next_sqnum(ubi));
	vid_hdr->vol_id = cpu_to_be32(vol_id);
	vid_hdr->lnum = cpu_to_be32(lnum);
	vid_hdr->compat = ubi_get_compat(ubi, vol_id);
	vid_hdr->data_pad = cpu_to_be32(vol->data_pad);

	crc = crc32(UBI_CRC32_INIT, buf, len);
	vid_hdr->vol_type = UBI_VID_DYNAMIC;
	vid_hdr->data_size = cpu_to_be32(len);
	vid_hdr->copy_flag = 1;
	vid_hdr->data_crc = cpu_to_be32(crc);

retry:
	pnum = ubi_wl_get_peb(ubi);
	if (pnum < 0) {
		err = pnum;
		up_read(&ubi->fm_eba_sem);
		goto out_leb_unlock;
	}

	dbg_eba("change LEB %d:%d, PEB %d, write VID hdr to PEB %d",
		vol_id, lnum, vol->eba_tbl[lnum], pnum);

	err = ubi_io_write_vid_hdr(ubi, pnum, vid_hdr);
	if (err) {
		ubi_warn(ubi, "failed to write VID header to LEB %d:%d, PEB %d",
			 vol_id, lnum, pnum);
		up_read(&ubi->fm_eba_sem);
		goto write_error;
	}

	err = ubi_io_write_data(ubi, buf, pnum, 0, len);
	if (err) {
		ubi_warn(ubi, "failed to write %d bytes of data to PEB %d",
			 len, pnum);
		up_read(&ubi->fm_eba_sem);
		goto write_error;
	}

<<<<<<< HEAD
	old_pnum = vol->eba_tbl[lnum];
	vol->eba_tbl[lnum] = pnum;
	up_read(&ubi->fm_eba_sem);
=======
	down_read(&ubi->fm_sem);
	old_pnum = vol->eba_tbl[lnum];
	vol->eba_tbl[lnum] = pnum;
	up_read(&ubi->fm_sem);
>>>>>>> 4450e966

	if (old_pnum >= 0) {
		err = ubi_wl_put_peb(ubi, vol_id, lnum, old_pnum, 0);
		if (err)
			goto out_leb_unlock;
	}

out_leb_unlock:
	leb_write_unlock(ubi, vol_id, lnum);
out_mutex:
	mutex_unlock(&ubi->alc_mutex);
	ubi_free_vid_hdr(ubi, vid_hdr);
	return err;

write_error:
	if (err != -EIO || !ubi->bad_allowed) {
		/*
		 * This flash device does not admit of bad eraseblocks or
		 * something nasty and unexpected happened. Switch to read-only
		 * mode just in case.
		 */
		ubi_ro_mode(ubi);
		goto out_leb_unlock;
	}

	err = ubi_wl_put_peb(ubi, vol_id, lnum, pnum, 1);
	if (err || ++tries > UBI_IO_RETRIES) {
		ubi_ro_mode(ubi);
		goto out_leb_unlock;
	}

	vid_hdr->sqnum = cpu_to_be64(ubi_next_sqnum(ubi));
	ubi_msg(ubi, "try another PEB");
	goto retry;
}

/**
 * is_error_sane - check whether a read error is sane.
 * @err: code of the error happened during reading
 *
 * This is a helper function for 'ubi_eba_copy_leb()' which is called when we
 * cannot read data from the target PEB (an error @err happened). If the error
 * code is sane, then we treat this error as non-fatal. Otherwise the error is
 * fatal and UBI will be switched to R/O mode later.
 *
 * The idea is that we try not to switch to R/O mode if the read error is
 * something which suggests there was a real read problem. E.g., %-EIO. Or a
 * memory allocation failed (-%ENOMEM). Otherwise, it is safer to switch to R/O
 * mode, simply because we do not know what happened at the MTD level, and we
 * cannot handle this. E.g., the underlying driver may have become crazy, and
 * it is safer to switch to R/O mode to preserve the data.
 *
 * And bear in mind, this is about reading from the target PEB, i.e. the PEB
 * which we have just written.
 */
static int is_error_sane(int err)
{
	if (err == -EIO || err == -ENOMEM || err == UBI_IO_BAD_HDR ||
	    err == UBI_IO_BAD_HDR_EBADMSG || err == -ETIMEDOUT)
		return 0;
	return 1;
}

/**
 * ubi_eba_copy_leb - copy logical eraseblock.
 * @ubi: UBI device description object
 * @from: physical eraseblock number from where to copy
 * @to: physical eraseblock number where to copy
 * @vid_hdr: VID header of the @from physical eraseblock
 *
 * This function copies logical eraseblock from physical eraseblock @from to
 * physical eraseblock @to. The @vid_hdr buffer may be changed by this
 * function. Returns:
 *   o %0 in case of success;
 *   o %MOVE_CANCEL_RACE, %MOVE_TARGET_WR_ERR, %MOVE_TARGET_BITFLIPS, etc;
 *   o a negative error code in case of failure.
 */
int ubi_eba_copy_leb(struct ubi_device *ubi, int from, int to,
		     struct ubi_vid_hdr *vid_hdr)
{
	int err, vol_id, lnum, data_size, aldata_size, idx;
	struct ubi_volume *vol;
	uint32_t crc;

	vol_id = be32_to_cpu(vid_hdr->vol_id);
	lnum = be32_to_cpu(vid_hdr->lnum);

	dbg_wl("copy LEB %d:%d, PEB %d to PEB %d", vol_id, lnum, from, to);

	if (vid_hdr->vol_type == UBI_VID_STATIC) {
		data_size = be32_to_cpu(vid_hdr->data_size);
		aldata_size = ALIGN(data_size, ubi->min_io_size);
	} else
		data_size = aldata_size =
			    ubi->leb_size - be32_to_cpu(vid_hdr->data_pad);

	idx = vol_id2idx(ubi, vol_id);
	spin_lock(&ubi->volumes_lock);
	/*
	 * Note, we may race with volume deletion, which means that the volume
	 * this logical eraseblock belongs to might be being deleted. Since the
	 * volume deletion un-maps all the volume's logical eraseblocks, it will
	 * be locked in 'ubi_wl_put_peb()' and wait for the WL worker to finish.
	 */
	vol = ubi->volumes[idx];
	spin_unlock(&ubi->volumes_lock);
	if (!vol) {
		/* No need to do further work, cancel */
		dbg_wl("volume %d is being removed, cancel", vol_id);
		return MOVE_CANCEL_RACE;
	}

	/*
	 * We do not want anybody to write to this logical eraseblock while we
	 * are moving it, so lock it.
	 *
	 * Note, we are using non-waiting locking here, because we cannot sleep
	 * on the LEB, since it may cause deadlocks. Indeed, imagine a task is
	 * unmapping the LEB which is mapped to the PEB we are going to move
	 * (@from). This task locks the LEB and goes sleep in the
	 * 'ubi_wl_put_peb()' function on the @ubi->move_mutex. In turn, we are
	 * holding @ubi->move_mutex and go sleep on the LEB lock. So, if the
	 * LEB is already locked, we just do not move it and return
	 * %MOVE_RETRY. Note, we do not return %MOVE_CANCEL_RACE here because
	 * we do not know the reasons of the contention - it may be just a
	 * normal I/O on this LEB, so we want to re-try.
	 */
	err = leb_write_trylock(ubi, vol_id, lnum);
	if (err) {
		dbg_wl("contention on LEB %d:%d, cancel", vol_id, lnum);
		return MOVE_RETRY;
	}

	/*
	 * The LEB might have been put meanwhile, and the task which put it is
	 * probably waiting on @ubi->move_mutex. No need to continue the work,
	 * cancel it.
	 */
	if (vol->eba_tbl[lnum] != from) {
		dbg_wl("LEB %d:%d is no longer mapped to PEB %d, mapped to PEB %d, cancel",
		       vol_id, lnum, from, vol->eba_tbl[lnum]);
		err = MOVE_CANCEL_RACE;
		goto out_unlock_leb;
	}

	/*
	 * OK, now the LEB is locked and we can safely start moving it. Since
	 * this function utilizes the @ubi->peb_buf buffer which is shared
	 * with some other functions - we lock the buffer by taking the
	 * @ubi->buf_mutex.
	 */
	mutex_lock(&ubi->buf_mutex);
	dbg_wl("read %d bytes of data", aldata_size);
	err = ubi_io_read_data(ubi, ubi->peb_buf, from, 0, aldata_size);
	if (err && err != UBI_IO_BITFLIPS) {
		ubi_warn(ubi, "error %d while reading data from PEB %d",
			 err, from);
		err = MOVE_SOURCE_RD_ERR;
		goto out_unlock_buf;
	}

	/*
	 * Now we have got to calculate how much data we have to copy. In
	 * case of a static volume it is fairly easy - the VID header contains
	 * the data size. In case of a dynamic volume it is more difficult - we
	 * have to read the contents, cut 0xFF bytes from the end and copy only
	 * the first part. We must do this to avoid writing 0xFF bytes as it
	 * may have some side-effects. And not only this. It is important not
	 * to include those 0xFFs to CRC because later the they may be filled
	 * by data.
	 */
	if (vid_hdr->vol_type == UBI_VID_DYNAMIC)
		aldata_size = data_size =
			ubi_calc_data_len(ubi, ubi->peb_buf, data_size);

	cond_resched();
	crc = crc32(UBI_CRC32_INIT, ubi->peb_buf, data_size);
	cond_resched();

	/*
	 * It may turn out to be that the whole @from physical eraseblock
	 * contains only 0xFF bytes. Then we have to only write the VID header
	 * and do not write any data. This also means we should not set
	 * @vid_hdr->copy_flag, @vid_hdr->data_size, and @vid_hdr->data_crc.
	 */
	if (data_size > 0) {
		vid_hdr->copy_flag = 1;
		vid_hdr->data_size = cpu_to_be32(data_size);
		vid_hdr->data_crc = cpu_to_be32(crc);
	}
	vid_hdr->sqnum = cpu_to_be64(ubi_next_sqnum(ubi));

	err = ubi_io_write_vid_hdr(ubi, to, vid_hdr);
	if (err) {
		if (err == -EIO)
			err = MOVE_TARGET_WR_ERR;
		goto out_unlock_buf;
	}

	cond_resched();

	/* Read the VID header back and check if it was written correctly */
	err = ubi_io_read_vid_hdr(ubi, to, vid_hdr, 1);
	if (err) {
		if (err != UBI_IO_BITFLIPS) {
			ubi_warn(ubi, "error %d while reading VID header back from PEB %d",
				 err, to);
			if (is_error_sane(err))
				err = MOVE_TARGET_RD_ERR;
		} else
			err = MOVE_TARGET_BITFLIPS;
		goto out_unlock_buf;
	}

	if (data_size > 0) {
		err = ubi_io_write_data(ubi, ubi->peb_buf, to, 0, aldata_size);
		if (err) {
			if (err == -EIO)
				err = MOVE_TARGET_WR_ERR;
			goto out_unlock_buf;
		}

		cond_resched();

		/*
		 * We've written the data and are going to read it back to make
		 * sure it was written correctly.
		 */
		memset(ubi->peb_buf, 0xFF, aldata_size);
		err = ubi_io_read_data(ubi, ubi->peb_buf, to, 0, aldata_size);
		if (err) {
			if (err != UBI_IO_BITFLIPS) {
				ubi_warn(ubi, "error %d while reading data back from PEB %d",
					 err, to);
				if (is_error_sane(err))
					err = MOVE_TARGET_RD_ERR;
			} else
				err = MOVE_TARGET_BITFLIPS;
			goto out_unlock_buf;
		}

		cond_resched();

		if (crc != crc32(UBI_CRC32_INIT, ubi->peb_buf, data_size)) {
			ubi_warn(ubi, "read data back from PEB %d and it is different",
				 to);
			err = -EINVAL;
			goto out_unlock_buf;
		}
	}

	ubi_assert(vol->eba_tbl[lnum] == from);
	down_read(&ubi->fm_eba_sem);
	vol->eba_tbl[lnum] = to;
	up_read(&ubi->fm_eba_sem);

out_unlock_buf:
	mutex_unlock(&ubi->buf_mutex);
out_unlock_leb:
	leb_write_unlock(ubi, vol_id, lnum);
	return err;
}

/**
 * print_rsvd_warning - warn about not having enough reserved PEBs.
 * @ubi: UBI device description object
 *
 * This is a helper function for 'ubi_eba_init()' which is called when UBI
 * cannot reserve enough PEBs for bad block handling. This function makes a
 * decision whether we have to print a warning or not. The algorithm is as
 * follows:
 *   o if this is a new UBI image, then just print the warning
 *   o if this is an UBI image which has already been used for some time, print
 *     a warning only if we can reserve less than 10% of the expected amount of
 *     the reserved PEB.
 *
 * The idea is that when UBI is used, PEBs become bad, and the reserved pool
 * of PEBs becomes smaller, which is normal and we do not want to scare users
 * with a warning every time they attach the MTD device. This was an issue
 * reported by real users.
 */
static void print_rsvd_warning(struct ubi_device *ubi,
			       struct ubi_attach_info *ai)
{
	/*
	 * The 1 << 18 (256KiB) number is picked randomly, just a reasonably
	 * large number to distinguish between newly flashed and used images.
	 */
	if (ai->max_sqnum > (1 << 18)) {
		int min = ubi->beb_rsvd_level / 10;

		if (!min)
			min = 1;
		if (ubi->beb_rsvd_pebs > min)
			return;
	}

	ubi_warn(ubi, "cannot reserve enough PEBs for bad PEB handling, reserved %d, need %d",
		 ubi->beb_rsvd_pebs, ubi->beb_rsvd_level);
	if (ubi->corr_peb_count)
		ubi_warn(ubi, "%d PEBs are corrupted and not used",
			 ubi->corr_peb_count);
}

/**
 * self_check_eba - run a self check on the EBA table constructed by fastmap.
 * @ubi: UBI device description object
 * @ai_fastmap: UBI attach info object created by fastmap
 * @ai_scan: UBI attach info object created by scanning
 *
 * Returns < 0 in case of an internal error, 0 otherwise.
 * If a bad EBA table entry was found it will be printed out and
 * ubi_assert() triggers.
 */
int self_check_eba(struct ubi_device *ubi, struct ubi_attach_info *ai_fastmap,
		   struct ubi_attach_info *ai_scan)
{
	int i, j, num_volumes, ret = 0;
	int **scan_eba, **fm_eba;
	struct ubi_ainf_volume *av;
	struct ubi_volume *vol;
	struct ubi_ainf_peb *aeb;
	struct rb_node *rb;

	num_volumes = ubi->vtbl_slots + UBI_INT_VOL_COUNT;

	scan_eba = kmalloc(sizeof(*scan_eba) * num_volumes, GFP_KERNEL);
	if (!scan_eba)
		return -ENOMEM;

	fm_eba = kmalloc(sizeof(*fm_eba) * num_volumes, GFP_KERNEL);
	if (!fm_eba) {
		kfree(scan_eba);
		return -ENOMEM;
	}

	for (i = 0; i < num_volumes; i++) {
		vol = ubi->volumes[i];
		if (!vol)
			continue;

		scan_eba[i] = kmalloc(vol->reserved_pebs * sizeof(**scan_eba),
				      GFP_KERNEL);
		if (!scan_eba[i]) {
			ret = -ENOMEM;
			goto out_free;
		}

		fm_eba[i] = kmalloc(vol->reserved_pebs * sizeof(**fm_eba),
				    GFP_KERNEL);
		if (!fm_eba[i]) {
			ret = -ENOMEM;
			goto out_free;
		}

		for (j = 0; j < vol->reserved_pebs; j++)
			scan_eba[i][j] = fm_eba[i][j] = UBI_LEB_UNMAPPED;

		av = ubi_find_av(ai_scan, idx2vol_id(ubi, i));
		if (!av)
			continue;

		ubi_rb_for_each_entry(rb, aeb, &av->root, u.rb)
			scan_eba[i][aeb->lnum] = aeb->pnum;

		av = ubi_find_av(ai_fastmap, idx2vol_id(ubi, i));
		if (!av)
			continue;

		ubi_rb_for_each_entry(rb, aeb, &av->root, u.rb)
			fm_eba[i][aeb->lnum] = aeb->pnum;

		for (j = 0; j < vol->reserved_pebs; j++) {
			if (scan_eba[i][j] != fm_eba[i][j]) {
				if (scan_eba[i][j] == UBI_LEB_UNMAPPED ||
					fm_eba[i][j] == UBI_LEB_UNMAPPED)
					continue;

				ubi_err(ubi, "LEB:%i:%i is PEB:%i instead of %i!",
					vol->vol_id, j, fm_eba[i][j],
					scan_eba[i][j]);
				ubi_assert(0);
			}
		}
	}

out_free:
	for (i = 0; i < num_volumes; i++) {
		if (!ubi->volumes[i])
			continue;

		kfree(scan_eba[i]);
		kfree(fm_eba[i]);
	}

	kfree(scan_eba);
	kfree(fm_eba);
	return ret;
}

/**
 * ubi_eba_init - initialize the EBA sub-system using attaching information.
 * @ubi: UBI device description object
 * @ai: attaching information
 *
 * This function returns zero in case of success and a negative error code in
 * case of failure.
 */
int ubi_eba_init(struct ubi_device *ubi, struct ubi_attach_info *ai)
{
	int i, j, err, num_volumes;
	struct ubi_ainf_volume *av;
	struct ubi_volume *vol;
	struct ubi_ainf_peb *aeb;
	struct rb_node *rb;

	dbg_eba("initialize EBA sub-system");

	spin_lock_init(&ubi->ltree_lock);
	mutex_init(&ubi->alc_mutex);
	ubi->ltree = RB_ROOT;

	ubi->global_sqnum = ai->max_sqnum + 1;
	num_volumes = ubi->vtbl_slots + UBI_INT_VOL_COUNT;

	for (i = 0; i < num_volumes; i++) {
		vol = ubi->volumes[i];
		if (!vol)
			continue;

		cond_resched();

		vol->eba_tbl = kmalloc(vol->reserved_pebs * sizeof(int),
				       GFP_KERNEL);
		if (!vol->eba_tbl) {
			err = -ENOMEM;
			goto out_free;
		}

		for (j = 0; j < vol->reserved_pebs; j++)
			vol->eba_tbl[j] = UBI_LEB_UNMAPPED;

		av = ubi_find_av(ai, idx2vol_id(ubi, i));
		if (!av)
			continue;

		ubi_rb_for_each_entry(rb, aeb, &av->root, u.rb) {
			if (aeb->lnum >= vol->reserved_pebs)
				/*
				 * This may happen in case of an unclean reboot
				 * during re-size.
				 */
				ubi_move_aeb_to_list(av, aeb, &ai->erase);
			else
				vol->eba_tbl[aeb->lnum] = aeb->pnum;
		}
	}

	if (ubi->avail_pebs < EBA_RESERVED_PEBS) {
		ubi_err(ubi, "no enough physical eraseblocks (%d, need %d)",
			ubi->avail_pebs, EBA_RESERVED_PEBS);
		if (ubi->corr_peb_count)
			ubi_err(ubi, "%d PEBs are corrupted and not used",
				ubi->corr_peb_count);
		err = -ENOSPC;
		goto out_free;
	}
	ubi->avail_pebs -= EBA_RESERVED_PEBS;
	ubi->rsvd_pebs += EBA_RESERVED_PEBS;

	if (ubi->bad_allowed) {
		ubi_calculate_reserved(ubi);

		if (ubi->avail_pebs < ubi->beb_rsvd_level) {
			/* No enough free physical eraseblocks */
			ubi->beb_rsvd_pebs = ubi->avail_pebs;
			print_rsvd_warning(ubi, ai);
		} else
			ubi->beb_rsvd_pebs = ubi->beb_rsvd_level;

		ubi->avail_pebs -= ubi->beb_rsvd_pebs;
		ubi->rsvd_pebs  += ubi->beb_rsvd_pebs;
	}

	dbg_eba("EBA sub-system is initialized");
	return 0;

out_free:
	for (i = 0; i < num_volumes; i++) {
		if (!ubi->volumes[i])
			continue;
		kfree(ubi->volumes[i]->eba_tbl);
		ubi->volumes[i]->eba_tbl = NULL;
	}
	return err;
}<|MERGE_RESOLUTION|>--- conflicted
+++ resolved
@@ -426,10 +426,6 @@
 						 pnum, vol_id, lnum);
 					err = -EBADMSG;
 				} else {
-<<<<<<< HEAD
-					err = -EINVAL;
-					ubi_ro_mode(ubi);
-=======
 					/*
 					 * Ending up here in the non-Fastmap case
 					 * is a clear bug as the VID header had to
@@ -449,7 +445,6 @@
 						err = -EINVAL;
 						ubi_ro_mode(ubi);
 					}
->>>>>>> 4450e966
 				}
 			}
 			goto out_free;
@@ -998,16 +993,10 @@
 		goto write_error;
 	}
 
-<<<<<<< HEAD
+	down_read(&ubi->fm_eba_sem);
 	old_pnum = vol->eba_tbl[lnum];
 	vol->eba_tbl[lnum] = pnum;
 	up_read(&ubi->fm_eba_sem);
-=======
-	down_read(&ubi->fm_sem);
-	old_pnum = vol->eba_tbl[lnum];
-	vol->eba_tbl[lnum] = pnum;
-	up_read(&ubi->fm_sem);
->>>>>>> 4450e966
 
 	if (old_pnum >= 0) {
 		err = ubi_wl_put_peb(ubi, vol_id, lnum, old_pnum, 0);
