--- conflicted
+++ resolved
@@ -2005,28 +2005,8 @@
 	}
 
 start:
-<<<<<<< HEAD
 	switch (hba->hibern8_on_idle.state) {
 	case HIBERN8_EXITED:
-=======
-	switch (hba->clk_gating.state) {
-	case CLKS_ON:
-		/*
-		 * Wait for the ungate work to complete if in progress.
-		 * Though the clocks may be in ON state, the link could
-		 * still be in hibner8 state if hibern8 is allowed
-		 * during clock gating.
-		 * Make sure we exit hibern8 state also in addition to
-		 * clocks being ON.
-		 */
-		if (ufshcd_can_hibern8_during_gating(hba) &&
-		    ufshcd_is_link_hibern8(hba)) {
-			spin_unlock_irqrestore(hba->host->host_lock, flags);
-			flush_work(&hba->clk_gating.ungate_work);
-			spin_lock_irqsave(hba->host->host_lock, flags);
-			goto start;
-		}
->>>>>>> daca48f4
 		break;
 	case REQ_HIBERN8_ENTER:
 		if (cancel_delayed_work(&hba->hibern8_on_idle.enter_work)) {
@@ -2470,11 +2450,7 @@
 
 		memcpy(lrbp->sense_buffer,
 			lrbp->ucd_rsp_ptr->sr.sense_data,
-<<<<<<< HEAD
 			min_t(int, len_to_copy, UFSHCD_REQ_SENSE_SIZE));
-=======
-			min_t(int, len_to_copy, SCSI_SENSE_BUFFERSIZE));
->>>>>>> daca48f4
 	}
 }
 
@@ -9644,12 +9620,9 @@
 
 int ufshcd_system_resume(struct ufs_hba *hba)
 {
-<<<<<<< HEAD
 	int ret = 0;
 	ktime_t start = ktime_get();
 
-=======
->>>>>>> daca48f4
 	if (!hba)
 		return -EINVAL;
 
@@ -9679,17 +9652,13 @@
  */
 int ufshcd_runtime_suspend(struct ufs_hba *hba)
 {
-<<<<<<< HEAD
 	int ret = 0;
 	ktime_t start = ktime_get();
 
-=======
->>>>>>> daca48f4
 	if (!hba)
 		return -EINVAL;
 
 	if (!hba->is_powered)
-<<<<<<< HEAD
 		goto out;
 	else
 		ret = ufshcd_suspend(hba, UFS_RUNTIME_PM);
@@ -9699,10 +9668,6 @@
 		hba->curr_dev_pwr_mode,
 		hba->uic_link_state);
 	return ret;
-=======
-		return 0;
->>>>>>> daca48f4
-
 }
 EXPORT_SYMBOL(ufshcd_runtime_suspend);
 
@@ -9729,17 +9694,13 @@
  */
 int ufshcd_runtime_resume(struct ufs_hba *hba)
 {
-<<<<<<< HEAD
 	int ret = 0;
 	ktime_t start = ktime_get();
 
-=======
->>>>>>> daca48f4
 	if (!hba)
 		return -EINVAL;
 
 	if (!hba->is_powered)
-<<<<<<< HEAD
 		goto out;
 	else
 		ret = ufshcd_resume(hba, UFS_RUNTIME_PM);
@@ -9749,11 +9710,6 @@
 		hba->curr_dev_pwr_mode,
 		hba->uic_link_state);
 	return ret;
-=======
-		return 0;
-
-	return ufshcd_resume(hba, UFS_RUNTIME_PM);
->>>>>>> daca48f4
 }
 EXPORT_SYMBOL(ufshcd_runtime_resume);
 
@@ -10485,7 +10441,7 @@
 {
 	int ret = 0;
 	struct ufs_hba *hba = dev_get_drvdata(dev);
-	unsigned long irq_flags;
+	unsigned long irq_flags = 0;
 	ktime_t start;
 	bool scale_up, sched_clk_scaling_suspend_work = false;
 
