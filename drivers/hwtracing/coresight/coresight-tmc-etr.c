--- conflicted
+++ resolved
@@ -994,11 +994,7 @@
 		goto out;
 	}
 
-<<<<<<< HEAD
-	if (!drvdata->byte_cntr || drvdata->byte_cntr->enable) {
-=======
 	if (drvdata->byte_cntr && drvdata->byte_cntr->enable) {
->>>>>>> 4109cdaa
 		ret = -EINVAL;
 		goto out;
 	}
