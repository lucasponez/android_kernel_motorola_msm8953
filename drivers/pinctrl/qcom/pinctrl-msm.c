--- conflicted
+++ resolved
@@ -895,11 +895,7 @@
 	int i;
 	const struct msm_function *func = pctrl->soc->functions;
 
-<<<<<<< HEAD
-	for (; i < pctrl->soc->nfunctions; i++)
-=======
 	for (i = 0; i < pctrl->soc->nfunctions; i++)
->>>>>>> c2d6598e
 		if (!strcmp(func[i].name, "ps_hold")) {
 			pctrl->restart_nb.notifier_call = msm_ps_hold_restart;
 			pctrl->restart_nb.priority = 128;
