--- conflicted
+++ resolved
@@ -805,11 +805,6 @@
 	if (!data)
 		target_timeout = cmd->busy_timeout * 1000;
 	else {
-<<<<<<< HEAD
-		target_timeout = data->timeout_ns / 1000;
-		if (host->clock)
-			target_timeout += data->timeout_clks / host->clock;
-=======
 		target_timeout = DIV_ROUND_UP(data->timeout_ns, 1000);
 		if (host->clock && data->timeout_clks) {
 			unsigned long long val;
@@ -824,7 +819,6 @@
 				target_timeout++;
 			target_timeout += val;
 		}
->>>>>>> 1203868f
 	}
 
 	/*
