--- conflicted
+++ resolved
@@ -358,11 +358,8 @@
 	select COMMON_CLK
 	select CPU_ARM720T
 	select GENERIC_CLOCKEVENTS
-<<<<<<< HEAD
 	select CLPS711X_TIMER
-=======
 	select GPIOLIB
->>>>>>> d77380d6
 	select MFD_SYSCON
 	select SOC_BUS
 	help
