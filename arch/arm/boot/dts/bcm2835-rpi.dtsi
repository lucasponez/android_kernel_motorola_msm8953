<<<<<<< HEAD
=======
#include <dt-bindings/power/raspberrypi-power.h>

>>>>>>> 0f6182fe
/ {
	memory {
		reg = <0 0x10000000>;
	};

	leds {
		compatible = "gpio-leds";

		act {
			label = "ACT";
			default-state = "keep";
			linux,default-trigger = "heartbeat";
		};
	};

	soc {
		firmware: firmware {
			compatible = "raspberrypi,bcm2835-firmware";
			mboxes = <&mailbox>;
		};

		power: power {
			compatible = "raspberrypi,bcm2835-power";
			firmware = <&firmware>;
			#power-domain-cells = <1>;
		};
	};
};

&gpio {
	pinctrl-names = "default";

	gpioout: gpioout {
		brcm,pins = <6>;
		brcm,function = <BCM2835_FSEL_GPIO_OUT>;
	};

	alt0: alt0 {
		brcm,pins = <0 1 2 3 4 5 7 8 9 10 11 14 15 40 45>;
		brcm,function = <BCM2835_FSEL_ALT0>;
	};

	alt3: alt3 {
		brcm,pins = <48 49 50 51 52 53>;
		brcm,function = <BCM2835_FSEL_ALT3>;
	};
};

&i2c0 {
	status = "okay";
	clock-frequency = <100000>;
};

&i2c1 {
	status = "okay";
	clock-frequency = <100000>;
};

&i2c2 {
	status = "okay";
};

&sdhci {
	status = "okay";
	bus-width = <4>;
};

&pwm {
	status = "okay";
};

&usb {
	power-domains = <&power RPI_POWER_DOMAIN_USB>;
};<|MERGE_RESOLUTION|>--- conflicted
+++ resolved
@@ -1,8 +1,5 @@
-<<<<<<< HEAD
-=======
 #include <dt-bindings/power/raspberrypi-power.h>
 
->>>>>>> 0f6182fe
 / {
 	memory {
 		reg = <0 0x10000000>;
