--- conflicted
+++ resolved
@@ -355,13 +355,6 @@
 	};
 };
 
-<<<<<<< HEAD
-&mfc {
-	memory-region = <&mfc_left>, <&mfc_right>;
-};
-
-=======
->>>>>>> dc1f72fc
 &mmc_0 {
 	status = "okay";
 	broken-cd;
