#
# arch/arm64/boot/Makefile
#
# This file is included by the global makefile so that you can add your own
# architecture-specific flags and dependencies.
#
# This file is subject to the terms and conditions of the GNU General Public
# License.  See the file "COPYING" in the main directory of this archive
# for more details.
#
# Copyright (C) 2012, ARM Ltd.
# Author: Will Deacon <will.deacon@arm.com>
#
# Based on the ia64 boot/Makefile.
#

include $(srctree)/arch/arm64/boot/dts/Makefile

OBJCOPYFLAGS_Image :=-O binary -R .note -R .note.gnu.build-id -R .comment -S

targets := Image Image.gz

DTB_NAMES := $(subst $\",,$(CONFIG_BUILD_ARM64_APPENDED_DTB_IMAGE_NAMES))
ifneq ($(DTB_NAMES),)
DTB_LIST := $(addsuffix .dtb,$(DTB_NAMES))
<<<<<<< HEAD
DTB_OBJS := $(addprefix $(obj)/dts/,$(DTB_LIST))
else
DTB_OBJS := $(shell find $(obj)/dts/ -name \*.dtb)
endif
=======
else
DTB_LIST := $(dtb-y)
endif
DTB_OBJS := $(addprefix $(obj)/dts/,$(DTB_LIST))
>>>>>>> e0f2e090

$(obj)/Image: vmlinux FORCE
	$(call if_changed,objcopy)

$(obj)/Image.bz2: $(obj)/Image FORCE
	$(call if_changed,bzip2)

$(obj)/Image-dtb: $(obj)/Image $(DTB_OBJS) FORCE
	$(call if_changed,cat)

$(obj)/Image.gz: $(obj)/Image FORCE
	$(call if_changed,gzip)

$(obj)/Image.lz4: $(obj)/Image FORCE
	$(call if_changed,lz4)

$(obj)/Image.lzma: $(obj)/Image FORCE
	$(call if_changed,lzma)

$(obj)/Image.lzo: $(obj)/Image FORCE
	$(call if_changed,lzo)

$(obj)/Image.gz-dtb: $(obj)/Image.gz $(DTB_OBJS) FORCE
	$(call if_changed,cat)

install:
	$(CONFIG_SHELL) $(srctree)/$(src)/install.sh $(KERNELRELEASE) \
	$(obj)/Image System.map "$(INSTALL_PATH)"

zinstall:
	$(CONFIG_SHELL) $(srctree)/$(src)/install.sh $(KERNELRELEASE) \
	$(obj)/Image.gz System.map "$(INSTALL_PATH)"<|MERGE_RESOLUTION|>--- conflicted
+++ resolved
@@ -23,17 +23,10 @@
 DTB_NAMES := $(subst $\",,$(CONFIG_BUILD_ARM64_APPENDED_DTB_IMAGE_NAMES))
 ifneq ($(DTB_NAMES),)
 DTB_LIST := $(addsuffix .dtb,$(DTB_NAMES))
-<<<<<<< HEAD
 DTB_OBJS := $(addprefix $(obj)/dts/,$(DTB_LIST))
 else
 DTB_OBJS := $(shell find $(obj)/dts/ -name \*.dtb)
 endif
-=======
-else
-DTB_LIST := $(dtb-y)
-endif
-DTB_OBJS := $(addprefix $(obj)/dts/,$(DTB_LIST))
->>>>>>> e0f2e090
 
 $(obj)/Image: vmlinux FORCE
 	$(call if_changed,objcopy)
