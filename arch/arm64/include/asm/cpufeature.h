/*
 * Copyright (C) 2014 Linaro Ltd. <ard.biesheuvel@linaro.org>
 *
 * This program is free software; you can redistribute it and/or modify
 * it under the terms of the GNU General Public License version 2 as
 * published by the Free Software Foundation.
 */

#ifndef __ASM_CPUFEATURE_H
#define __ASM_CPUFEATURE_H

#include <asm/hwcap.h>

/*
 * In the arm64 world (as in the ARM world), elf_hwcap is used both internally
 * in the kernel and for user space to keep track of which optional features
 * are supported by the current system. So let's map feature 'x' to HWCAP_x.
 * Note that HWCAP_x constants are bit fields so we need to take the log.
 */

#define MAX_CPU_FEATURES	(8 * sizeof(elf_hwcap))
#define cpu_feature(x)		ilog2(HWCAP_ ## x)

#define ARM64_WORKAROUND_CLEAN_CACHE		0
#define ARM64_WORKAROUND_DEVICE_LOAD_ACQUIRE	1
#define ARM64_WORKAROUND_845719			2

<<<<<<< HEAD
#define ARM64_NCAPS				3

#ifndef __ASSEMBLY__

extern DECLARE_BITMAP(cpu_hwcaps, ARM64_NCAPS);
=======
#define NCAPS					3

#ifndef __ASSEMBLY__

extern DECLARE_BITMAP(cpu_hwcaps, NCAPS);
>>>>>>> c2d771db

static inline bool cpu_have_feature(unsigned int num)
{
	return elf_hwcap & (1UL << num);
}

<<<<<<< HEAD
bool cpu_supports_mixed_endian_el0(void);
bool system_supports_mixed_endian_el0(void);

static inline bool cpus_have_cap(unsigned int num)
{
	if (num >= ARM64_NCAPS)
=======
static inline bool cpus_have_cap(unsigned int num)
{
	if (num >= NCAPS)
>>>>>>> c2d771db
		return false;
	return test_bit(num, cpu_hwcaps);
}

static inline void cpus_set_cap(unsigned int num)
{
<<<<<<< HEAD
	if (num >= ARM64_NCAPS)
		pr_warn("Attempt to set an illegal CPU capability (%d >= %d)\n",
			num, ARM64_NCAPS);
=======
	if (num >= NCAPS)
		pr_warn("Attempt to set an illegal CPU capability (%d >= %d)\n",
			num, NCAPS);
>>>>>>> c2d771db
	else
		__set_bit(num, cpu_hwcaps);
}

void check_local_cpu_errata(void);

<<<<<<< HEAD
=======
bool cpu_supports_mixed_endian_el0(void);
bool system_supports_mixed_endian_el0(void);

>>>>>>> c2d771db
#endif /* __ASSEMBLY__ */

#endif<|MERGE_RESOLUTION|>--- conflicted
+++ resolved
@@ -25,64 +25,38 @@
 #define ARM64_WORKAROUND_DEVICE_LOAD_ACQUIRE	1
 #define ARM64_WORKAROUND_845719			2
 
-<<<<<<< HEAD
 #define ARM64_NCAPS				3
 
 #ifndef __ASSEMBLY__
 
 extern DECLARE_BITMAP(cpu_hwcaps, ARM64_NCAPS);
-=======
-#define NCAPS					3
-
-#ifndef __ASSEMBLY__
-
-extern DECLARE_BITMAP(cpu_hwcaps, NCAPS);
->>>>>>> c2d771db
 
 static inline bool cpu_have_feature(unsigned int num)
 {
 	return elf_hwcap & (1UL << num);
 }
 
-<<<<<<< HEAD
-bool cpu_supports_mixed_endian_el0(void);
-bool system_supports_mixed_endian_el0(void);
-
 static inline bool cpus_have_cap(unsigned int num)
 {
 	if (num >= ARM64_NCAPS)
-=======
-static inline bool cpus_have_cap(unsigned int num)
-{
-	if (num >= NCAPS)
->>>>>>> c2d771db
 		return false;
 	return test_bit(num, cpu_hwcaps);
 }
 
 static inline void cpus_set_cap(unsigned int num)
 {
-<<<<<<< HEAD
 	if (num >= ARM64_NCAPS)
 		pr_warn("Attempt to set an illegal CPU capability (%d >= %d)\n",
 			num, ARM64_NCAPS);
-=======
-	if (num >= NCAPS)
-		pr_warn("Attempt to set an illegal CPU capability (%d >= %d)\n",
-			num, NCAPS);
->>>>>>> c2d771db
 	else
 		__set_bit(num, cpu_hwcaps);
 }
 
 void check_local_cpu_errata(void);
 
-<<<<<<< HEAD
-=======
 bool cpu_supports_mixed_endian_el0(void);
 bool system_supports_mixed_endian_el0(void);
 
->>>>>>> c2d771db
 #endif /* __ASSEMBLY__ */
 
 #endif